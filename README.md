--- conflicted
+++ resolved
@@ -265,17 +265,11 @@
 
 ### Setup
 
-<<<<<<< HEAD
-1. Copy the override example file:
-   ```bash
-   cp docker-compose.override.yml.example docker-compose.override.yml
-=======
 1. Copy or link the override example file:
    ```bash
    cp docker-compose.override-example.yml docker-compose.override.yml
    # OR
    ln -s docker-compose.override-example.yml docker-compose.override.yml
->>>>>>> ba888148
    ```
 
 2. Start services normally:
@@ -298,16 +292,10 @@
 
 ### Troubleshooting
 
-<<<<<<< HEAD
-- **Connection refused**: Make sure you copied `docker-compose.override.yml.example` to `docker-compose.override.yml`
-- **Debugger not stopping**: Verify breakpoints are set in code that actually executes
-- **Port conflicts**: Check that ports 5678 and 5679 aren't already in use on your host machine
-=======
 - **Connection refused**: Make sure you copied `docker-compose.override-example.yml` to `docker-compose.override.yml`
 - **Debugger not stopping**: Verify breakpoints are set in code that actually executes
 - **Port conflicts**: Check that ports 5678 and 5679 aren't already in use on your host machine
 - **Auto-reload**: Note that auto-reloading is disabled when debugging. You will need to manually restart the services to see code changes.
->>>>>>> ba888148
 
 ### Disabling Debug Mode
 
