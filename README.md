# Automated Monitoring of Insects ML Platform

Platform for processing and reviewing images from automated insect monitoring stations. Intended for collaborating on multi-deployment projects, maintaining metadata and orchestrating multiple machine learning pipelines for analysis.

[![Black code style](https://img.shields.io/badge/code%20style-black-000000.svg)](https://github.com/ambv/black)

## Quick Start

Antenna uses [Docker](https://docs.docker.com/get-docker/) & [Docker Compose](https://docs.docker.com/compose/install/) to run all services locally for development.

1) Install Docker for your host operating (Linux, macOS, Windows). Docker Compose `v2.38.2` or later recommended.

2) Add the following to your `/etc/hosts` file in order to see and process the demo source images. This makes the hostname `minio` and `django` alias for `localhost` so the same image URLs can be viewed in the host machine's web browser and be processed by the ML services. This can be skipped if you are using an external image storage service.

```
    127.0.0.1 minio
    127.0.0.1 django
```
<<<<<<< HEAD
3) The following commands will build all services, run them in the background, and then stream the logs.
   1) Standard development: will use a pre-built version of the frontend that will not have hot-reloading enabled, but will make startup time faster when restarting the stack.
      ```sh
      # Start the whole compose stack
      docker compose up -d

      # To stream the logs
      docker compose logs -f django celeryworker ui
      # Ctrl+c to close the logs
      ```
      To update the UI Docker container, use the following command to rebuild the frontend and load the new changes
      (and remember to refresh your browser after!).
      ```sh
      docker compose stop ui && docker compose build ui &&  docker compose up ui -d
      ```

   2) With Hot Reload UI**: Hot reload is enabled for frontend development, but the primary web interface will be slow to load at startup and later restarts.
      ```sh
      # Run docker compose with the override config
      docker compose -f docker-compose.yml -f docker-compose-frontend-dev.override.yml up -d
      ```
      _**Do note that this will create a `ui/node_modules` folder if one does not exist yet. This folder is created by the mounting of the `/ui` folder
      in the [docker-compose-frontend-dev.override.yml](docker-compose-frontend-dev.override.yml), and is written by a `root` user.
      It will need to be removed, or you will need to modify its access permissions with the `chown` command if you later want to work on the frontend using the [instructions here](#frontend)._


4) Optionally, run additional ML processing services: `processing_services` defines ML backends which wrap detections in our FastAPI response schema. The `example` app demos how to add new pipelines, algorithms, and models. See the detailed instructions in `processing_services/README.md`.
=======

2) The following commands will build all services, run them in the background, and then stream the logs.

```sh
    docker compose up -d
    docker compose logs -f django celeryworker ui
    # Ctrl+c to close the logs
```
NOTE: If you see docker build errors such as `At least one invalid signature was encountered`, these could happen if docker runs out of space. Commands like `docker image prune -f` and `docker system prune` can be helpful to clean up space.

3) Optionally, run additional ML processing services: `processing_services` defines ML backends which wrap detections in our FastAPI response schema. The `example` app demos how to add new pipelines, algorithms, and models. See the detailed instructions in `processing_services/README.md`.
>>>>>>> 713bb28a

```
docker compose -f processing_services/example/docker-compose.yml up -d
# Once running, in Antenna register a new processing service called: http://ml_backend_example:2000
```

<<<<<<< HEAD
5) Access the platform the following URLs:
=======
4) Access the platform with the following URLs:
>>>>>>> 713bb28a

- Primary web interface: http://localhost:4000
- API browser: http://localhost:8000/api/v2/
- Django admin: http://localhost:8000/admin/
- OpenAPI / Swagger documentation: http://localhost:8000/api/v2/docs/
- Minio UI: http://minio:9001, Minio service: http://minio:9000

NOTE: If one of these services is not working properly, it could be due another process is using the port. You can check for this with `lsof -i :<PORT_NUMBER>`.

A default user will be created with the following credentials. Use these to log into the web UI or the Django admin.

- Email: `antenna@insectai.org`
- Password: `localadmin`

6) Stop all services with:

    $ docker compose down


## Development

Install the pre-commit tool to run linting & formatting checks _before_ each git commit. It's typical to install this tool using your system-wide python.

```
pip install pre-commit  # Install pre-commit system-wide
pre-commit install  # Install the hook for our project
```

If using VS Code, install the [formatting extensions](.vscode/extensions.json) that are automatically suggested for the project (e.g. black). Format-on-save should be turned on by default from the project's [vscode settings file](.vscode/settings.json).

### Frontend

#### Dependencies

- [Node.js](https://nodejs.org/en/download/)
- [Yarn](https://yarnpkg.com/getting-started/install)

#### Configuration

By default this will try to connect to http://localhost:8000 for the backend API. Use the env var `API_PROXY_TARGET` to change this. You can create multiple `.env` files in the `ui/` directory for different environments or configurations. For example, use `yarn start --mode staging` to load `.env.staging` and point the `API_PROXY_TARGET` to a remote backend.

#### Installation

Note: if you installed the ui using Docker first (as instructed in the quick-start) then your local `node_modules/` directory will be owned by root. Change the permissions with:
`sudo chown -R ${UID}:${UID} ui/node_modules`. The version of Node on your host machine must match that of the Docker container (which will be the case if you follow the `nvm` instructions below.)

```bash
# Enter into the ui directory
cd ui
# Install Node Version Manager
curl -o- https://raw.githubusercontent.com/nvm-sh/nvm/v0.39.7/install.sh | bash
# Install required Node.js version
nvm install
# Install Yarn dependencies
yarn install
# Start the frontend
yarn start
```

Visit http://localhost:3000/

### Backend

#### Dependencies

- [Docker](https://docs.docker.com/get-docker/)
- [Docker Compose](https://docs.docker.com/compose/install/)

All backend packages are installed in the docker containers, however for faster auto-completion and intellisense, you can install them on the host machine:

```bash
python -m venv venv
source venv/bin/activate
pip install -r requirements/local.txt
```

#### Helpful Commands

##### Run the docker compose stack in the background

    docker compose up -d

##### Watch the logs of Django & the backend workers

    docker compose logs -f django celeryworker

##### Watch the logs of all services:

    docker compose logs -f

##### Create a super user account:

    docker compose run --rm django python manage.py createsuperuser

##### Create a fresh demo project with synthetic data

```bash
docker compose run --rm django python manage.py create_demo_project
```

##### Run tests

```bash
docker compose run --rm django python manage.py test
```

##### Run tests with a specific pattern in the test name

```bash
docker compose run --rm django python manage.py test -k pattern
```

##### Run tests and drop into interactive shell on failure

```bash
docker compose run --rm django python manage.py test -k pattern --failfast --pdb
```

##### Speed up development of tests by reusing the db between test runs

```bash
docker compose run --rm django python manage.py test --keepdb
```

##### Run management scripts

```bash
docker compose run django python manage.py --help
```

##### Launch the Django shell:

    docker compose exec django python manage.py shell

    >>> from ami.main.models import SourceImage, Occurrence
    >>> SourceImage.objects.all(project__name='myproject')

##### Install backend dependencies locally for IDE support (Intellisense, etc):

```bash
python -m venv venv
source venv/bin/activate
pip install -r requirements/local.txt
```

##### Generate OpenAPI schema

```bash
docker compose run --rm django python manage.py spectacular --api-version 'api' --format openapi --file ami-openapi-schema.yaml
```

##### Generate TypeScript types from OpenAPI schema

```bash
docker run --rm -v ${PWD}:/local openapitools/openapi-generator-cli generate -i /local/ami-openapi-schema.yaml -g typescript-axios -o /local/ui/src/api-schema.d.ts
```

##### Generate diagram graph of Django models & relationships (Graphviz required)

```bash
docker compose run --rm django python manage.py graph_models -a -o models.dot --dot
dot -Tsvg  models.dot > models.svg
```

## Project Data Storage

Each project manages its own external data storage where the AMI Platform will index and process images. This is most typically a public or private S3 bucket at a cloud provider that is not AWS. For example, the Swift object storage service at Compute Canada or a university's own storage service.

To test the S3 storage backend locally, Minio is configured to run as part of the docker compose stack.

To configure a project connect to the Minio service, you can use the following config:

```
Endpoint URL: http://minio:9000
Access key: amistorage
Secret access key: amistorage
Public base URL: http://minio:9000/ami/
Bucket: ami
```

- Open the Minio web interface at http://localhost:9001 and login with the access key and secret access key.
- Upload some test images to a subfolder in the `ami` bucket (one subfolder per deployment)
- Give the bucket or folder anonymous access using the "Anonymous access" button in the Minio web interface.
- Both public and private buckets with presigned URLs should work.
- Add entries to your local `/etc/hosts` file to map the `minio` and `django` hostnames to localhost so the same image URLs can be viewed in your host machine's browser and processed in the backend containers.

```
127.0.0.1 minio
127.0.0.1 django
```

## Email

The local environment uses the `console` email backend. To view emails sent by the platform, check the console output (run the `docker compose logs -f django celeryworker` command).

## Database

The local environment uses a local PostgreSQL database in a Docker container.

### Backup and Restore

    docker compose run --rm postgres backup

### Reset the database

    docker compose run --rm django python manage.py reset_db

### Show backups

    docker compose run --rm postgres backups

### Restore a backup

    docker compose run --rm postgres restore <backup_file_name>

### Load fixtures with test data

    docker compose run --rm django python manage.py migrate<|MERGE_RESOLUTION|>--- conflicted
+++ resolved
@@ -16,7 +16,6 @@
     127.0.0.1 minio
     127.0.0.1 django
 ```
-<<<<<<< HEAD
 3) The following commands will build all services, run them in the background, and then stream the logs.
    1) Standard development: will use a pre-built version of the frontend that will not have hot-reloading enabled, but will make startup time faster when restarting the stack.
       ```sh
@@ -26,6 +25,9 @@
       # To stream the logs
       docker compose logs -f django celeryworker ui
       # Ctrl+c to close the logs
+
+      NOTE: If you see docker build errors such as `At least one invalid signature was encountered`, these could happen if docker runs out of space. Commands like `docker image prune -f` and `docker system prune` can be helpful to clean up space.
+
       ```
       To update the UI Docker container, use the following command to rebuild the frontend and load the new changes
       (and remember to refresh your browser after!).
@@ -44,30 +46,13 @@
 
 
 4) Optionally, run additional ML processing services: `processing_services` defines ML backends which wrap detections in our FastAPI response schema. The `example` app demos how to add new pipelines, algorithms, and models. See the detailed instructions in `processing_services/README.md`.
-=======
-
-2) The following commands will build all services, run them in the background, and then stream the logs.
-
-```sh
-    docker compose up -d
-    docker compose logs -f django celeryworker ui
-    # Ctrl+c to close the logs
-```
-NOTE: If you see docker build errors such as `At least one invalid signature was encountered`, these could happen if docker runs out of space. Commands like `docker image prune -f` and `docker system prune` can be helpful to clean up space.
-
-3) Optionally, run additional ML processing services: `processing_services` defines ML backends which wrap detections in our FastAPI response schema. The `example` app demos how to add new pipelines, algorithms, and models. See the detailed instructions in `processing_services/README.md`.
->>>>>>> 713bb28a
 
 ```
 docker compose -f processing_services/example/docker-compose.yml up -d
 # Once running, in Antenna register a new processing service called: http://ml_backend_example:2000
 ```
 
-<<<<<<< HEAD
-5) Access the platform the following URLs:
-=======
-4) Access the platform with the following URLs:
->>>>>>> 713bb28a
+5) Access the platform with the following URLs:
 
 - Primary web interface: http://localhost:4000
 - API browser: http://localhost:8000/api/v2/
