import datetime
import logging
import math
import random

from . import algorithms
from .schemas import (
    AlgorithmConfigResponse,
    AlgorithmReference,
    BoundingBox,
    ClassificationResponse,
    Detection,
    DetectionResponse,
    PipelineConfigResponse,
    SourceImage,
)

logger = logging.getLogger(__name__)
logger.setLevel(logging.DEBUG)


def make_constant_detection(source_images: list[SourceImage]) -> list[Detection]:
    """
    For each source image, produce a fixed bounding box size and position relative to image size. No classification.
    """
    detector_responses: list[Detection] = []
    for source_image in source_images:
        if source_image.width and source_image.height and source_image._pil:
            start_time = datetime.datetime.now()
            # For each source image, produce a fixed bounding box size and position relative to image size
            box_width, box_height = source_image.width // 4, source_image.height // 4
            start_x, start_y = source_image.width // 8, source_image.height // 8
            bbox = BoundingBox(
                x1=start_x,
                y1=start_y,
                x2=start_x + box_width,
                y2=start_y + box_height,
            )
            cropped_image_pil = source_image._pil.crop((bbox.x1, bbox.y1, bbox.x2, bbox.y2))
            end_time = datetime.datetime.now()
            elapsed_time = (end_time - start_time).total_seconds()

            detector_responses.append(
                Detection(
                    id=f"{source_image.id}-crop-{bbox.x1}-{bbox.y1}-{bbox.x2}-{bbox.y2}",
                    url=source_image.url,
                    width=cropped_image_pil.width,
                    height=cropped_image_pil.height,
                    timestamp=datetime.datetime.now(),
                    source_image=source_image,
                    bbox=bbox,
                    inference_time=elapsed_time,
                    algorithm=AlgorithmReference(
                        name=algorithms.CONSTANT_DETECTOR.name,
                        key=algorithms.CONSTANT_DETECTOR.key,
                    ),
                )
            )
        else:
            raise ValueError(f"Source image {source_image.id} could not be opened or does not have a valid PIL image.")

    return detector_responses


def make_random_detection(source_images: list[SourceImage]) -> list[Detection]:
    """
    For each source image, produce a random bounding box size and position relative to image size. No classification.
    """
    detector_responses: list[Detection] = []
    for source_image in source_images:
        if source_image.width and source_image.height and source_image._pil:
            start_time = datetime.datetime.now()
            # Produce a random bounding box size and position relative to image size
            min_box_size = min(source_image.width, source_image.height) // 8
            max_box_width = source_image.width // 2
            max_box_height = source_image.height // 2
            box_width = random.randint(min_box_size, max_box_width)
            box_height = random.randint(min_box_size, max_box_height)
            start_x = random.randint(0, source_image.width - box_width)
            start_y = random.randint(0, source_image.height - box_height)
            bbox = BoundingBox(
                x1=start_x,
                y1=start_y,
                x2=start_x + box_width,
                y2=start_y + box_height,
            )
            cropped_image_pil = source_image._pil.crop((bbox.x1, bbox.y1, bbox.x2, bbox.y2))
            end_time = datetime.datetime.now()
            elapsed_time = (end_time - start_time).total_seconds()

            detector_responses.append(
                Detection(
                    id=f"{source_image.id}-crop-{bbox.x1}-{bbox.y1}-{bbox.x2}-{bbox.y2}",
                    url=source_image.url,
                    width=cropped_image_pil.width,
                    height=cropped_image_pil.height,
                    timestamp=datetime.datetime.now(),
                    source_image=source_image,
                    bbox=bbox,
                    inference_time=elapsed_time,
                    algorithm=AlgorithmReference(
                        name=algorithms.RANDOM_DETECTOR.name,
                        key=algorithms.RANDOM_DETECTOR.key,
                    ),
                )
            )
        else:
            raise ValueError(f"Source image {source_image.id} could not be opened or does not have a valid PIL image.")
    return detector_responses


def make_random_prediction(
    algorithm: AlgorithmConfigResponse,
    terminal: bool = True,
    max_labels: int = 2,
) -> ClassificationResponse:
    """
    Helper function to generate a random classification response.
    """
    assert algorithm.category_map is not None
    category_labels = algorithm.category_map.labels
    logits = [random.random() for _ in category_labels]
    softmax = [math.exp(logit) / sum([math.exp(logit) for logit in logits]) for logit in logits]
    ood_score = 1 - max(softmax)
    top_class = category_labels[softmax.index(max(softmax))]
    features_2048 = [random.random() for _ in range(2048)]
    return ClassificationResponse(
        classification=top_class,
        labels=category_labels if len(category_labels) <= max_labels else None,
        scores=softmax,
        ood_score=ood_score,
        logits=logits,
        features=features_2048,
        timestamp=datetime.datetime.now(),
        algorithm=AlgorithmReference(name=algorithm.name, key=algorithm.key),
        terminal=terminal,
    )


def make_classifications(detections: list[Detection], type: str) -> list[DetectionResponse]:
    """
    Given a list of detections, return a list of detection responses containing classifications.
    The classification type can be either "constant" or "random".
    """
    if type == "constant":
        assert algorithms.CONSTANT_CLASSIFIER.category_map is not None
        labels = algorithms.CONSTANT_CLASSIFIER.category_map.labels
        classifications = [
            ClassificationResponse(
                classification=labels[0],
                labels=labels,
                scores=[0.9],
                timestamp=datetime.datetime.now(),
                algorithm=AlgorithmReference(
                    name=algorithms.CONSTANT_CLASSIFIER.name, key=algorithms.CONSTANT_CLASSIFIER.key
                ),
<<<<<<< HEAD
            ],
        )
        for bbox in bboxes
    ]


def make_constant_detections(source_image: SourceImage, num_detections: int = 10):
    source_image.open(raise_exception=True)
    assert source_image.width is not None and source_image.height is not None

    # Define a fixed bounding box size and position relative to image size
    box_width, box_height = source_image.width // 4, source_image.height // 4
    start_x, start_y = source_image.width // 8, source_image.height // 8
    bboxes = [BoundingBox(x1=start_x, y1=start_y, x2=start_x + box_width, y2=start_y + box_height)]
    timestamp = datetime.datetime.now()

    assert algorithms.CONSTANT_CLASSIFIER.category_map is not None
    labels = algorithms.CONSTANT_CLASSIFIER.category_map.labels
    features_2048 = [0.0 for _ in range(2048)]  # Placeholder for features

    return [
        DetectionResponse(
            source_image_id=source_image.id,
            bbox=bbox,
            timestamp=timestamp,
            algorithm=AlgorithmReference(name=algorithms.CONSTANT_DETECTOR.name, key=algorithms.CONSTANT_DETECTOR.key),
            classifications=[
                ClassificationResponse(
                    classification=labels[0],
                    labels=labels,
                    scores=[0.9],  # Constant score for each detection
                    ood_score=0.1,
                    timestamp=timestamp,
                    features=features_2048,
                    algorithm=AlgorithmReference(
                        name=algorithms.CONSTANT_CLASSIFIER.name, key=algorithms.CONSTANT_CLASSIFIER.key
                    ),
                )
            ],
=======
            )
        ]
    elif type == "random":
        classifications = [
            make_random_prediction(
                algorithm=algorithms.RANDOM_BINARY_CLASSIFIER,
                terminal=False,
            ),
            make_random_prediction(
                algorithm=algorithms.RANDOM_SPECIES_CLASSIFIER,
                terminal=True,
            ),
        ]
    else:
        raise ValueError(f"Classification type must be constant or random, not {type}.")

    return [
        DetectionResponse(
            source_image_id=detection.source_image.id,
            bbox=detection.bbox,
            timestamp=datetime.datetime.now(),
            inference_time=0.01,  # filler value of constant time
            algorithm=detection.algorithm,
            classifications=classifications,
>>>>>>> 28571b02
        )
        for detection in detections
    ]


class Pipeline:
    config = PipelineConfigResponse(
        name="Base Pipeline",
        slug="base",
        description="A base class for all pipelines.",
        version=1,
        algorithms=[],
    )

    def __init__(
        self,
        source_images: list[SourceImage],
        existing_detections: list[Detection],
    ):
        self.source_images = source_images
        self.existing_detections = existing_detections

    def run(self) -> list[DetectionResponse]:
        raise NotImplementedError("Subclasses must implement the run method")


class ConstantPipeline(Pipeline):
    """
    A pipeline that always returns a detection with the same bounding box
    and a fixed classification.
    """

    def run(self) -> list[DetectionResponse]:
        detections: list[Detection] = []
        if self.existing_detections:
            logger.info("[1/2] Skipping the localizer, use existing detections...")
            detections: list[Detection] = self.existing_detections
        else:
            logger.info("[1/2] No existing detections, generating detections...")
            detections: list[Detection] = make_constant_detection(self.source_images)

        logger.info("[2/2] Running the classifier...")
        detections_with_classifications: list[DetectionResponse] = make_classifications(detections, "constant")

        return detections_with_classifications

    config = PipelineConfigResponse(
        name="Constant Pipeline",
        slug="constant",
        description="A pipeline that always returns a detection in the same position with a fixed classification.",
        version=1,
        algorithms=[
            algorithms.CONSTANT_DETECTOR,
            algorithms.CONSTANT_CLASSIFIER,
        ],
    )


class RandomDetectionRandomSpeciesPipeline(Pipeline):
    """
    A pipeline that always returns a detection with a random bounding box size/position
    and a random species classification.
    """

    def run(self) -> list[DetectionResponse]:
        detections: list[Detection] = []
        if self.existing_detections:
            logger.info("[1/2] Skipping the localizer, use existing detections...")
            detections: list[Detection] = self.existing_detections
        else:
            logger.info("[1/2] No existing detections, generating detections...")
            detections: list[Detection] = make_random_detection(self.source_images)

        logger.info("[2/2] Running the classifier...")
        detections_with_classifications: list[DetectionResponse] = make_classifications(detections, "random")

        return detections_with_classifications

    config = PipelineConfigResponse(
        name="Random Detection Random Species Pipeline",
        slug="random-detection-random-species",
        description="A pipeline that returns a random bbox with a random classification.",
        version=1,
        algorithms=[
            algorithms.RANDOM_DETECTOR,
            algorithms.RANDOM_BINARY_CLASSIFIER,
            algorithms.RANDOM_SPECIES_CLASSIFIER,
        ],
    )<|MERGE_RESOLUTION|>--- conflicted
+++ resolved
@@ -154,47 +154,6 @@
                 algorithm=AlgorithmReference(
                     name=algorithms.CONSTANT_CLASSIFIER.name, key=algorithms.CONSTANT_CLASSIFIER.key
                 ),
-<<<<<<< HEAD
-            ],
-        )
-        for bbox in bboxes
-    ]
-
-
-def make_constant_detections(source_image: SourceImage, num_detections: int = 10):
-    source_image.open(raise_exception=True)
-    assert source_image.width is not None and source_image.height is not None
-
-    # Define a fixed bounding box size and position relative to image size
-    box_width, box_height = source_image.width // 4, source_image.height // 4
-    start_x, start_y = source_image.width // 8, source_image.height // 8
-    bboxes = [BoundingBox(x1=start_x, y1=start_y, x2=start_x + box_width, y2=start_y + box_height)]
-    timestamp = datetime.datetime.now()
-
-    assert algorithms.CONSTANT_CLASSIFIER.category_map is not None
-    labels = algorithms.CONSTANT_CLASSIFIER.category_map.labels
-    features_2048 = [0.0 for _ in range(2048)]  # Placeholder for features
-
-    return [
-        DetectionResponse(
-            source_image_id=source_image.id,
-            bbox=bbox,
-            timestamp=timestamp,
-            algorithm=AlgorithmReference(name=algorithms.CONSTANT_DETECTOR.name, key=algorithms.CONSTANT_DETECTOR.key),
-            classifications=[
-                ClassificationResponse(
-                    classification=labels[0],
-                    labels=labels,
-                    scores=[0.9],  # Constant score for each detection
-                    ood_score=0.1,
-                    timestamp=timestamp,
-                    features=features_2048,
-                    algorithm=AlgorithmReference(
-                        name=algorithms.CONSTANT_CLASSIFIER.name, key=algorithms.CONSTANT_CLASSIFIER.key
-                    ),
-                )
-            ],
-=======
             )
         ]
     elif type == "random":
@@ -219,7 +178,6 @@
             inference_time=0.01,  # filler value of constant time
             algorithm=detection.algorithm,
             classifications=classifications,
->>>>>>> 28571b02
         )
         for detection in detections
     ]
