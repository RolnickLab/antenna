--- conflicted
+++ resolved
@@ -203,11 +203,7 @@
         extra = "ignore"
 
 
-<<<<<<< HEAD
 PipelineChoice = typing.Literal["constant", "random-detection-random-species"]
-=======
-PipelineChoice = typing.Literal["random", "constant", "random-detection-random-species"]
->>>>>>> 5be7396b
 
 
 class PipelineRequest(pydantic.BaseModel):
@@ -220,7 +216,7 @@
     class Config:
         json_schema_extra = {
             "example": {
-                "pipeline": "random",
+                "pipeline": "constant",
                 "source_images": [
                     {
                         "id": "123",
