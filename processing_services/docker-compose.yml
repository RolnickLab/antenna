services:
  ml_backend_minimal:
    build:
      context: ./minimal
    volumes:
      - ./minimal/:/app:z
    ports:
      - "2000:2000"
    extra_hosts:
      - minio:host-gateway
    networks:
<<<<<<< HEAD
      - ml_network
=======
      - antenna_network
>>>>>>> 0b99c6af

  ml_backend_example:
    build:
      context: ./example
    volumes:
      - ./example/:/app:z
    ports:
      - "2003:2000"
    extra_hosts:
      - minio:host-gateway
    networks:
<<<<<<< HEAD
      - ml_network

networks:
  ml_network:
    name: ml_network
=======
      - antenna_network

networks:
  antenna_network:
    name: antenna_network
>>>>>>> 0b99c6af
<|MERGE_RESOLUTION|>--- conflicted
+++ resolved
@@ -9,11 +9,7 @@
     extra_hosts:
       - minio:host-gateway
     networks:
-<<<<<<< HEAD
-      - ml_network
-=======
       - antenna_network
->>>>>>> 0b99c6af
 
   ml_backend_example:
     build:
@@ -25,16 +21,8 @@
     extra_hosts:
       - minio:host-gateway
     networks:
-<<<<<<< HEAD
-      - ml_network
-
-networks:
-  ml_network:
-    name: ml_network
-=======
       - antenna_network
 
 networks:
   antenna_network:
-    name: antenna_network
->>>>>>> 0b99c6af
+    name: antenna_network