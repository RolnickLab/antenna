# Can these be imported from the OpenAPI spec yaml?
import datetime
import logging
import pathlib
import typing

import PIL.Image
import pydantic

from .utils import get_image

logger = logging.getLogger(__name__)
logger.setLevel(logging.DEBUG)


class BoundingBox(pydantic.BaseModel):
    x1: float
    y1: float
    x2: float
    y2: float

    @classmethod
    def from_coords(cls, coords: list[float]):
        return cls(x1=coords[0], y1=coords[1], x2=coords[2], y2=coords[3])

    def to_string(self):
        return f"{self.x1},{self.y1},{self.x2},{self.y2}"

    def to_path(self):
        return "-".join([str(int(x)) for x in [self.x1, self.y1, self.x2, self.y2]])

    def to_tuple(self):
        return (self.x1, self.y1, self.x2, self.y2)


class BaseImage(pydantic.BaseModel):
    model_config = pydantic.ConfigDict(extra="ignore", arbitrary_types_allowed=True)

    id: str
    url: str | None = None
    b64: str | None = None
    filepath: str | pathlib.Path | None = None
    _pil: PIL.Image.Image | None = None
    width: int | None = None
    height: int | None = None
    timestamp: datetime.datetime | None = None

    # Validate that there is at least one of the following fields
    @pydantic.model_validator(mode="after")
    def validate_source(self):
        if not any([self.url, self.b64, self.filepath, self._pil]):
            raise ValueError("At least one of the following fields must be provided: url, b64, filepath, pil")
        return self

    def open(self, raise_exception=False) -> PIL.Image.Image | None:
        if not self._pil:
            logger.warn(f"Opening image {self.id} for the first time")
            self._pil = get_image(
                url=self.url,
                b64=self.b64,
                filepath=self.filepath,
                raise_exception=raise_exception,
            )
        else:
            logger.info(f"Using already loaded image {self.id}")
        if self._pil:
            self.width, self.height = self._pil.size
        return self._pil


class SourceImage(BaseImage):
    pass


class AlgorithmReference(pydantic.BaseModel):
    name: str
    key: str


class ClassificationResponse(pydantic.BaseModel):
    classification: str
    labels: list[str] | None = pydantic.Field(
        default=None,
        description=(
            "A list of all possible labels for the model, in the correct order. "
            "Omitted if the model has too many labels to include for each classification in the response. "
            "Use the category map from the algorithm to get the full list of labels and metadata."
        ),
    )
    scores: list[float] = pydantic.Field(
        default_factory=list,
        description="The calibrated probabilities for each class label, most commonly the softmax output.",
    )
    logits: list[float] = pydantic.Field(
        default_factory=list,
        description="The raw logits output by the model, before any calibration or normalization.",
    )
    inference_time: float | None = None
    algorithm: AlgorithmReference
    terminal: bool = True
    timestamp: datetime.datetime


<<<<<<< HEAD
=======
class DetectionResponse(pydantic.BaseModel):
    # these fields are populated with values from a Detection, excluding source_image details
    source_image_id: str
    bbox: BoundingBox
    inference_time: float | None = None
    algorithm: AlgorithmReference
    timestamp: datetime.datetime
    crop_image_url: str | None = None
    classifications: list[ClassificationResponse] = []


class Detection(BaseImage):
    source_image: SourceImage  # the 'original' uncropped image
    bbox: BoundingBox
    inference_time: float | None = None
    algorithm: AlgorithmReference
    classifications: list[ClassificationResponse] = []


>>>>>>> 8f9bd7d4
class SourceImageRequest(pydantic.BaseModel):
    model_config = pydantic.ConfigDict(extra="ignore")

    id: str
    url: str
    # b64: str | None = None
    # @TODO bring over new SourceImage & b64 validation from the lepsAI repo


class SourceImageResponse(pydantic.BaseModel):
    model_config = pydantic.ConfigDict(extra="ignore")

    id: str
    url: str


class DetectionRequest(pydantic.BaseModel):
    source_image: SourceImageRequest  # the 'original' image
    bbox: BoundingBox
    crop_image_url: str | None = None
    algorithm: AlgorithmReference


class DetectionResponse(pydantic.BaseModel):
    # these fields are populated with values from a Detection, excluding source_image details
    source_image_id: str
    bbox: BoundingBox
    inference_time: float | None = None
    algorithm: AlgorithmReference
    timestamp: datetime.datetime
    crop_image_url: str | None = None
    classifications: list[ClassificationResponse] = []


class Detection(BaseImage):
    source_image: SourceImage  # the 'original' uncropped image
    bbox: BoundingBox
    inference_time: float | None = None
    algorithm: AlgorithmReference
    classifications: list[ClassificationResponse] = []


class AlgorithmCategoryMapResponse(pydantic.BaseModel):
    data: list[dict] = pydantic.Field(
        default_factory=dict,
        description="Complete data for each label, such as id, gbif_key, explicit index, source, etc.",
        examples=[
            [
                {"label": "Moth", "index": 0, "gbif_key": 1234},
                {"label": "Not a moth", "index": 1, "gbif_key": 5678},
            ]
        ],
    )
    labels: list[str] = pydantic.Field(
        default_factory=list,
        description="A simple list of string labels, in the correct index order used by the model.",
        examples=[["Moth", "Not a moth"]],
    )
    version: str | None = pydantic.Field(
        default=None,
        description="The version of the category map. Can be a descriptive string or a version number.",
        examples=["LepNet2021-with-2023-mods"],
    )
    description: str | None = pydantic.Field(
        default=None,
        description="A description of the category map used to train. e.g. source, purpose and modifications.",
        examples=["LepNet2021 with Schmidt 2023 corrections. Limited to species with > 1000 observations."],
    )
    uri: str | None = pydantic.Field(
        default=None,
        description="A URI to the category map file, could be a public web URL or object store path.",
    )


class AlgorithmConfigResponse(pydantic.BaseModel):
    name: str
    key: str = pydantic.Field(
        description=("A unique key for an algorithm to lookup the category map (class list) and other metadata."),
    )
    description: str | None = None
    task_type: str | None = pydantic.Field(
        default=None,
        description="The type of task the model is trained for. e.g. 'detection', 'classification', 'embedding', etc.",
        examples=["detection", "classification", "segmentation", "embedding"],
    )
    version: int = pydantic.Field(
        default=1,
        description="A sortable version number for the model. Increment this number when the model is updated.",
    )
    version_name: str | None = pydantic.Field(
        default=None,
        description="A complete version name e.g. '2021-01-01', 'LepNet2021'.",
    )
    uri: str | None = pydantic.Field(
        default=None,
        description="A URI to the weights or model details, could be a public web URL or object store path.",
    )
    category_map: AlgorithmCategoryMapResponse | None = None

    class Config:
        extra = "ignore"


<<<<<<< HEAD
PipelineChoice = typing.Literal[
    "zero-shot-hf-classifier-pipeline",
    "zero-shot-object-detector-pipeline",
    "zero-shot-object-detector-with-constant-classifier-pipeline",
    "zero-shot-object-detector-with-random-species-classifier-pipeline",
]
=======
PipelineChoice = typing.Literal["zero-shot-hf-classifier-pipeline", "zero-shot-object-detector-pipeline"]
>>>>>>> 8f9bd7d4


class PipelineRequestConfigParameters(pydantic.BaseModel):
    """Parameters used to configure a pipeline request.

    Accepts any serializable key-value pair.
    Example: {"force_reprocess": True, "auth_token": "abc123"}

    Supported parameters are defined by the pipeline in the processing service
    and should be published in the Pipeline's info response.
    """

    force_reprocess: bool = pydantic.Field(
        default=False,
        description="Force reprocessing of the image, even if it has already been processed.",
    )
    auth_token: str | None = pydantic.Field(
        default=None,
        description="An optional authentication token to use for the pipeline.",
    )
    candidate_labels: list[str] | None = pydantic.Field(
        default=None,
        description="A list of candidate labels to use for the zero-shot object detector.",
    )


class PipelineRequest(pydantic.BaseModel):
    pipeline: PipelineChoice
    source_images: list[SourceImageRequest]
    detections: list[DetectionRequest] | None = None
    config: PipelineRequestConfigParameters | dict | None = None

    # Example for API docs:
    class Config:
        json_schema_extra = {
            "example": {
                "pipeline": "random",
                "source_images": [
                    {
                        "id": "123",
                        "url": "https://archive.org/download/mma_various_moths_and_butterflies_54143/54143.jpg",
                    }
                ],
                "config": {"force_reprocess": True, "auth_token": "abc123"},
            }
        }


class PipelineResultsResponse(pydantic.BaseModel):
    pipeline: PipelineChoice
    algorithms: dict[str, AlgorithmConfigResponse] = pydantic.Field(
        default_factory=dict,
        description="A dictionary of all algorithms used in the pipeline, including their class list and other "
        "metadata, keyed by the algorithm key.",
    )
    total_time: float
    source_images: list[SourceImageResponse]
    detections: list[DetectionResponse]
    errors: list | str | None = None


class PipelineStageParam(pydantic.BaseModel):
    """A configurable parameter of a stage of a pipeline."""

    name: str
    key: str
    category: str = "default"


class PipelineStage(pydantic.BaseModel):
    """A configurable stage of a pipeline."""

    key: str
    name: str
    params: list[PipelineStageParam] = []
    description: str | None = None


class PipelineConfigResponse(pydantic.BaseModel):
    """Details about a pipeline, its algorithms and category maps."""

    name: str
    slug: str
    version: int
    description: str | None = None
    algorithms: list[AlgorithmConfigResponse] = []
    stages: list[PipelineStage] = []


class ProcessingServiceInfoResponse(pydantic.BaseModel):
    """Information about the processing service."""

    name: str = pydantic.Field(example="Mila Research Lab - Moth AI Services")
    description: str | None = pydantic.Field(
        default=None,
        examples=["Algorithms developed by the Mila Research Lab for analysis of moth images."],
    )
    pipelines: list[PipelineConfigResponse] = pydantic.Field(
        default=list,
        examples=[
            [
                PipelineConfigResponse(name="Random Pipeline", slug="random", version=1, algorithms=[]),
            ]
        ],
    )
    # algorithms: list[AlgorithmConfigResponse] = pydantic.Field(
    #    default=list,
    #    examples=[RANDOM_BINARY_CLASSIFIER],
    # )<|MERGE_RESOLUTION|>--- conflicted
+++ resolved
@@ -101,28 +101,6 @@
     timestamp: datetime.datetime
 
 
-<<<<<<< HEAD
-=======
-class DetectionResponse(pydantic.BaseModel):
-    # these fields are populated with values from a Detection, excluding source_image details
-    source_image_id: str
-    bbox: BoundingBox
-    inference_time: float | None = None
-    algorithm: AlgorithmReference
-    timestamp: datetime.datetime
-    crop_image_url: str | None = None
-    classifications: list[ClassificationResponse] = []
-
-
-class Detection(BaseImage):
-    source_image: SourceImage  # the 'original' uncropped image
-    bbox: BoundingBox
-    inference_time: float | None = None
-    algorithm: AlgorithmReference
-    classifications: list[ClassificationResponse] = []
-
-
->>>>>>> 8f9bd7d4
 class SourceImageRequest(pydantic.BaseModel):
     model_config = pydantic.ConfigDict(extra="ignore")
 
@@ -226,16 +204,7 @@
         extra = "ignore"
 
 
-<<<<<<< HEAD
-PipelineChoice = typing.Literal[
-    "zero-shot-hf-classifier-pipeline",
-    "zero-shot-object-detector-pipeline",
-    "zero-shot-object-detector-with-constant-classifier-pipeline",
-    "zero-shot-object-detector-with-random-species-classifier-pipeline",
-]
-=======
 PipelineChoice = typing.Literal["zero-shot-hf-classifier-pipeline", "zero-shot-object-detector-pipeline"]
->>>>>>> 8f9bd7d4
 
 
 class PipelineRequestConfigParameters(pydantic.BaseModel):
