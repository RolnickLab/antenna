--- conflicted
+++ resolved
@@ -143,51 +143,6 @@
     classifications: list[ClassificationResponse] = []
 
 
-<<<<<<< HEAD
-class SourceImageRequest(pydantic.BaseModel):
-    model_config = pydantic.ConfigDict(extra="ignore")
-
-    id: str
-    url: str
-    # b64: str | None = None
-    # @TODO bring over new SourceImage & b64 validation from the lepsAI repo
-
-
-class SourceImageResponse(pydantic.BaseModel):
-    model_config = pydantic.ConfigDict(extra="ignore")
-
-    id: str
-    url: str
-
-
-class DetectionRequest(pydantic.BaseModel):
-    source_image: SourceImageRequest  # the 'original' image
-    bbox: BoundingBox
-    crop_image_url: str | None = None
-    algorithm: AlgorithmReference
-
-
-class DetectionResponse(pydantic.BaseModel):
-    # these fields are populated with values from a Detection, excluding source_image details
-    source_image_id: str
-    bbox: BoundingBox
-    inference_time: float | None = None
-    algorithm: AlgorithmReference
-    timestamp: datetime.datetime
-    crop_image_url: str | None = None
-    classifications: list[ClassificationResponse] = []
-
-
-class Detection(BaseImage):  # BaseImage represents the detection (the cropped image)
-    source_image: SourceImage  # the 'original' image
-    bbox: BoundingBox
-    inference_time: float | None = None
-    algorithm: AlgorithmReference
-    classifications: list[ClassificationResponse] = []
-
-
-=======
->>>>>>> 7361fb24
 class AlgorithmCategoryMapResponse(pydantic.BaseModel):
     data: list[dict] = pydantic.Field(
         default_factory=dict,
