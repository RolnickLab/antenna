--- conflicted
+++ resolved
@@ -204,17 +204,12 @@
         extra = "ignore"
 
 
-<<<<<<< HEAD
 PipelineChoice = typing.Literal[
-    "constant-detection-pipeline",
-    "flat-bug-detector-pipeline",
+    "zero-shot-hf-classifier-pipeline",
     "zero-shot-object-detector-pipeline",
     "zero-shot-object-detector-with-constant-classifier-pipeline",
     "zero-shot-object-detector-with-random-species-classifier-pipeline",
 ]
-=======
-PipelineChoice = typing.Literal["zero-shot-hf-classifier-pipeline", "zero-shot-object-detector-pipeline"]
->>>>>>> 1dbf3b1b
 
 
 class PipelineRequestConfigParameters(pydantic.BaseModel):
