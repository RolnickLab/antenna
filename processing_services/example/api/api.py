--- conflicted
+++ resolved
@@ -6,17 +6,7 @@
 
 import fastapi
 
-<<<<<<< HEAD
-from .pipelines import (
-    Pipeline,
-    ZeroShotHFClassifierPipeline,
-    ZeroShotObjectDetectorPipeline,
-    ZeroShotObjectDetectorWithConstantClassifierPipeline,
-    ZeroShotObjectDetectorWithRandomSpeciesClassifierPipeline,
-)
-=======
 from .pipelines import Pipeline, ZeroShotHFClassifierPipeline, ZeroShotObjectDetectorPipeline
->>>>>>> 8f9bd7d4
 from .schemas import (
     AlgorithmConfigResponse,
     Detection,
@@ -38,16 +28,7 @@
 app = fastapi.FastAPI()
 
 
-<<<<<<< HEAD
-pipelines: list[type[Pipeline]] = [
-    ZeroShotHFClassifierPipeline,
-    ZeroShotObjectDetectorPipeline,
-    ZeroShotObjectDetectorWithConstantClassifierPipeline,
-    ZeroShotObjectDetectorWithRandomSpeciesClassifierPipeline,
-]
-=======
 pipelines: list[type[Pipeline]] = [ZeroShotHFClassifierPipeline, ZeroShotObjectDetectorPipeline]
->>>>>>> 8f9bd7d4
 pipeline_choices: dict[str, type[Pipeline]] = {pipeline.config.slug: pipeline for pipeline in pipelines}
 algorithm_choices: dict[str, AlgorithmConfigResponse] = {
     algorithm.key: algorithm for pipeline in pipelines for algorithm in pipeline.config.algorithms
@@ -97,7 +78,6 @@
     pipeline_slug = data.pipeline
     request_config = data.config
 
-<<<<<<< HEAD
     # process detection and source image requests
     detections = (
         [
@@ -120,8 +100,6 @@
         if data.detections
         else []
     )
-=======
->>>>>>> 8f9bd7d4
     source_images = [SourceImage(**image.model_dump()) for image in data.source_images]
 
     try:
@@ -134,10 +112,7 @@
         pipeline = Pipeline(
             source_images=source_images,
             request_config=pipeline_request_config,
-<<<<<<< HEAD
             existing_detections=detections,
-=======
->>>>>>> 8f9bd7d4
         )
         pipeline.compile()
     except Exception as e:
