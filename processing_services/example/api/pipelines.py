import datetime
import logging
from typing import final

<<<<<<< HEAD
from .algorithms import (
    Algorithm,
    ConstantClassifier,
    ConstantLocalizer,
    FlatBugLocalizer,
    HFImageClassifier,
    RandomSpeciesClassifier,
    ZeroShotObjectDetector,
)
=======
from .algorithms import Algorithm, HFImageClassifier, ZeroShotObjectDetector
>>>>>>> 1dbf3b1b
from .schemas import (
    Detection,
    DetectionResponse,
    PipelineConfigResponse,
    PipelineRequestConfigParameters,
    PipelineResultsResponse,
    SourceImage,
    SourceImageResponse,
)
from .utils import get_image

logger = logging.getLogger(__name__)
logger.setLevel(logging.DEBUG)


class Pipeline:
    """
    A base class for defining and running a pipeline consisting of multiple stages.
    Each stage is represented by an algorithm that processes inputs and produces
    outputs. The pipeline is designed to handle batch processing using custom batch
    sizes for each stage.

    Attributes:
        stages (list[Algorithm]): A list of algorithms representing the stages of
        the pipeline in order of execution. Typically [Detector(), Classifier()].
        batch_sizes (list[int]): A list of integers specifying the batch size for
        each stage. For example, [1, 1] means that the detector can process 1
        source image a time and the classifier can process 1 detection at a time.
        config (PipelineConfigResponse): Pipeline metadata.
    """

    stages: list[Algorithm]
    batch_sizes: list[int]
    request_config: PipelineRequestConfigParameters | dict
    config: PipelineConfigResponse

    stages = []
    batch_sizes = []
    config = PipelineConfigResponse(
        name="Base Pipeline",
        slug="base",
        description="A base class for all pipelines.",
        version=1,
        algorithms=[],
    )

    def __init__(
        self,
        source_images: list[SourceImage],
        request_config: PipelineRequestConfigParameters | dict = {},
        existing_detections: list[Detection] = [],
        custom_batch_sizes: list[int] = [],
    ):
        self.source_images = source_images
        self.request_config = request_config
        self.existing_detections = existing_detections

        logger.info("Initializing algorithms....")
        self.stages = self.stages or self.get_stages()
        self.batch_sizes = custom_batch_sizes or self.batch_sizes or [1] * len(self.stages)
        assert len(self.batch_sizes) == len(self.stages), "Number of batch sizes must match the number of stages."

    def get_stages(self) -> list[Algorithm]:
        """
        An optional function to initialize and return a list of algorithms/stages.
        Any pipeline config values relevant to a particular algorithm should be passed or set here.
        """
        return []

    @final
    def compile(self):
        logger.info("Compiling algorithms....")
        for stage_idx, stage in enumerate(self.stages):
            logger.info(f"[{stage_idx+1}/{len(self.stages)}] Compiling {stage.algorithm_config_response.name}...")
            stage.compile()

    def run(self) -> PipelineResultsResponse:
        """
        This function must always return a PipelineResultsResponse object.
        """
        raise NotImplementedError("Subclasses must implement")

    @final
    def _batchify_inputs(self, inputs: list, batch_size: int) -> list[list]:
        """
        Helper function to split the inputs into batches of the specified size.
        """
        batched_inputs = []
        for i in range(0, len(inputs), batch_size):
            start_id = i
            end_id = i + batch_size
            batched_inputs.append(inputs[start_id:end_id])
        return batched_inputs

    @final
    def _get_detections(
        self, algorithm: Algorithm, inputs: list[SourceImage] | list[Detection], batch_size: int, **kwargs
    ) -> list[Detection]:
        """A single stage, step, or algorithm in a pipeline. Batchifies inputs and produces Detections as outputs."""
        outputs: list[Detection] = []
        batched_inputs = self._batchify_inputs(inputs, batch_size)
        for batch in batched_inputs:
            outputs.extend(algorithm.run(batch, **kwargs))
        return outputs

    @final
    def _get_pipeline_response(self, detections: list[Detection], elapsed_time: float) -> PipelineResultsResponse:
        """
        Final stage of the pipeline to format the detections.
        """
        detection_responses = [
            DetectionResponse(
                source_image_id=detection.source_image.id,
                bbox=detection.bbox,
                inference_time=detection.inference_time,
                algorithm=detection.algorithm,
                timestamp=datetime.datetime.now(),
                classifications=detection.classifications,
            )
            for detection in detections
        ]
        source_image_responses = [SourceImageResponse(**image.model_dump()) for image in self.source_images]

        return PipelineResultsResponse(
            pipeline=self.config.slug,  # type: ignore
            algorithms={algorithm.key: algorithm for algorithm in self.config.algorithms},
            total_time=elapsed_time,
            source_images=source_image_responses,
            detections=detection_responses,
        )

    def _process_existing_detections(self) -> list[Detection]:
        """
        Helper function for processing existing detections.
        Opens the source and cropped images, and crops the source image if the cropped image URL is not valid.
        """
        processed_detections = self.existing_detections.copy()

        for detection in processed_detections:
            logger.info(f"Processing existing detection: {detection.id}")
            detection.source_image.open(raise_exception=True)
            assert detection.source_image._pil is not None, "Source image must be opened before cropping."

            try:
                # @TODO: Is this necessary? Should we always crop the image ourselves?
                # The cropped image URL is typically a local file path.
                # e.g. /media/detections/1/2018-06-15/session_2018-06-15_capture_20180615220800_detection_54.jpg
                logger.info("Opening cropped image from the cropped image URL...")
                detection._pil = get_image(
                    url=detection.url,
                    raise_exception=True,
                )
            except Exception as e:
                logger.info(f"Failed to open cropped image from the URL: {detection.url}. Error: {e}")
                logger.info("Falling back to cropping the source image...")
                cropped_image_pil = detection.source_image._pil.crop(
                    (
                        min(detection.bbox.x1, detection.bbox.x2),
                        min(detection.bbox.y1, detection.bbox.y2),
                        max(detection.bbox.x1, detection.bbox.x2),
                        max(detection.bbox.y1, detection.bbox.y2),
                    )
                )
                detection._pil = cropped_image_pil
            logger.info(f"Successfully processed existing detection: {detection.id}")
        return processed_detections


class ZeroShotHFClassifierPipeline(Pipeline):
    """
    A pipeline that uses the Zero Shot Object Detector to produce bounding boxes
    and then applies the HuggingFace image classifier.
    """

    batch_sizes = [1, 1]
    config = PipelineConfigResponse(
        name="Zero Shot HF Classifier Pipeline",
        slug="zero-shot-hf-classifier-pipeline",
        description=("Zero Shot Object Detector with HF image classifier."),
        version=1,
        algorithms=[
            ZeroShotObjectDetector.algorithm_config_response,
            HFImageClassifier.algorithm_config_response,
        ],
    )

    def get_stages(self) -> list[Algorithm]:
        zero_shot_object_detector = ZeroShotObjectDetector()
        if isinstance(self.request_config, PipelineRequestConfigParameters) and self.request_config.candidate_labels:
            logger.info(
                "Setting candidate labels for zero shot object detector to %s", self.request_config.candidate_labels
            )
            zero_shot_object_detector.candidate_labels = self.request_config.candidate_labels
        self.config.algorithms = [
            zero_shot_object_detector.algorithm_config_response,
            HFImageClassifier.algorithm_config_response,
        ]

        return [zero_shot_object_detector, HFImageClassifier()]

    def run(self) -> PipelineResultsResponse:
        start_time = datetime.datetime.now()
<<<<<<< HEAD
        detections: list[Detection] = []
        if self.existing_detections:
            logger.info("[1/2] Skipping the localizer, use existing detections...")
            detections = self._process_existing_detections()
        else:
            logger.info("[1/2] No existing detections, generating detections...")
            detections = self._get_detections(self.stages[0], self.source_images, self.batch_sizes[0])

        logger.info("[2/2] Running the classifier...")
=======
        detections_with_candidate_labels: list[Detection] = self._get_detections(
            self.stages[0], self.source_images, self.batch_sizes[0], intermediate=True
        )
>>>>>>> 1dbf3b1b
        detections_with_classifications: list[Detection] = self._get_detections(
            self.stages[1], detections_with_candidate_labels, self.batch_sizes[1]
        )
        end_time = datetime.datetime.now()
        elapsed_time = (end_time - start_time).total_seconds()

        pipeline_response: PipelineResultsResponse = self._get_pipeline_response(
            detections_with_classifications, elapsed_time
        )
        logger.info(f"Successfully processed {len(detections_with_classifications)} detections.")

        return pipeline_response


class ZeroShotObjectDetectorPipeline(Pipeline):
    """
    A pipeline that uses the HuggingFace zero shot object detector.
<<<<<<< HEAD
    This pipeline produces both a bounding box and a classification for each detection.
=======
    Produces both a bounding box and a classification for each detection.
    The classification is based on the candidate labels provided in the request.
>>>>>>> 1dbf3b1b
    """

    batch_sizes = [1]
    config = PipelineConfigResponse(
        name="Zero Shot Object Detector Pipeline",
        slug="zero-shot-object-detector-pipeline",
        description=("Zero shot object detector (bbox and classification)."),
        version=1,
        algorithms=[ZeroShotObjectDetector.algorithm_config_response],
    )

    def get_stages(self) -> list[Algorithm]:
        zero_shot_object_detector = ZeroShotObjectDetector()
        if isinstance(self.request_config, PipelineRequestConfigParameters) and self.request_config.candidate_labels:
            logger.info(
                "Setting candidate labels for zero shot object detector to %s", self.request_config.candidate_labels
            )
            zero_shot_object_detector.candidate_labels = self.request_config.candidate_labels
        self.config.algorithms = [zero_shot_object_detector.algorithm_config_response]

        return [zero_shot_object_detector]

    def run(self) -> PipelineResultsResponse:
        start_time = datetime.datetime.now()
        logger.info("[1/1] Running the zero shot object detector...")
        detections_with_classifications: list[Detection] = self._get_detections(
            self.stages[0], self.source_images, self.batch_sizes[0]
        )
        end_time = datetime.datetime.now()
        elapsed_time = (end_time - start_time).total_seconds()
        pipeline_response: PipelineResultsResponse = self._get_pipeline_response(
            detections_with_classifications, elapsed_time
        )
        logger.info(f"Successfully processed {len(detections_with_classifications)} detections.")

        return pipeline_response


class ZeroShotObjectDetectorWithRandomSpeciesClassifierPipeline(Pipeline):
    """
    A pipeline that uses the HuggingFace zero shot object detector and a random species classifier.
    """

    batch_sizes = [1, 1]
    config = PipelineConfigResponse(
        name="Zero Shot Object Detector With Random Species Classifier Pipeline",
        slug="zero-shot-object-detector-with-random-species-classifier-pipeline",
        description=("HF zero shot object detector with random species classifier."),
        version=1,
        algorithms=[
            ZeroShotObjectDetector.algorithm_config_response,
            RandomSpeciesClassifier.algorithm_config_response,
        ],
    )

    def get_stages(self) -> list[Algorithm]:
        zero_shot_object_detector = ZeroShotObjectDetector()
        if "candidate_labels" in self.request_config:
            zero_shot_object_detector.candidate_labels = self.request_config["candidate_labels"]

        self.config.algorithms = [
            zero_shot_object_detector.algorithm_config_response,
            RandomSpeciesClassifier.algorithm_config_response,
        ]

        return [zero_shot_object_detector, RandomSpeciesClassifier()]

    def run(self) -> PipelineResultsResponse:
        start_time = datetime.datetime.now()
        detections: list[Detection] = []
        if self.existing_detections:
            logger.info("[1/2] Skipping the localizer, use existing detections...")
            detections = self._process_existing_detections()
        else:
            logger.info("[1/2] No existing detections, generating detections...")
            detections = self._get_detections(self.stages[0], self.source_images, self.batch_sizes[0])

        logger.info("[2/2] Running the classifier...")
        detections_with_classifications: list[Detection] = self._get_detections(
            self.stages[1], detections, self.batch_sizes[1]
        )
        end_time = datetime.datetime.now()
        elapsed_time = (end_time - start_time).total_seconds()
        pipeline_response: PipelineResultsResponse = self._get_pipeline_response(
            detections_with_classifications, elapsed_time
        )
        logger.info(f"Successfully processed {len(detections_with_classifications)} detections.")

        return pipeline_response


class ZeroShotObjectDetectorWithConstantClassifierPipeline(Pipeline):
    """
    A pipeline that uses the HuggingFace zero shot object detector and a constant classifier.
    """

    batch_sizes = [1, 1]
    config = PipelineConfigResponse(
        name="Zero Shot Object Detector With Constant Classifier Pipeline",
        slug="zero-shot-object-detector-with-constant-classifier-pipeline",
        description=("HF zero shot object detector with constant classifier."),
        version=1,
        algorithms=[
            ZeroShotObjectDetector.algorithm_config_response,
            ConstantClassifier.algorithm_config_response,
        ],
    )

    def get_stages(self) -> list[Algorithm]:
        zero_shot_object_detector = ZeroShotObjectDetector()
        if "candidate_labels" in self.request_config:
            zero_shot_object_detector.candidate_labels = self.request_config["candidate_labels"]

        self.config.algorithms = [
            zero_shot_object_detector.algorithm_config_response,
            ConstantClassifier.algorithm_config_response,
        ]

        return [zero_shot_object_detector, ConstantClassifier()]

    def run(self) -> PipelineResultsResponse:
        start_time = datetime.datetime.now()
        detections: list[Detection] = []
        if self.existing_detections:
            logger.info("[1/2] Skipping the localizer, use existing detections...")
            detections = self._process_existing_detections()
        else:
            logger.info("[1/2] No existing detections, generating detections...")
            detections = self._get_detections(self.stages[0], self.source_images, self.batch_sizes[0])

        logger.info("[2/2] Running the classifier...")
        detections_with_classifications: list[Detection] = self._get_detections(
            self.stages[1], detections, self.batch_sizes[1]
        )
        end_time = datetime.datetime.now()
        elapsed_time = (end_time - start_time).total_seconds()
        pipeline_response: PipelineResultsResponse = self._get_pipeline_response(
            detections_with_classifications, elapsed_time
        )
        logger.info(f"Successfully processed {len(detections_with_classifications)} detections.")

<<<<<<< HEAD
        return pipeline_response


class FlatBugLocalizerPipeline(Pipeline):
    """
    A pipeline that uses the Darsa Group's flat bug detector. No classifications.
    """

    stages = [FlatBugLocalizer()]
    batch_sizes = [1]
    config = PipelineConfigResponse(
        name="Flat Bug Detector Pipeline",
        slug="flat-bug-detector-pipeline",
        description=(
            "DARSA Group: Flatbug is a hyperinference and trained YOLOv8 model zoo, "
            "with a bespoke diverse dataset of the same name."
        ),
        version=1,
        algorithms=[stage.algorithm_config_response for stage in stages],
    )

    def run(self) -> PipelineResultsResponse:
        start_time = datetime.datetime.now()
        # Only return detections with no classification
        logger.info("[1/1] Running the flat bug detector...")
        detections: list[Detection] = self._get_detections(self.stages[0], self.source_images, self.batch_sizes[0])
        end_time = datetime.datetime.now()
        elapsed_time = (end_time - start_time).total_seconds()
        pipeline_response: PipelineResultsResponse = self._get_pipeline_response(detections, elapsed_time)
        logger.info(f"Successfully processed {len(detections)} detections.")

=======
>>>>>>> 1dbf3b1b
        return pipeline_response<|MERGE_RESOLUTION|>--- conflicted
+++ resolved
@@ -2,19 +2,13 @@
 import logging
 from typing import final
 
-<<<<<<< HEAD
 from .algorithms import (
     Algorithm,
     ConstantClassifier,
-    ConstantLocalizer,
-    FlatBugLocalizer,
     HFImageClassifier,
     RandomSpeciesClassifier,
     ZeroShotObjectDetector,
 )
-=======
-from .algorithms import Algorithm, HFImageClassifier, ZeroShotObjectDetector
->>>>>>> 1dbf3b1b
 from .schemas import (
     Detection,
     DetectionResponse,
@@ -48,7 +42,7 @@
 
     stages: list[Algorithm]
     batch_sizes: list[int]
-    request_config: PipelineRequestConfigParameters | dict
+    request_config: dict
     config: PipelineConfigResponse
 
     stages = []
@@ -69,7 +63,7 @@
         custom_batch_sizes: list[int] = [],
     ):
         self.source_images = source_images
-        self.request_config = request_config
+        self.request_config = request_config if isinstance(request_config, dict) else request_config.model_dump()
         self.existing_detections = existing_detections
 
         logger.info("Initializing algorithms....")
@@ -203,11 +197,11 @@
 
     def get_stages(self) -> list[Algorithm]:
         zero_shot_object_detector = ZeroShotObjectDetector()
-        if isinstance(self.request_config, PipelineRequestConfigParameters) and self.request_config.candidate_labels:
+        if "candidate_labels" in self.request_config:
             logger.info(
-                "Setting candidate labels for zero shot object detector to %s", self.request_config.candidate_labels
+                "Setting candidate labels for zero shot object detector to %s", self.request_config["candidate_labels"]
             )
-            zero_shot_object_detector.candidate_labels = self.request_config.candidate_labels
+            zero_shot_object_detector.candidate_labels = self.request_config["candidate_labels"]
         self.config.algorithms = [
             zero_shot_object_detector.algorithm_config_response,
             HFImageClassifier.algorithm_config_response,
@@ -217,21 +211,17 @@
 
     def run(self) -> PipelineResultsResponse:
         start_time = datetime.datetime.now()
-<<<<<<< HEAD
-        detections: list[Detection] = []
+        detections_with_candidate_labels: list[Detection] = []
         if self.existing_detections:
             logger.info("[1/2] Skipping the localizer, use existing detections...")
-            detections = self._process_existing_detections()
+            detections_with_candidate_labels = self._process_existing_detections()
         else:
             logger.info("[1/2] No existing detections, generating detections...")
-            detections = self._get_detections(self.stages[0], self.source_images, self.batch_sizes[0])
+            detections_with_candidate_labels: list[Detection] = self._get_detections(
+                self.stages[0], self.source_images, self.batch_sizes[0], intermediate=True
+            )
 
         logger.info("[2/2] Running the classifier...")
-=======
-        detections_with_candidate_labels: list[Detection] = self._get_detections(
-            self.stages[0], self.source_images, self.batch_sizes[0], intermediate=True
-        )
->>>>>>> 1dbf3b1b
         detections_with_classifications: list[Detection] = self._get_detections(
             self.stages[1], detections_with_candidate_labels, self.batch_sizes[1]
         )
@@ -249,12 +239,8 @@
 class ZeroShotObjectDetectorPipeline(Pipeline):
     """
     A pipeline that uses the HuggingFace zero shot object detector.
-<<<<<<< HEAD
-    This pipeline produces both a bounding box and a classification for each detection.
-=======
     Produces both a bounding box and a classification for each detection.
     The classification is based on the candidate labels provided in the request.
->>>>>>> 1dbf3b1b
     """
 
     batch_sizes = [1]
@@ -268,11 +254,11 @@
 
     def get_stages(self) -> list[Algorithm]:
         zero_shot_object_detector = ZeroShotObjectDetector()
-        if isinstance(self.request_config, PipelineRequestConfigParameters) and self.request_config.candidate_labels:
+        if "candidate_labels" in self.request_config:
             logger.info(
-                "Setting candidate labels for zero shot object detector to %s", self.request_config.candidate_labels
+                "Setting candidate labels for zero shot object detector to %s", self.request_config["candidate_labels"]
             )
-            zero_shot_object_detector.candidate_labels = self.request_config.candidate_labels
+            zero_shot_object_detector.candidate_labels = self.request_config["candidate_labels"]
         self.config.algorithms = [zero_shot_object_detector.algorithm_config_response]
 
         return [zero_shot_object_detector]
@@ -396,38 +382,4 @@
         )
         logger.info(f"Successfully processed {len(detections_with_classifications)} detections.")
 
-<<<<<<< HEAD
-        return pipeline_response
-
-
-class FlatBugLocalizerPipeline(Pipeline):
-    """
-    A pipeline that uses the Darsa Group's flat bug detector. No classifications.
-    """
-
-    stages = [FlatBugLocalizer()]
-    batch_sizes = [1]
-    config = PipelineConfigResponse(
-        name="Flat Bug Detector Pipeline",
-        slug="flat-bug-detector-pipeline",
-        description=(
-            "DARSA Group: Flatbug is a hyperinference and trained YOLOv8 model zoo, "
-            "with a bespoke diverse dataset of the same name."
-        ),
-        version=1,
-        algorithms=[stage.algorithm_config_response for stage in stages],
-    )
-
-    def run(self) -> PipelineResultsResponse:
-        start_time = datetime.datetime.now()
-        # Only return detections with no classification
-        logger.info("[1/1] Running the flat bug detector...")
-        detections: list[Detection] = self._get_detections(self.stages[0], self.source_images, self.batch_sizes[0])
-        end_time = datetime.datetime.now()
-        elapsed_time = (end_time - start_time).total_seconds()
-        pipeline_response: PipelineResultsResponse = self._get_pipeline_response(detections, elapsed_time)
-        logger.info(f"Successfully processed {len(detections)} detections.")
-
-=======
->>>>>>> 1dbf3b1b
         return pipeline_response