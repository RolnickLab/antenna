--- conflicted
+++ resolved
@@ -2,17 +2,7 @@
 import logging
 from typing import final
 
-<<<<<<< HEAD
-from .algorithms import (
-    Algorithm,
-    ConstantClassifier,
-    HFImageClassifier,
-    RandomSpeciesClassifier,
-    ZeroShotObjectDetector,
-)
-=======
 from .algorithms import Algorithm, HFImageClassifier, ZeroShotObjectDetector
->>>>>>> 8f9bd7d4
 from .schemas import (
     Detection,
     DetectionResponse,
@@ -26,7 +16,6 @@
 
 logger = logging.getLogger(__name__)
 logger.setLevel(logging.DEBUG)
-<<<<<<< HEAD
 
 
 class Pipeline:
@@ -232,15 +221,12 @@
         )
         end_time = datetime.datetime.now()
         elapsed_time = (end_time - start_time).total_seconds()
-=======
->>>>>>> 8f9bd7d4
 
         pipeline_response: PipelineResultsResponse = self._get_pipeline_response(
             detections_with_classifications, elapsed_time
         )
         logger.info(f"Successfully processed {len(detections_with_classifications)} detections.")
 
-<<<<<<< HEAD
         return pipeline_response
 
 
@@ -252,31 +238,6 @@
     """
 
     batch_sizes = [1]
-=======
-class Pipeline:
-    """
-    A base class for defining and running a pipeline consisting of multiple stages.
-    Each stage is represented by an algorithm that processes inputs and produces
-    outputs. The pipeline is designed to handle batch processing using custom batch
-    sizes for each stage.
-
-    Attributes:
-        stages (list[Algorithm]): A list of algorithms representing the stages of
-        the pipeline in order of execution. Typically [Detector(), Classifier()].
-        batch_sizes (list[int]): A list of integers specifying the batch size for
-        each stage. For example, [1, 1] means that the detector can process 1
-        source image a time and the classifier can process 1 detection at a time.
-        config (PipelineConfigResponse): Pipeline metadata.
-    """
-
-    stages: list[Algorithm]
-    batch_sizes: list[int]
-    request_config: PipelineRequestConfigParameters | dict
-    config: PipelineConfigResponse
-
-    stages = []
-    batch_sizes = []
->>>>>>> 8f9bd7d4
     config = PipelineConfigResponse(
         name="Zero Shot Object Detector Pipeline",
         slug="zero-shot-object-detector-pipeline",
@@ -285,7 +246,6 @@
         algorithms=[ZeroShotObjectDetector.algorithm_config_response],
     )
 
-<<<<<<< HEAD
     def get_stages(self) -> list[Algorithm]:
         zero_shot_object_detector = ZeroShotObjectDetector()
         if "candidate_labels" in self.request_config:
@@ -310,276 +270,4 @@
         )
         logger.info(f"Successfully processed {len(detections_with_classifications)} detections.")
 
-        return pipeline_response
-
-
-class ZeroShotObjectDetectorWithRandomSpeciesClassifierPipeline(Pipeline):
-    """
-    A pipeline that uses the HuggingFace zero shot object detector and a random species classifier.
-=======
-    def __init__(
-        self,
-        source_images: list[SourceImage],
-        request_config: PipelineRequestConfigParameters | dict = {},
-        custom_batch_sizes: list[int] = [],
-    ):
-        self.source_images = source_images
-        self.request_config = request_config
-
-        logger.info("Initializing algorithms....")
-        self.stages = self.stages or self.get_stages()
-        self.batch_sizes = custom_batch_sizes or self.batch_sizes or [1] * len(self.stages)
-        assert len(self.batch_sizes) == len(self.stages), "Number of batch sizes must match the number of stages."
-
-    def get_stages(self) -> list[Algorithm]:
-        """
-        An optional function to initialize and return a list of algorithms/stages.
-        Any pipeline config values relevant to a particular algorithm should be passed or set here.
-        """
-        return []
-
-    @final
-    def compile(self):
-        logger.info("Compiling algorithms....")
-        for stage_idx, stage in enumerate(self.stages):
-            logger.info(f"[{stage_idx}/{len(self.stages)}] Compiling {stage.algorithm_config_response.name}...")
-            stage.compile()
-
-    def run(self) -> PipelineResultsResponse:
-        """
-        This function must always return a PipelineResultsResponse object.
-        """
-        raise NotImplementedError("Subclasses must implement")
-
-    @final
-    def _batchify_inputs(self, inputs: list, batch_size: int) -> list[list]:
-        """
-        Helper function to split the inputs into batches of the specified size.
-        """
-        batched_inputs = []
-        for i in range(0, len(inputs), batch_size):
-            start_id = i
-            end_id = i + batch_size
-            batched_inputs.append(inputs[start_id:end_id])
-        return batched_inputs
-
-    @final
-    def _get_detections(
-        self, algorithm: Algorithm, inputs: list[SourceImage] | list[Detection], batch_size: int, **kwargs
-    ) -> list[Detection]:
-        """A single stage, step, or algorithm in a pipeline. Batchifies inputs and produces Detections as outputs."""
-        outputs: list[Detection] = []
-        batched_inputs = self._batchify_inputs(inputs, batch_size)
-        for batch in batched_inputs:
-            outputs.extend(algorithm.run(batch, **kwargs))
-        return outputs
-
-    @final
-    def _get_pipeline_response(self, detections: list[Detection], elapsed_time: float) -> PipelineResultsResponse:
-        """
-        Final stage of the pipeline to format the detections.
-        """
-        detection_responses = [
-            DetectionResponse(
-                source_image_id=detection.source_image.id,
-                bbox=detection.bbox,
-                inference_time=detection.inference_time,
-                algorithm=detection.algorithm,
-                timestamp=datetime.datetime.now(),
-                classifications=detection.classifications,
-            )
-            for detection in detections
-        ]
-        source_image_responses = [SourceImageResponse(**image.model_dump()) for image in self.source_images]
-
-        return PipelineResultsResponse(
-            pipeline=self.config.slug,  # type: ignore
-            algorithms={algorithm.key: algorithm for algorithm in self.config.algorithms},
-            total_time=elapsed_time,
-            source_images=source_image_responses,
-            detections=detection_responses,
-        )
-
-
-class ZeroShotHFClassifierPipeline(Pipeline):
-    """
-    A pipeline that uses the Zero Shot Object Detector to produce bounding boxes
-    and then applies the HuggingFace image classifier.
->>>>>>> 8f9bd7d4
-    """
-
-    batch_sizes = [1, 1]
-    config = PipelineConfigResponse(
-<<<<<<< HEAD
-        name="Zero Shot Object Detector With Random Species Classifier Pipeline",
-        slug="zero-shot-object-detector-with-random-species-classifier-pipeline",
-        description=("HF zero shot object detector with random species classifier."),
-        version=1,
-        algorithms=[
-            ZeroShotObjectDetector.algorithm_config_response,
-            RandomSpeciesClassifier.algorithm_config_response,
-=======
-        name="Zero Shot HF Classifier Pipeline",
-        slug="zero-shot-hf-classifier-pipeline",
-        description=("Zero Shot Object Detector with HF image classifier."),
-        version=1,
-        algorithms=[
-            ZeroShotObjectDetector.algorithm_config_response,
-            HFImageClassifier.algorithm_config_response,
->>>>>>> 8f9bd7d4
-        ],
-    )
-
-    def get_stages(self) -> list[Algorithm]:
-        zero_shot_object_detector = ZeroShotObjectDetector()
-<<<<<<< HEAD
-        if "candidate_labels" in self.request_config:
-            zero_shot_object_detector.candidate_labels = self.request_config["candidate_labels"]
-
-        self.config.algorithms = [
-            zero_shot_object_detector.algorithm_config_response,
-            RandomSpeciesClassifier.algorithm_config_response,
-        ]
-
-        return [zero_shot_object_detector, RandomSpeciesClassifier()]
-
-    def run(self) -> PipelineResultsResponse:
-        start_time = datetime.datetime.now()
-        detections: list[Detection] = []
-        if self.existing_detections:
-            logger.info("[1/2] Skipping the localizer, use existing detections...")
-            detections = self._process_existing_detections()
-        else:
-            logger.info("[1/2] No existing detections, generating detections...")
-            detections = self._get_detections(self.stages[0], self.source_images, self.batch_sizes[0])
-
-        logger.info("[2/2] Running the classifier...")
-        detections_with_classifications: list[Detection] = self._get_detections(
-            self.stages[1], detections, self.batch_sizes[1]
-        )
-        end_time = datetime.datetime.now()
-        elapsed_time = (end_time - start_time).total_seconds()
-        pipeline_response: PipelineResultsResponse = self._get_pipeline_response(
-            detections_with_classifications, elapsed_time
-        )
-        logger.info(f"Successfully processed {len(detections_with_classifications)} detections.")
-
-        return pipeline_response
-
-
-class ZeroShotObjectDetectorWithConstantClassifierPipeline(Pipeline):
-    """
-    A pipeline that uses the HuggingFace zero shot object detector and a constant classifier.
-    """
-
-    batch_sizes = [1, 1]
-    config = PipelineConfigResponse(
-        name="Zero Shot Object Detector With Constant Classifier Pipeline",
-        slug="zero-shot-object-detector-with-constant-classifier-pipeline",
-        description=("HF zero shot object detector with constant classifier."),
-        version=1,
-        algorithms=[
-            ZeroShotObjectDetector.algorithm_config_response,
-            ConstantClassifier.algorithm_config_response,
-        ],
-=======
-        if isinstance(self.request_config, PipelineRequestConfigParameters) and self.request_config.candidate_labels:
-            logger.info(
-                "Setting candidate labels for zero shot object detector to %s", self.request_config.candidate_labels
-            )
-            zero_shot_object_detector.candidate_labels = self.request_config.candidate_labels
-        self.config.algorithms = [
-            zero_shot_object_detector.algorithm_config_response,
-            HFImageClassifier.algorithm_config_response,
-        ]
-
-        return [zero_shot_object_detector, HFImageClassifier()]
-
-    def run(self) -> PipelineResultsResponse:
-        start_time = datetime.datetime.now()
-        detections_with_candidate_labels: list[Detection] = self._get_detections(
-            self.stages[0], self.source_images, self.batch_sizes[0], intermediate=True
-        )
-        detections_with_classifications: list[Detection] = self._get_detections(
-            self.stages[1], detections_with_candidate_labels, self.batch_sizes[1]
-        )
-        end_time = datetime.datetime.now()
-        elapsed_time = (end_time - start_time).total_seconds()
-
-        pipeline_response: PipelineResultsResponse = self._get_pipeline_response(
-            detections_with_classifications, elapsed_time
-        )
-
-        return pipeline_response
-
-
-class ZeroShotObjectDetectorPipeline(Pipeline):
-    """
-    A pipeline that uses the HuggingFace zero shot object detector.
-    Produces both a bounding box and a classification for each detection.
-    The classification is based on the candidate labels provided in the request.
-    """
-
-    batch_sizes = [1]
-    config = PipelineConfigResponse(
-        name="Zero Shot Object Detector Pipeline",
-        slug="zero-shot-object-detector-pipeline",
-        description=("Zero shot object detector (bbox and classification)."),
-        version=1,
-        algorithms=[ZeroShotObjectDetector.algorithm_config_response],
->>>>>>> 8f9bd7d4
-    )
-
-    def get_stages(self) -> list[Algorithm]:
-        zero_shot_object_detector = ZeroShotObjectDetector()
-<<<<<<< HEAD
-        if "candidate_labels" in self.request_config:
-            zero_shot_object_detector.candidate_labels = self.request_config["candidate_labels"]
-
-        self.config.algorithms = [
-            zero_shot_object_detector.algorithm_config_response,
-            ConstantClassifier.algorithm_config_response,
-        ]
-
-        return [zero_shot_object_detector, ConstantClassifier()]
-
-    def run(self) -> PipelineResultsResponse:
-        start_time = datetime.datetime.now()
-        detections: list[Detection] = []
-        if self.existing_detections:
-            logger.info("[1/2] Skipping the localizer, use existing detections...")
-            detections = self._process_existing_detections()
-        else:
-            logger.info("[1/2] No existing detections, generating detections...")
-            detections = self._get_detections(self.stages[0], self.source_images, self.batch_sizes[0])
-
-        logger.info("[2/2] Running the classifier...")
-        detections_with_classifications: list[Detection] = self._get_detections(
-            self.stages[1], detections, self.batch_sizes[1]
-=======
-        if isinstance(self.request_config, PipelineRequestConfigParameters) and self.request_config.candidate_labels:
-            logger.info(
-                "Setting candidate labels for zero shot object detector to %s", self.request_config.candidate_labels
-            )
-            zero_shot_object_detector.candidate_labels = self.request_config.candidate_labels
-        self.config.algorithms = [zero_shot_object_detector.algorithm_config_response]
-
-        return [zero_shot_object_detector]
-
-    def run(self) -> PipelineResultsResponse:
-        start_time = datetime.datetime.now()
-        detections_with_classifications: list[Detection] = self._get_detections(
-            self.stages[0], self.source_images, self.batch_sizes[0]
->>>>>>> 8f9bd7d4
-        )
-        end_time = datetime.datetime.now()
-        elapsed_time = (end_time - start_time).total_seconds()
-        pipeline_response: PipelineResultsResponse = self._get_pipeline_response(
-            detections_with_classifications, elapsed_time
-        )
-<<<<<<< HEAD
-        logger.info(f"Successfully processed {len(detections_with_classifications)} detections.")
-=======
->>>>>>> 8f9bd7d4
-
         return pipeline_response