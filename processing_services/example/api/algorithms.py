import datetime
import logging
<<<<<<< HEAD
import math
import random
import typing
=======
>>>>>>> 1dbf3b1b

import torch

from .schemas import (
    AlgorithmCategoryMapResponse,
    AlgorithmConfigResponse,
    AlgorithmReference,
    BoundingBox,
    ClassificationResponse,
    Detection,
    SourceImage,
)

logger = logging.getLogger(__name__)
logger.setLevel(logging.DEBUG)

SAVED_MODELS = {}


def get_best_device() -> str:
    """
    Returns the best available device for running the model.

    MPS is not supported by the current algoritms.
    """
    if torch.cuda.is_available():
        return f"cuda:{torch.cuda.current_device()}"
    else:
        return "cpu"


class Algorithm:
    algorithm_config_response: AlgorithmConfigResponse

    def compile(self):
        raise NotImplementedError("Subclasses must implement the compile method")

    def run(self, inputs: list[SourceImage] | list[Detection]) -> list[Detection]:
        raise NotImplementedError("Subclasses must implement the run method")

    algorithm_config_response = AlgorithmConfigResponse(
        name="Base Algorithm",
        key="base",
        task_type="base",
        description="A base class for all algorithms.",
        version=1,
        version_name="v1",
        category_map=None,
    )


class ZeroShotObjectDetector(Algorithm):
    """
    Huggingface Zero-Shot Object Detection model.
    Produces both a bounding box and a classification for each detection.
    The classification is based on the candidate labels.
    """

    candidate_labels: list[str] = ["insect"]

    def compile(self, device: str | None = None):
        saved_models_key = "zero_shot_object_detector"  # generate a key for each uniquely compiled algorithm

        if saved_models_key not in SAVED_MODELS:
            from transformers import pipeline

            device_choice = device or get_best_device()
            device_index = int(device_choice.split(":")[-1]) if ":" in device_choice else -1
            logger.info(f"Compiling {self.algorithm_config_response.name} on device {device_choice}...")
            checkpoint = "google/owlv2-base-patch16-ensemble"
            self.model = pipeline(
                model=checkpoint,
                task="zero-shot-object-detection",
                use_fast=True,
                device=device_index,
            )
            SAVED_MODELS[saved_models_key] = self.model
        else:
            logger.info(f"Using saved model for {self.algorithm_config_response.name}...")
            self.model = SAVED_MODELS[saved_models_key]

    def run(self, source_images: list[SourceImage], intermediate=False) -> list[Detection]:
        detector_responses: list[Detection] = []
        for source_image in source_images:
            source_image.open(raise_exception=True)

            if source_image.width and source_image.height and source_image._pil:
                start_time = datetime.datetime.now()
                logger.info("Predicting...")
                if not self.candidate_labels:
                    raise ValueError("No candidate labels are provided during inference.")
                logger.info(f"Predicting with candidate labels: {self.candidate_labels}")
                predictions = self.model(source_image._pil, candidate_labels=self.candidate_labels)
                end_time = datetime.datetime.now()
                elapsed_time = (end_time - start_time).total_seconds()

                for prediction in predictions:
                    logger.info("Prediction: %s", prediction)
                    bbox = BoundingBox(
                        x1=prediction["box"]["xmin"],
                        x2=prediction["box"]["xmax"],
                        y1=prediction["box"]["ymin"],
                        y2=prediction["box"]["ymax"],
                    )
                    cropped_image_pil = source_image._pil.crop((bbox.x1, bbox.y1, bbox.x2, bbox.y2))
                    detection = Detection(
                        id=f"{source_image.id}-crop-{bbox.x1}-{bbox.y1}-{bbox.x2}-{bbox.y2}",
                        url=source_image.url,  # @TODO: ideally, should save cropped image at separate url
                        width=cropped_image_pil.width,
                        height=cropped_image_pil.height,
                        timestamp=datetime.datetime.now(),
                        source_image=source_image,
                        bbox=bbox,
                        inference_time=elapsed_time,
                        algorithm=AlgorithmReference(
                            name=self.algorithm_config_response.name,
                            key=self.algorithm_config_response.key,
                        ),
                        classifications=[
                            ClassificationResponse(
                                classification=prediction["label"],
                                labels=[prediction["label"]],
                                scores=[prediction["score"]],
                                logits=[prediction["score"]],
                                inference_time=elapsed_time,
                                timestamp=datetime.datetime.now(),
                                algorithm=AlgorithmReference(
                                    name=self.algorithm_config_response.name,
                                    key=self.algorithm_config_response.key,
                                ),
                                terminal=not intermediate,
                            )
                        ],
                    )
                    detection._pil = cropped_image_pil
                    detector_responses.append(detection)
            else:
                raise ValueError(f"Source image {source_image.id} does not have width and height attributes.")

        return detector_responses

    algorithm_config_response = AlgorithmConfigResponse(
        name="Zero Shot Object Detector",
        key="zero-shot-object-detector",
        task_type="detection",
        description=(
<<<<<<< HEAD
            "Huggingface Zero Shot Object Detection model. "
            "Produces both a bounding box and a classification for each detection."
=======
            "Huggingface Zero Shot Object Detection model."
            "Produces both a bounding box and a candidate label classification for each detection."
>>>>>>> 1dbf3b1b
        ),
        version=1,
        version_name="v1",
        category_map=None,
    )


class HFImageClassifier(Algorithm):
    """
    A  local classifier that uses the Hugging Face pipeline to classify images.
    """

    def compile(self):
        saved_models_key = "hf_image_classifier"  # generate a key for each uniquely compiled algorithm

        if saved_models_key not in SAVED_MODELS:
            from transformers import pipeline

            logger.info(f"Compiling {self.algorithm_config_response.name} from scratch...")
            self.model = pipeline("image-classification", model="google/vit-base-patch16-224")
            SAVED_MODELS[saved_models_key] = self.model
        else:
            logger.info(f"Using saved model for {self.algorithm_config_response.name}...")
            self.model = SAVED_MODELS[saved_models_key]

    def run(self, detections: list[Detection]) -> list[Detection]:
        detections_to_return: list[Detection] = []
        start_time = datetime.datetime.now()

        opened_cropped_images = [detection._pil for detection in detections]  # type: ignore

        # Process the entire batch of cropped images at once
        results = self.model(images=opened_cropped_images)

        end_time = datetime.datetime.now()
        elapsed_time = (end_time - start_time).total_seconds()

        for detection, preds in zip(detections, results):
            labels = [pred["label"] for pred in preds]
            scores = [pred["score"] for pred in preds]
            max_score_index = scores.index(max(scores))
            classification = labels[max_score_index]
            logger.info(f"Classification: {classification}")
            logger.info(f"labels: {labels}")
            logger.info(f"scores: {scores}")

            existing_classifications = detection.classifications

            detection_with_classification = detection.copy(deep=True)
            detection_with_classification.classifications = existing_classifications + [
                ClassificationResponse(
                    classification=classification,
                    labels=labels,
                    scores=scores,
                    logits=scores,
                    inference_time=elapsed_time,
                    timestamp=datetime.datetime.now(),
                    algorithm=AlgorithmReference(
                        name=self.algorithm_config_response.name, key=self.algorithm_config_response.key
                    ),
                    terminal=True,
                )
            ]

            detections_to_return.append(detection_with_classification)

        return detections_to_return

    algorithm_config_response = AlgorithmConfigResponse(
        name="HF Image Classifier",
        key="hf-image-classifier",
        task_type="classification",
        description="HF ViT for image classification.",
        version=1,
        version_name="v1",
        category_map=None,
    )


class RandomSpeciesClassifier(Algorithm):
    """
    A local classifier that produces random butterfly species classifications.
    """

    def compile(self):
        pass

    def _make_random_prediction(
        self,
        terminal: bool = True,
        max_labels: int = 2,
    ) -> ClassificationResponse:
        assert self.algorithm_config_response.category_map is not None
        category_labels = self.algorithm_config_response.category_map.labels
        logits = [random.random() for _ in category_labels]
        softmax = [math.exp(logit) / sum([math.exp(logit) for logit in logits]) for logit in logits]
        top_class = category_labels[softmax.index(max(softmax))]
        return ClassificationResponse(
            classification=top_class,
            labels=category_labels if len(category_labels) <= max_labels else None,
            scores=softmax,
            logits=logits,
            timestamp=datetime.datetime.now(),
            algorithm=AlgorithmReference(
                name=self.algorithm_config_response.name,
                key=self.algorithm_config_response.key,
            ),
            terminal=terminal,
        )

    def run(self, detections: list[Detection]) -> list[Detection]:
        detections_to_return: list[Detection] = []
        for detection in detections:
            detection_with_classification = detection.copy(deep=True)
            detection_with_classification.classifications = [self._make_random_prediction(terminal=True)]
            detections_to_return.append(detection_with_classification)
        return detections_to_return

    algorithm_config_response = AlgorithmConfigResponse(
        name="Random species classifier",
        key="random-species-classifier",
        task_type="classification",
        description="A random species classifier",
        version=1,
        version_name="v1",
        uri="https://huggingface.co/RolnickLab/random-species-classifier",
        category_map=AlgorithmCategoryMapResponse(
            data=[
                {
                    "index": 0,
                    "gbif_key": "1234",
                    "label": "Vanessa atalanta",
                    "source": "manual",
                    "taxon_rank": "SPECIES",
                },
                {
                    "index": 1,
                    "gbif_key": "4543",
                    "label": "Vanessa cardui",
                    "source": "manual",
                    "taxon_rank": "SPECIES",
                },
                {
                    "index": 2,
                    "gbif_key": "7890",
                    "label": "Vanessa itea",
                    "source": "manual",
                    "taxon_rank": "SPECIES",
                },
            ],
            labels=["Vanessa atalanta", "Vanessa cardui", "Vanessa itea"],
            version="v1",
            description="A simple species classifier",
            uri="https://huggingface.co/RolnickLab/random-species-classifier",
        ),
    )


class ConstantClassifier(Algorithm):
    """
    A local classifier that always returns a constant species classification.
    """

    def compile(self):
        pass

    def _make_constant_prediction(
        self,
        terminal: bool = True,
    ) -> ClassificationResponse:
        assert self.algorithm_config_response.category_map is not None
        labels = self.algorithm_config_response.category_map.labels
        return ClassificationResponse(
            classification=labels[0],
            labels=labels,
            scores=[0.9],  # Constant score for each detection
            timestamp=datetime.datetime.now(),
            algorithm=AlgorithmReference(
                name=self.algorithm_config_response.name,
                key=self.algorithm_config_response.key,
            ),
            terminal=terminal,
        )

    def run(self, detections: list[Detection]) -> list[Detection]:
        detections_to_return: list[Detection] = []
        for detection in detections:
            detection_with_classification = detection.copy(deep=True)
            detection_with_classification.classifications = [self._make_constant_prediction(terminal=True)]
            detections_to_return.append(detection_with_classification)
        return detections_to_return

    algorithm_config_response = AlgorithmConfigResponse(
        name="Constant classifier",
        key="constant-classifier",
        task_type="classification",
        description="Always return a classification of 'Moth'",
        version=1,
        version_name="v1",
        uri="https://huggingface.co/RolnickLab/constant-classifier",
        category_map=AlgorithmCategoryMapResponse(
            data=[
                {
                    "index": 0,
                    "gbif_key": "1234",
                    "label": "Moth",
                    "source": "manual",
                    "taxon_rank": "SUPERFAMILY",
                }
            ],
            labels=["Moth"],
            version="v1",
            description="A classifier that always returns 'Moth'",
            uri="https://huggingface.co/RolnickLab/constant-classifier",
        ),
    )<|MERGE_RESOLUTION|>--- conflicted
+++ resolved
@@ -1,11 +1,7 @@
 import datetime
 import logging
-<<<<<<< HEAD
 import math
 import random
-import typing
-=======
->>>>>>> 1dbf3b1b
 
 import torch
 
@@ -152,13 +148,8 @@
         key="zero-shot-object-detector",
         task_type="detection",
         description=(
-<<<<<<< HEAD
-            "Huggingface Zero Shot Object Detection model. "
-            "Produces both a bounding box and a classification for each detection."
-=======
             "Huggingface Zero Shot Object Detection model."
             "Produces both a bounding box and a candidate label classification for each detection."
->>>>>>> 1dbf3b1b
         ),
         version=1,
         version_name="v1",
