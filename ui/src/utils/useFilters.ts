--- conflicted
+++ resolved
@@ -1,10 +1,7 @@
 import { isBefore, isValid } from 'date-fns'
 import { useSearchParams } from 'react-router-dom'
-<<<<<<< HEAD
 import { STRING, translate } from './language'
-=======
 import { SEARCH_PARAM_KEY_PAGE } from './usePagination'
->>>>>>> 015aaf64
 
 export const AVAILABLE_FILTERS: {
   label: string
