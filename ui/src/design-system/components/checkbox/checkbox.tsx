import * as _Checkbox from '@radix-ui/react-checkbox'
import classNames from 'classnames'
import { Icon, IconTheme, IconType } from 'design-system/components/icon/icon'
import styles from './checkbox.module.scss'

export enum CheckboxTheme {
  Default = 'default',
  Success = 'success',
  Alert = 'alert',
  Neutral = 'neutral',
}

interface CheckboxProps {
  checked?: boolean | 'indeterminate'
  defaultChecked?: boolean
  id?: string
  label?: string
  theme?: CheckboxTheme
  checked?: boolean
  onCheckedChange?: (checked: boolean) => void
}

export const Checkbox = ({
  checked,
  defaultChecked,
  id,
  label,
  theme = CheckboxTheme.Default,
  checked,
  onCheckedChange,
<<<<<<< HEAD
}: CheckboxProps) => (
  <div className={styles.wrapper}>
    <_Checkbox.Root
      className={styles.checkboxRoot}
      checked={checked}
      defaultChecked={defaultChecked}
      id={id}
      onCheckedChange={onCheckedChange}
    >
      <_Checkbox.Indicator className={styles.checkboxIndicator}>
        {checked === true && (
          <Icon type={IconType.RadixCheck} theme={IconTheme.Light} />
        )}
        {checked === 'indeterminate' && (
          <Icon type={IconType.RadixMinus} theme={IconTheme.Light} />
        )}
      </_Checkbox.Indicator>
    </_Checkbox.Root>
    {label && (
=======
  defaultChecked,
}: CheckboxProps) => {
  return (
    <div className={styles.wrapper}>
      <_Checkbox.Root
        id={id}
        className={classNames(styles.checkboxRoot, {
          [styles.neutral]: theme === CheckboxTheme.Neutral,
        })}
        checked={checked}
        defaultChecked={defaultChecked}
        onCheckedChange={onCheckedChange}
      >
        <_Checkbox.Indicator className={styles.checkboxIndicator}>
          <Icon type={IconType.RadixCheck} theme={IconTheme.Light} />
        </_Checkbox.Indicator>
      </_Checkbox.Root>
>>>>>>> c60dad47
      <label
        htmlFor={id}
        className={classNames(styles.label, {
          [styles.success]: theme === CheckboxTheme.Success,
          [styles.alert]: theme === CheckboxTheme.Alert,
          [styles.neutral]: theme === CheckboxTheme.Neutral,
        })}
      >
        {label}
      </label>
    )}
  </div>
)<|MERGE_RESOLUTION|>--- conflicted
+++ resolved
@@ -16,7 +16,6 @@
   id?: string
   label?: string
   theme?: CheckboxTheme
-  checked?: boolean
   onCheckedChange?: (checked: boolean) => void
 }
 
@@ -26,14 +25,14 @@
   id,
   label,
   theme = CheckboxTheme.Default,
-  checked,
   onCheckedChange,
-<<<<<<< HEAD
 }: CheckboxProps) => (
   <div className={styles.wrapper}>
     <_Checkbox.Root
-      className={styles.checkboxRoot}
       checked={checked}
+      className={classNames(styles.checkboxRoot, {
+        [styles.neutral]: theme === CheckboxTheme.Neutral,
+      })}
       defaultChecked={defaultChecked}
       id={id}
       onCheckedChange={onCheckedChange}
@@ -48,25 +47,6 @@
       </_Checkbox.Indicator>
     </_Checkbox.Root>
     {label && (
-=======
-  defaultChecked,
-}: CheckboxProps) => {
-  return (
-    <div className={styles.wrapper}>
-      <_Checkbox.Root
-        id={id}
-        className={classNames(styles.checkboxRoot, {
-          [styles.neutral]: theme === CheckboxTheme.Neutral,
-        })}
-        checked={checked}
-        defaultChecked={defaultChecked}
-        onCheckedChange={onCheckedChange}
-      >
-        <_Checkbox.Indicator className={styles.checkboxIndicator}>
-          <Icon type={IconType.RadixCheck} theme={IconTheme.Light} />
-        </_Checkbox.Indicator>
-      </_Checkbox.Root>
->>>>>>> c60dad47
       <label
         htmlFor={id}
         className={classNames(styles.label, {
