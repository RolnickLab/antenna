@import 'design-system/variables/colors.scss';
@import 'design-system/variables/typography.scss';

.button {
  display: flex;
  align-items: center;
  justify-content: center;
  height: 28px;
  padding: 0 16px;
  border-radius: 8px;
  @include paragraph-x-small();
  font-weight: 600;
  border: 1px solid $color-neutral-100;
  background-color: $color-generic-white;
  color: $color-primary-1-600;
  box-sizing: border-box;
  white-space: nowrap;

  :not(:last-child) {
    margin-right: 6px;
  }

  &.success {
    background-color: $color-success-500;
    color: $color-generic-white;
    border-color: $color-success-500;
  }

  &.plain {
    background-color: transparent;
    border-color: transparent;
  }

  &.neutral {
    background-color: $color-neutral-600;
    color: $color-generic-white;
    border-color: $color-neutral-600;
  }

  &.destructive {
    background-color: $color-destructive-500;
    color: $color-generic-white;
    border-color: $color-destructive-500;
  }

  &.error {
<<<<<<< HEAD
    background-color: $color-destructive-100;
    color: $color-destructive-600;
    border-color: $color-destructive-100;
=======
    color: $color-destructive-600;
>>>>>>> 2afff698
  }

  &:not(.disabled) {
    &:hover {
      cursor: pointer;
      opacity: 0.7;
    }
  }

  &.disabled {
    opacity: 0.5;
  }

  &:focus-visible {
    box-shadow: 0 0 0 2px $color-generic-black;
  }
}<|MERGE_RESOLUTION|>--- conflicted
+++ resolved
@@ -44,13 +44,7 @@
   }
 
   &.error {
-<<<<<<< HEAD
-    background-color: $color-destructive-100;
     color: $color-destructive-600;
-    border-color: $color-destructive-100;
-=======
-    color: $color-destructive-600;
->>>>>>> 2afff698
   }
 
   &:not(.disabled) {
