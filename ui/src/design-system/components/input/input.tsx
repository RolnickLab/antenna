<<<<<<< HEAD
import _ from 'lodash'
import { ChangeEvent, FocusEvent, forwardRef } from 'react'
=======
import classNames from 'classnames'
import _ from 'lodash'
>>>>>>> 54bf32ca
import styles from './input.module.scss'

interface InputProps {
  description?: string
<<<<<<< HEAD
  error?: string
  label: string
  name: string
  placeholder?: string
  value?: string | number
  type?: 'text' | 'number'
  onBlur?: (e: FocusEvent<HTMLInputElement>) => void
  onChange?: (e: ChangeEvent<HTMLInputElement>) => void
  onFocus?: (e: FocusEvent<HTMLInputElement>) => void
}

export const Input = forwardRef<HTMLInputElement, InputProps>(
  ({ ...props }, forwardedRef) => {
    const { description, error, label, name, type, ...rest } = props

    const hasDescription = !!description?.length
    const descriptionId = hasDescription ? `description-${name}` : undefined

    const hasError = !!error?.length
    const errorId = error ? `error-${name}` : undefined

    return (
      <div className={styles.container}>
        <div className={styles.line}>
          <label className={styles.label} htmlFor={name}>
            {label}
          </label>
          {hasError ? <span className={styles.error}>{error}</span> : undefined}
        </div>
        <input
          aria-describedby={descriptionId}
          aria-errormessage={errorId}
          aria-invalid={hasError}
          className={styles.input}
          id={name}
          name={name}
          ref={forwardedRef}
          step={type === 'number' ? 'any' : undefined}
          type={type}
          {...rest}
        />
        {hasDescription ? (
          <span className={styles.description} id={descriptionId}>
            {description}
          </span>
        ) : undefined}
      </div>
    )
  }
)

export const InputValue = ({
  label,
  value: _value,
}: {
  label: string
  value?: string | number
}) => {
  const value = _.isNumber(_value) ? _value.toLocaleString() : _value
=======
  label: string
  name: string

  placeholder?: string
  value?: string | number
  onBlur?: () => void
  onChange?: (value: string | number) => void
}

export const Input = ({
  description,
  label,
  name,
  placeholder,
  type,
  value,
  onBlur,
  onChange,
}: InputProps & { type?: 'text' | 'number' }) => {
  const hintName = `hint-${name}`

  return (
    <div>
      <label className={styles.label} htmlFor={name}>
        {label}
      </label>
      <input
        aria-describedby={hintName}
        className={styles.valueInput}
        id={name}
        placeholder={placeholder}
        type={type}
        value={value}
        onChange={(e) => onChange?.(e.currentTarget.value)}
        onBlur={() => onBlur?.()}
      />
      <span className={styles.description} id={hintName}>
        {description}
      </span>
    </div>
  )
}

export const PathInput = ({
  description,
  label,
  name,
  placeholder,
}: InputProps) => {
  const hintName = `hint-${name}`
>>>>>>> 54bf32ca

  return (
    <div>
      <span className={styles.label}>{label}</span>
      <span className={styles.value}>{value?.length ? value : '-'}</span>
    </div>
  )
}

export const InputValue = ({
  label,
  value: _value,
}: {
  label: string
  value: string | number
}) => {
  const value = _.isNumber(_value) ? _value.toLocaleString() : _value

  return (
    <div>
      <span className={styles.label}>{label}</span>
      <span className={styles.value}>{value}</span>
    </div>
  )
}<|MERGE_RESOLUTION|>--- conflicted
+++ resolved
@@ -1,15 +1,9 @@
-<<<<<<< HEAD
 import _ from 'lodash'
 import { ChangeEvent, FocusEvent, forwardRef } from 'react'
-=======
-import classNames from 'classnames'
-import _ from 'lodash'
->>>>>>> 54bf32ca
 import styles from './input.module.scss'
 
 interface InputProps {
   description?: string
-<<<<<<< HEAD
   error?: string
   label: string
   name: string
@@ -66,75 +60,6 @@
   value: _value,
 }: {
   label: string
-  value?: string | number
-}) => {
-  const value = _.isNumber(_value) ? _value.toLocaleString() : _value
-=======
-  label: string
-  name: string
-
-  placeholder?: string
-  value?: string | number
-  onBlur?: () => void
-  onChange?: (value: string | number) => void
-}
-
-export const Input = ({
-  description,
-  label,
-  name,
-  placeholder,
-  type,
-  value,
-  onBlur,
-  onChange,
-}: InputProps & { type?: 'text' | 'number' }) => {
-  const hintName = `hint-${name}`
-
-  return (
-    <div>
-      <label className={styles.label} htmlFor={name}>
-        {label}
-      </label>
-      <input
-        aria-describedby={hintName}
-        className={styles.valueInput}
-        id={name}
-        placeholder={placeholder}
-        type={type}
-        value={value}
-        onChange={(e) => onChange?.(e.currentTarget.value)}
-        onBlur={() => onBlur?.()}
-      />
-      <span className={styles.description} id={hintName}>
-        {description}
-      </span>
-    </div>
-  )
-}
-
-export const PathInput = ({
-  description,
-  label,
-  name,
-  placeholder,
-}: InputProps) => {
-  const hintName = `hint-${name}`
->>>>>>> 54bf32ca
-
-  return (
-    <div>
-      <span className={styles.label}>{label}</span>
-      <span className={styles.value}>{value?.length ? value : '-'}</span>
-    </div>
-  )
-}
-
-export const InputValue = ({
-  label,
-  value: _value,
-}: {
-  label: string
   value: string | number
 }) => {
   const value = _.isNumber(_value) ? _value.toLocaleString() : _value
