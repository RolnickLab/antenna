import _ from 'lodash'
import { getFormatedDateString } from 'utils/date/getFormatedDateString/getFormatedDateString'
import { getFormatedDateTimeString } from 'utils/date/getFormatedDateTimeString/getFormatedDateTimeString'
import { getFormatedTimeString } from 'utils/date/getFormatedTimeString/getFormatedTimeString'
import { UserPermission } from 'utils/user/types'
import { Taxon } from './taxa'

export type ServerOccurrence = any // TODO: Update this type

export class Occurrence {
  protected readonly _occurrence: ServerOccurrence
  private readonly _determinationTaxon: Taxon
  private readonly _images: { src: string }[] = []

  public constructor(occurrence: ServerOccurrence) {
    this._occurrence = occurrence

    this._determinationTaxon = new Taxon(occurrence.determination_details.taxon)

    this._images = occurrence.detection_images
      .filter((src: string) => !!src.length)
      .map((src: string) => ({ src }))
  }

  get createdAt(): string {
    return getFormatedDateTimeString({
      date: new Date(this._occurrence.created_at),
    })
  }

  get dateLabel(): string {
    return getFormatedDateString({
      date: new Date(this.firstAppearanceTimestamp),
    })
  }

  get deploymentId(): string {
    return `${this._occurrence.deployment.id}`
  }

  get deploymentLabel(): string {
    return this._occurrence.deployment.name
  }

  get determinationId(): string {
    return `${this._occurrence.determination.id}`
  }

  get determinationIdentificationId(): string | undefined {
    const determinationIdentification =
      this._occurrence.determination_details?.identification

    return determinationIdentification
      ? `${determinationIdentification.id}`
      : undefined
  }

  get determinationPredictionId(): string | undefined {
    const determinationPrediction =
      this._occurrence.determination_details?.prediction

    return determinationPrediction ? `${determinationPrediction.id}` : undefined
  }

  get determinationScore(): number {
    const score = this._occurrence.determination_details.score

    if (score === undefined) {
      return 0
    }

    return _.round(this._occurrence.determination_score, 4)
  }

  get determinationScoreLabel(): string {
    return this.determinationScore.toFixed(2)
  }

  get determinationTaxon(): Taxon {
    return this._determinationTaxon
  }

  get determinationVerified(): boolean {
    return !!this._occurrence.determination_details.identification
  }

  get determinationVerifiedBy() {
    const verifiedBy =
      this._occurrence.determination_details.identification?.user

    return verifiedBy
<<<<<<< HEAD
      ? {
          id: `${verifiedBy.id}`,
          name: verifiedBy.name?.length ? verifiedBy.name : 'Anonymous',
        }
      : undefined
=======
      ? { id: `${verifiedBy.id}`, name: verifiedBy.name }
      : { name: 'Unknown user' }
>>>>>>> 9d737c2e
  }

  get durationLabel(): string | undefined {
    return this._occurrence.duration_label?.length
      ? this._occurrence.duration_label
      : undefined
  }

  get displayName(): string {
    return `${this.determinationTaxon.name} #${this.id}`
  }

  get firstAppearanceTimestamp(): string {
    // Return the timestamp of the first image where this occurrence appeared, in ISO format
    return this._occurrence.first_appearance_timestamp
  }

  get id(): string {
    return `${this._occurrence.id}`
  }

  get images(): { src: string }[] {
    return this._images
  }

  get numDetections(): number {
    return this._occurrence.detections_count
  }

  get sessionId(): string {
    return `${this._occurrence.event.id}`
  }

  get sessionLabel(): string {
    return this._occurrence.event.name
  }

  get timeLabel(): string {
    return getFormatedTimeString({
      date: new Date(this.firstAppearanceTimestamp),
      options: { second: true },
    })
  }

  get userPermissions(): UserPermission[] {
    return this._occurrence.user_permissions
  }

  userAgreed(userId: string, taxonId?: string): boolean {
    return this._occurrence.identifications?.some((identification: any) => {
      if (!identification.user) {
        return false
      }

      if (identification.withdrawn) {
        return false
      }

      const identificationTaxonId = `${identification.taxon.id}`
      const identificationUserId = `${identification.user.id}`

      if (taxonId && taxonId !== identificationTaxonId) {
        return false
      }

      return (
        identificationTaxonId === this.determinationTaxon.id &&
        identificationUserId === userId
      )
    })
  }
}<|MERGE_RESOLUTION|>--- conflicted
+++ resolved
@@ -89,16 +89,11 @@
       this._occurrence.determination_details.identification?.user
 
     return verifiedBy
-<<<<<<< HEAD
       ? {
           id: `${verifiedBy.id}`,
-          name: verifiedBy.name?.length ? verifiedBy.name : 'Anonymous',
+          name: verifiedBy.name?.length ? verifiedBy.name : 'Anonymous user',
         }
-      : undefined
-=======
-      ? { id: `${verifiedBy.id}`, name: verifiedBy.name }
       : { name: 'Unknown user' }
->>>>>>> 9d737c2e
   }
 
   get durationLabel(): string | undefined {
