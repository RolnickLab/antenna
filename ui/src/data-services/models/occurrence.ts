--- conflicted
+++ resolved
@@ -22,20 +22,10 @@
       .map((src: string) => ({ src }))
   }
 
-<<<<<<< HEAD
-  get pixelArea(): number {
-    return this._occurrence.pixel_area
-  }
-
-  get firstAppearanceTimestamp(): string {
-    // Return the timestamp of the first image where this occurrence appeared, in ISO format
-    return this._occurrence.first_appearance_timestamp
-=======
   get createdAt(): string {
     return getFormatedDateTimeString({
       date: new Date(this._occurrence.created_at),
     })
->>>>>>> b3a9187b
   }
 
   get dateLabel(): string {
@@ -156,6 +146,10 @@
     })
   }
 
+  get pixelArea(): number {
+    return this._occurrence.pixel_area
+  }
+
   get userPermissions(): UserPermission[] {
     return this._occurrence.user_permissions
   }
