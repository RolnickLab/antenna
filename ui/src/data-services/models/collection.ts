--- conflicted
+++ resolved
@@ -36,14 +36,6 @@
     })[0]
   }
 
-<<<<<<< HEAD
-  get kwargs(): { [key: string]: string | number } {
-    return this._data.kwargs || {}
-  }
-
-  get method(): string {
-    return this._data.method
-=======
   get hasJobInProgress(): boolean {
     return this._jobs.some(
       (job) =>
@@ -53,12 +45,12 @@
     )
   }
 
+  get kwargs(): { [key: string]: string | number } {
+    return this._data.kwargs || {}
+  }
+
   get method(): string {
     return this._data.method
-  }
-
-  get kwargs(): object {
-    return this._data.kwargs || {}
   }
 
   get methodNameDisplay(): string {
@@ -69,7 +61,6 @@
     return Object.entries(this._data.kwargs).map(
       ([key, value]) => `${snakeCaseToSentenceCase(key)}: ${value}`
     )
->>>>>>> b15f6ae3
   }
 
   get name(): string {
