--- conflicted
+++ resolved
@@ -58,24 +58,19 @@
         const taxon = new Taxon(i.taxon)
         const overridden = i.withdrawn
         const applied = taxon.id === this.determinationTaxon.id
-        const user = i.user
-          ? { id: `${i.user.id}`, name: i.user.name, image: i.user.image }
-          : { name: 'Unknown user' }
 
         const identification: HumanIdentification = {
           id: `${i.id}`,
           applied,
           overridden,
           taxon,
-<<<<<<< HEAD
-          user: {
-            id: `${i.user.id}`,
-            name: i.user.name?.length ? i.user.name : 'Anonymous',
-            image: i.user.image,
-          },
-=======
-          user,
->>>>>>> 9d737c2e
+          user: i.user
+            ? {
+                id: `${i.user.id}`,
+                name: i.user.name?.length ? i.user.name : 'Anonymous user',
+                image: i.user.image,
+              }
+            : { name: 'Unknown user' },
           comment: i.comment,
           userPermissions: i.user_permissions,
           createdAt: i.created_at,
