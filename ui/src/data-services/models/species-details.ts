--- conflicted
+++ resolved
@@ -1,3 +1,4 @@
+import _ from 'lodash'
 import { ServerSpecies, Species } from './species'
 
 export type ServerSpeciesDetails = ServerSpecies & any // TODO: Update this type
@@ -16,18 +17,13 @@
 
     return {
       id: occurrence.id,
-<<<<<<< HEAD
-      image_url: occurrence.best_detection.url,
+      url: occurrence.best_detection.url,
       caption: this.isUnknown
         ? undefined
         : `${occurrence.determination.name} (${_.round(
             occurrence.determination_score,
             4
           )})`,
-=======
-      url: occurrence.best_detection.url,
-      caption: undefined,
->>>>>>> f6f69bcc
     }
   }
 }