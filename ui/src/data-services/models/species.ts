import { UserPermission } from 'utils/user/types'
import { Taxon } from './taxa'

export type ServerSpecies = any // TODO: Update this type

export type Tag = { id: number; name: string }

export class Species extends Taxon {
  protected readonly _species: ServerSpecies

  public constructor(species: ServerSpecies) {
    super(species)
    this._species = species
  }

  get userPermissions(): UserPermission[] {
    return this._species.user_permissions
  }

  get coverImage(): { url: string; caption?: string } | undefined {
    if (!this._species.cover_image_url) {
      return undefined
    }

<<<<<<< HEAD
    if (!this._species.cover_image_credit) {
      return {
        url: this._species.cover_image_url,
        caption: this.name,
      }
    }

    return {
      url: this._species.cover_image_url,
      caption: this.name,
=======
    return {
      url: this._species.cover_image_url,
      caption: this._species.cover_image_credit ?? undefined,
>>>>>>> f6f69bcc
    }
  }

  get isUnknown(): boolean {
    return this._species.unknown_species
  }

  get lastSeenLabel() {
    if (!this._species.last_detected) {
      return undefined
    }

    const date = new Date(this._species.last_detected)

    return `${date.toLocaleDateString()} ${date.toLocaleTimeString()}`
  }

  get numDetections(): number {
    return this._species.detections_count ?? 0
  }

  get numOccurrences(): number {
    return this._species.occurrences_count ?? 0
  }

  get gbifUrl(): string {
    return `https://www.gbif.org/occurrence/gallery?advanced=1&verbatim_scientific_name=${this.name}`
  }

  get fieldguideUrl(): string | undefined {
    if (!this._species.fieldguide_id) {
      return undefined
    }

    return `https://leps.fieldguide.ai/categories?category=${this._species.fieldguide_id}`
  }

  get score(): number {
    return this._species.best_determination_score || 0
  }

  get scoreLabel(): string {
    return this.score.toFixed(2)
  }

<<<<<<< HEAD
  get tags(): Tag[] {
    const tags = this._species.tags ?? []

    return tags.sort((t1: Tag, t2: Tag) => t1.id - t2.id)
=======
  get userPermissions(): UserPermission[] {
    return this._species.user_permissions
>>>>>>> f6f69bcc
  }
}<|MERGE_RESOLUTION|>--- conflicted
+++ resolved
@@ -7,14 +7,17 @@
 
 export class Species extends Taxon {
   protected readonly _species: ServerSpecies
+  private readonly _images: { src: string }[] = []
 
   public constructor(species: ServerSpecies) {
     super(species)
     this._species = species
-  }
 
-  get userPermissions(): UserPermission[] {
-    return this._species.user_permissions
+    if (species.occurrence_images?.length) {
+      this._images = species.occurrence_images.map((image: any) => ({
+        src: image,
+      }))
+    }
   }
 
   get coverImage(): { url: string; caption?: string } | undefined {
@@ -22,22 +25,9 @@
       return undefined
     }
 
-<<<<<<< HEAD
-    if (!this._species.cover_image_credit) {
-      return {
-        url: this._species.cover_image_url,
-        caption: this.name,
-      }
-    }
-
-    return {
-      url: this._species.cover_image_url,
-      caption: this.name,
-=======
     return {
       url: this._species.cover_image_url,
       caption: this._species.cover_image_credit ?? undefined,
->>>>>>> f6f69bcc
     }
   }
 
@@ -83,14 +73,13 @@
     return this.score.toFixed(2)
   }
 
-<<<<<<< HEAD
   get tags(): Tag[] {
     const tags = this._species.tags ?? []
 
     return tags.sort((t1: Tag, t2: Tag) => t1.id - t2.id)
-=======
+  }
+
   get userPermissions(): UserPermission[] {
     return this._species.user_permissions
->>>>>>> f6f69bcc
   }
 }