--- conflicted
+++ resolved
@@ -54,12 +54,9 @@
             <Route path="/deployments" element={<Deployments />} />
             <Route path="/sessions" element={<Sessions />} />
             <Route path="/sessions/:id" element={<SessionDetails />} />
-<<<<<<< HEAD
             <Route path="/occurrences/:id?" element={<Occurrences />} />
-=======
             <Route path="/occurrences" element={<Occurrences />} />
             <Route path="/species" element={<Species />} />
->>>>>>> ada2febd
 
             {/* Work in progress pages */}
             <Route
@@ -68,8 +65,6 @@
                 <UnderConstruction message="Deployment details is under construction!" />
               }
             />
-<<<<<<< HEAD
-=======
             <Route
               path="/occurrences/:id"
               element={
@@ -82,12 +77,11 @@
                 <UnderConstruction message="Species details is under construction!" />
               }
             />
->>>>>>> ada2febd
             <Route path="*" element={<UnderConstruction />} />
-          </Routes>
-        </main>
-      </div>
-    </BreadcrumbContextProvider>
+          </Routes >
+        </main >
+      </div >
+    </BreadcrumbContextProvider >
   )
 }
 
