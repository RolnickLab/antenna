import classNames from 'classnames'
import { Icon, IconTheme, IconType } from 'design-system/components/icon/icon'
import { NavigationBar } from 'design-system/components/navigation/navigation-bar'
import { BatchId } from 'pages/batch-id/batch-id'
import { Deployments } from 'pages/deployments/deployments'
import { Occurrences } from 'pages/occurrences/occurrences'
import { Overview } from 'pages/overview/overview'
import { SessionDetails } from 'pages/session-details/session-details'
import { Sessions } from 'pages/sessions/sessions'
import { Settings } from 'pages/settings/settings'
import { Species } from 'pages/species/species'
import { UnderConstruction } from 'pages/under-construction/under-construction'
import { useContext, useEffect } from 'react'
import { Link, Route, Routes, useNavigate } from 'react-router-dom'
import {
  Breadcrumb,
  BreadcrumbContext,
  BreadcrumbContextProvider,
} from 'utils/breadcrumbContext'
import { STRING, translate } from 'utils/language'
import { useNavItems } from 'utils/useNavItems'
import styles from './app.module.scss'

export const App = () => {
  const navigate = useNavigate()
  const { navItems, activeNavItemId } = useNavItems()

  return (
    <BreadcrumbContextProvider>
      <div className={styles.wrapper}>
        <header className={styles.header}>
          <div className={styles.topBar}>
            <Breadcrumbs
              navItems={navItems}
              activeNavItemId={activeNavItemId}
            />
            <Settings />
          </div>
          <NavigationBar
            items={navItems}
            activeItemId={activeNavItemId}
            onItemClick={(id) => {
              const item = navItems.find((i) => i.id === id)
              if (item) {
                navigate(item.path)
              }
            }}
          />
        </header>
        <main className={styles.content}>
          <Routes>
            <Route path="/overview" element={<Overview />} />
            <Route path="/batch-id" element={<BatchId />} />
            <Route path="/deployments" element={<Deployments />} />
            <Route path="/sessions" element={<Sessions />} />
            <Route path="/sessions/:id" element={<SessionDetails />} />
            <Route path="/occurrences" element={<Occurrences />} />
            <Route path="/species" element={<Species />} />

            {/* Work in progress pages */}
            <Route
<<<<<<< HEAD
              path="/species"
              element={
                <UnderConstruction message="Species is under construction!" />
=======
              path="/overview"
              element={
                <UnderConstruction message="Overview is under construction!" />
>>>>>>> af49bcb7
              }
            />
            <Route
              path="/deployments/:id"
              element={
                <UnderConstruction message="Deployment details is under construction!" />
              }
            />
            <Route
              path="/occurrences/:id"
              element={
                <UnderConstruction message="Occurrence details is under construction!" />
              }
            />
            <Route
              path="/species/:id"
              element={
                <UnderConstruction message="Species details is under construction!" />
              }
            />
            <Route path="*" element={<UnderConstruction />} />
          </Routes>
        </main>
      </div>
    </BreadcrumbContextProvider>
  )
}

const Breadcrumbs = ({
  navItems,
  activeNavItemId,
}: {
  navItems: { id: string; title: string; path: string }[]
  activeNavItemId: string
}) => {
  const { mainBreadcrumb, detailBreadcrumb, setMainBreadcrumb } =
    useContext(BreadcrumbContext)

  useEffect(() => {
    const activeNavItem =
      activeNavItemId !== 'overview' &&
      navItems.find((navItem) => navItem.id === activeNavItemId)

    setMainBreadcrumb(
      activeNavItem
        ? { title: activeNavItem.title, path: activeNavItem.path }
        : undefined
    )
  }, [navItems, activeNavItemId])

  const breadcrumbs = [
    { title: translate(STRING.NAV_ITEM_PROJECT), path: '/' },
    mainBreadcrumb,
    detailBreadcrumb,
  ].filter((breadcrumb) => !!breadcrumb) as Breadcrumb[]

  return (
    <div className={styles.breadcrumbs}>
      {breadcrumbs.map((breadcrumb, index) => {
        if (index === breadcrumbs.length - 1) {
          return <span className={styles.breadcrumb}>{breadcrumb.title}</span>
        }
        return (
          <>
            <Link
              key={index}
              to={breadcrumb.path}
              className={classNames(styles.breadcrumb, styles.link)}
            >
              <span>{breadcrumb.title}</span>
            </Link>
            <Icon
              type={IconType.ToggleRight}
              theme={IconTheme.Neutral}
              size={8}
            />
          </>
        )
      })}
    </div>
  )
}<|MERGE_RESOLUTION|>--- conflicted
+++ resolved
@@ -58,18 +58,6 @@
             <Route path="/species" element={<Species />} />
 
             {/* Work in progress pages */}
-            <Route
-<<<<<<< HEAD
-              path="/species"
-              element={
-                <UnderConstruction message="Species is under construction!" />
-=======
-              path="/overview"
-              element={
-                <UnderConstruction message="Overview is under construction!" />
->>>>>>> af49bcb7
-              }
-            />
             <Route
               path="/deployments/:id"
               element={
