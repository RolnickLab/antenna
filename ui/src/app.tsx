--- conflicted
+++ resolved
@@ -25,45 +25,6 @@
   const { navItems, activeNavItemId } = useNavItems()
 
   return (
-<<<<<<< HEAD
-    <div className={styles.wrapper}>
-      <header className={styles.header}>
-        <div className={styles.topBar}>
-          <Settings />
-        </div>
-        <NavigationBar
-          items={navItems}
-          activeItemId={activeNavItemId}
-          onItemClick={(id) => {
-            const item = navItems.find((i) => i.id === id)
-            if (item) {
-              navigate(item.path)
-            }
-          }}
-        />
-      </header>
-      <main className={styles.content}>
-        <Routes>
-          <Route path="/batch-id" element={<BatchId />} />
-          <Route path="/deployments" element={<Deployments />} />
-          <Route path="/sessions" element={<Sessions />} />
-          <Route path="/sessions/:id" element={<SessionDetails />} />
-          <Route path="/occurrences" element={<Occurrences />} />
-
-          {/* Work in progress pages */}
-          <Route path="/overview" element={<Overview />} />
-          <Route
-            path="/species"
-            element={
-              <UnderConstruction message="Species is under construction!" />
-            }
-          />
-          <Route
-            path="/deployments/:id"
-            element={
-              <UnderConstruction message="Deployment details is under construction!" />
-            }
-=======
     <BreadcrumbContextProvider>
       <div className={styles.wrapper}>
         <header className={styles.header}>
@@ -83,11 +44,11 @@
                 navigate(item.path)
               }
             }}
->>>>>>> b0d9fe5c
           />
         </header>
         <main className={styles.content}>
           <Routes>
+            <Route path="/overview" element={<Overview />} />
             <Route path="/batch-id" element={<BatchId />} />
             <Route path="/deployments" element={<Deployments />} />
             <Route path="/sessions" element={<Sessions />} />
@@ -95,12 +56,6 @@
             <Route path="/occurrences" element={<Occurrences />} />
 
             {/* Work in progress pages */}
-            <Route
-              path="/overview"
-              element={
-                <UnderConstruction message="Overview is under construction!" />
-              }
-            />
             <Route
               path="/species"
               element={
@@ -113,7 +68,6 @@
                 <UnderConstruction message="Deployment details is under construction!" />
               }
             />
-
             <Route
               path="/occurrences/:id"
               element={
