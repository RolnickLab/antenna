--- conflicted
+++ resolved
@@ -10,11 +10,7 @@
 import { useUpdateUserInfo } from 'data-services/hooks/auth/useUpdateUserInfo'
 import { Button, ButtonTheme } from 'design-system/components/button/button'
 import { IconType } from 'design-system/components/icon/icon'
-<<<<<<< HEAD
-import { InputContent, InputValue } from 'design-system/components/input/input'
-=======
 import { InputContent } from 'design-system/components/input/input'
->>>>>>> 4715f241
 import { useForm } from 'react-hook-form'
 import { API_MAX_UPLOAD_SIZE } from 'utils/constants'
 import { STRING, translate } from 'utils/language'
@@ -22,11 +18,8 @@
 import { useFormError } from 'utils/useFormError'
 import { UserInfo } from 'utils/user/types'
 import { UserInfoImageUpload } from '../user-info-image-upload/user-info-image-upload'
-<<<<<<< HEAD
-=======
 import { UserEmailField } from './user-email-field'
 import { UserPasswordField } from './user-password-field'
->>>>>>> 4715f241
 
 interface UserInfoFormValues {
   name: string
