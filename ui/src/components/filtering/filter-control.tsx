--- conflicted
+++ resolved
@@ -37,23 +37,17 @@
   include_unobserved: BooleanFilter,
   job_type_key: TypeFilter,
   not_algorithm: NotAlgorithmFilter,
-  not_tag_id: TagFilter,
   pipeline: PipelineFilter,
   source_image_collection: CollectionFilter,
   source_image_single: ImageFilter,
   status: StatusFilter,
   tag_id: TagFilter,
-<<<<<<< HEAD
   not_tag_id: TagFilter,
   taxon: TaxonFilter,
-=======
->>>>>>> 28571b02
   taxa_list_id: TaxaListFilter,
-  taxon: TaxonFilter,
   verified_by_me: VerifiedByFilter,
   verified: VerificationStatusFilter,
   unknown_species: UnknownSpeciesFilter,
-  include_unobserved: BooleanFilter,
 }
 
 interface FilterControlProps {
