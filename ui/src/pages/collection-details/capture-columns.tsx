import { Capture } from 'data-services/models/capture'
import { BasicTableCell } from 'design-system/components/table/basic-table-cell/basic-table-cell'
import { ImageTableCell } from 'design-system/components/table/image-table-cell/image-table-cell'
import {
  CellTheme,
  ImageCellTheme,
  TableColumn,
  TextAlign,
} from 'design-system/components/table/types'
import { Link } from 'react-router-dom'
import { APP_ROUTES } from 'utils/constants'
import { getAppRoute } from 'utils/getAppRoute'
import { STRING, translate } from 'utils/language'

export const columns: (projectId: string) => TableColumn<Capture>[] = (
  projectId: string
) => [
  {
    id: 'thumbnail',
    name: translate(STRING.FIELD_LABEL_THUMBNAIL),
    renderCell: (item: Capture) => {
      const detailsRoute = item.sessionId
        ? getAppRoute({
            to: APP_ROUTES.SESSION_DETAILS({
              projectId: projectId,
              sessionId: item.sessionId,
            }),
            filters: {
              capture: item.id,
            },
          })
        : undefined

      return (
        <ImageTableCell
          images={[{ src: item.src }]}
          theme={ImageCellTheme.Light}
          to={detailsRoute}
        />
      )
    },
  },
  {
    id: 'timestamp',
    name: translate(STRING.FIELD_LABEL_TIMESTAMP),
    sortField: 'timestamp',
    renderCell: (item: Capture) => (
      <BasicTableCell value={item.dateTimeLabel} />
    ),
  },
  {
    id: 'deployment',
    name: translate(STRING.FIELD_LABEL_DEPLOYMENT),
    sortField: 'deployment__name',
    renderCell: (item: Capture) => (
      <Link
        to={APP_ROUTES.DEPLOYMENT_DETAILS({
          projectId,
          deploymentId: item.deploymentId,
        })}
      >
        <BasicTableCell
          value={item.deploymentLabel}
          theme={CellTheme.Primary}
        />
      </Link>
    ),
  },
  {
    id: 'session',
    name: translate(STRING.FIELD_LABEL_SESSION),
    sortField: 'event__start',
    renderCell: (item: Capture) =>
      item.sessionId ? (
        <Link
          to={APP_ROUTES.SESSION_DETAILS({ projectId, sessionId: item.id })}
        >
          <BasicTableCell value={item.sessionLabel} theme={CellTheme.Primary} />
        </Link>
      ) : (
        <BasicTableCell />
      ),
  },
  {
<<<<<<< HEAD
    id: 'detections',
    name: 'Detections',
    sortField: 'detections_count',
    styles: {
      textAlign: TextAlign.Right,
    },
    renderCell: (item: Capture) => (
      <Link
        to={getAppRoute({
          to: APP_ROUTES.OCCURRENCES({ projectId }),
          filters: { capture: item.id},
        })}
      >
      <BasicTableCell value={item.numDetections} theme={CellTheme.Bubble} />
      </Link>
    ),
  },
  {
=======
>>>>>>> 31817533
    id: 'occurrences',
    name: 'Occurrences',
    sortField: 'occurrences_count',
    styles: {
      textAlign: TextAlign.Right,
    },
    renderCell: (item: Capture) => (
      <Link
        to={getAppRoute({
          to: APP_ROUTES.OCCURRENCES({ projectId }),
          filters: { detections__source_image: item.id },
        })}
      >
        <BasicTableCell value={item.numOccurrences} theme={CellTheme.Bubble} />
      </Link>
    ),
  },
  {
    id: 'taxa',
    name: 'Taxa',
    sortField: 'taxa_count',
    styles: {
      textAlign: TextAlign.Right,
    },
    renderCell: (item: Capture) => <BasicTableCell value={item.numTaxa} />,
  },
]<|MERGE_RESOLUTION|>--- conflicted
+++ resolved
@@ -82,27 +82,6 @@
       ),
   },
   {
-<<<<<<< HEAD
-    id: 'detections',
-    name: 'Detections',
-    sortField: 'detections_count',
-    styles: {
-      textAlign: TextAlign.Right,
-    },
-    renderCell: (item: Capture) => (
-      <Link
-        to={getAppRoute({
-          to: APP_ROUTES.OCCURRENCES({ projectId }),
-          filters: { capture: item.id},
-        })}
-      >
-      <BasicTableCell value={item.numDetections} theme={CellTheme.Bubble} />
-      </Link>
-    ),
-  },
-  {
-=======
->>>>>>> 31817533
     id: 'occurrences',
     name: 'Occurrences',
     sortField: 'occurrences_count',
