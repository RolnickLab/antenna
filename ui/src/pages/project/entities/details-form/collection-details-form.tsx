--- conflicted
+++ resolved
@@ -103,37 +103,7 @@
       min: 0,
       required: true,
       validate: validateInteger,
-<<<<<<< HEAD
-    },
-  },
-  'kwargs.deployment_ids': {
-    label: 'Station IDs',
-    description: 'Enter comma-separated integers (e.g., 1, 2, 3).',
-    rules: {
-      validate: validateIntegerList,
-    },
-    toApiValue: parseIntegerList,
-    toFormValue: formatIntegerList,
-  },
-  'kwargs.event_ids': {
-    label: 'Session IDs',
-    description: 'Enter comma-separated integers (e.g., 1, 2, 3).',
-    rules: {
-      validate: validateIntegerList,
-    },
-    toApiValue: parseIntegerList,
-    toFormValue: formatIntegerList,
-  },
-  'kwargs.research_site_ids': {
-    label: 'Research Site IDs',
-    description: 'Enter comma-separated integers (e.g., 1, 2, 3).',
-    rules: {
-      validate: validateIntegerList,
-=======
->>>>>>> f410098b
-    },
-    toApiValue: parseIntegerList,
-    toFormValue: formatIntegerList,
+    },
   },
   'kwargs.deployment_ids': {
     label: 'Station IDs',
@@ -178,11 +148,8 @@
         name: entity?.name ?? '',
         description: entity?.description ?? '',
         kwargs: {
-<<<<<<< HEAD
-=======
           minute_interval: 10,
           size: 100,
->>>>>>> f410098b
           ...Object.fromEntries(
             Object.entries(collection?.kwargs || {}).map(([key, value]) => {
               const fieldConfig = config[`kwargs.${key}`]
@@ -396,11 +363,7 @@
       </FormSection>
       <FormSection>
         <h3 className="body-large font-bold text-muted-foreground/50">
-<<<<<<< HEAD
-          Advanced Filters
-=======
           Advanced filters
->>>>>>> f410098b
         </h3>
         <FormRow>
           <FormField
