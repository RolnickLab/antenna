--- conflicted
+++ resolved
@@ -11,17 +11,12 @@
 import { PopulateProcessingService } from './processing-services-actions'
 
 export const columns: (
-<<<<<<< HEAD
-  projectId: string
-) => TableColumn<ProcessingService>[] = (projectId: string) => [
-=======
   projectId: string,
   canCreate?: boolean
 ) => TableColumn<ProcessingService>[] = (
   projectId: string,
   canCreate?: boolean
 ) => [
->>>>>>> 7c335f58
   {
     id: 'id',
     sortField: 'id',
