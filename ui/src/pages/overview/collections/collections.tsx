<<<<<<< HEAD
import { FetchInfo } from 'components/fetch-info/fetch-info'
=======
>>>>>>> 673753db
import { API_ROUTES } from 'data-services/constants'
import { useCollections } from 'data-services/hooks/collections/useCollections'
import { PageHeader } from 'design-system/components/page-header/page-header'
import { PaginationBar } from 'design-system/components/pagination-bar/pagination-bar'
import { Table } from 'design-system/components/table/table/table'
import { TableSortSettings } from 'design-system/components/table/types'
import { Error } from 'pages/error/error'
import { NewEntityDialog } from 'pages/overview/entities/new-entity-dialog'
import { useState } from 'react'
import { useParams } from 'react-router-dom'
import { STRING, translate } from 'utils/language'
import { usePagination } from 'utils/usePagination'
import { UserPermission } from 'utils/user/types'
import { columns } from './collection-columns'
<<<<<<< HEAD
import styles from './collections.module.scss'
=======
>>>>>>> 673753db

export const Collections = () => {
  const { projectId } = useParams()
  const [sort, setSort] = useState<TableSortSettings | undefined>({
    field: 'created_at',
    order: 'desc',
  })
  const { pagination, setPage } = usePagination()
  const { collections, userPermissions, total, isLoading, isFetching, error } =
    useCollections({
      projectId,
      pagination,
      sort,
    })
  const canCreate = userPermissions?.includes(UserPermission.Create)

  if (!isLoading && error) {
    return <Error />
  }

  return (
    <>
      <PageHeader
        title={translate(STRING.TAB_ITEM_COLLECTIONS)}
        subTitle={translate(STRING.RESULTS, {
          total,
        })}
        isLoading={isLoading}
        isFetching={isFetching}
      >
        <NewEntityDialog
          collection={API_ROUTES.COLLECTIONS}
          type="collection"
        />
      </PageHeader>
      <Table
        items={collections}
        isLoading={isLoading}
        columns={columns(projectId as string)}
        sortable
        sortSettings={sort}
        onSortSettingsChange={setSort}
      />
      {collections?.length ? (
        <PaginationBar
          pagination={pagination}
          total={total}
          setPage={setPage}
        />
      ) : null}
<<<<<<< HEAD
      {canCreate && (
        <NewEntityDialog
          collection={API_ROUTES.COLLECTIONS}
          type="collection"
        />
      )}
=======
>>>>>>> 673753db
    </>
  )
}<|MERGE_RESOLUTION|>--- conflicted
+++ resolved
@@ -1,7 +1,3 @@
-<<<<<<< HEAD
-import { FetchInfo } from 'components/fetch-info/fetch-info'
-=======
->>>>>>> 673753db
 import { API_ROUTES } from 'data-services/constants'
 import { useCollections } from 'data-services/hooks/collections/useCollections'
 import { PageHeader } from 'design-system/components/page-header/page-header'
@@ -16,10 +12,6 @@
 import { usePagination } from 'utils/usePagination'
 import { UserPermission } from 'utils/user/types'
 import { columns } from './collection-columns'
-<<<<<<< HEAD
-import styles from './collections.module.scss'
-=======
->>>>>>> 673753db
 
 export const Collections = () => {
   const { projectId } = useParams()
@@ -50,10 +42,12 @@
         isLoading={isLoading}
         isFetching={isFetching}
       >
-        <NewEntityDialog
-          collection={API_ROUTES.COLLECTIONS}
-          type="collection"
-        />
+        {canCreate && (
+          <NewEntityDialog
+            collection={API_ROUTES.COLLECTIONS}
+            type="collection"
+          />
+        )}
       </PageHeader>
       <Table
         items={collections}
@@ -70,15 +64,6 @@
           setPage={setPage}
         />
       ) : null}
-<<<<<<< HEAD
-      {canCreate && (
-        <NewEntityDialog
-          collection={API_ROUTES.COLLECTIONS}
-          type="collection"
-        />
-      )}
-=======
->>>>>>> 673753db
     </>
   )
 }