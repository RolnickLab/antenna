import { Pipeline } from 'data-services/models/pipeline'
import { BasicTableCell } from 'design-system/components/table/basic-table-cell/basic-table-cell'
import { StatusTableCell } from 'design-system/components/table/status-table-cell/status-table-cell'
import { TableColumn } from 'design-system/components/table/types'
import { PipelineDetailsDialog } from 'pages/pipeline-details/pipeline-details-dialog'
import { STRING, translate } from 'utils/language'

export const columns: (projectId: string) => TableColumn<Pipeline>[] = () => [
  {
    id: 'id',
    sortField: 'id',
    name: translate(STRING.FIELD_LABEL_ID),
    renderCell: (item: Pipeline) => <BasicTableCell value={item.id} />,
  },
  {
    id: 'name',
    name: translate(STRING.FIELD_LABEL_NAME),
    sortField: 'name',
    renderCell: (item: Pipeline) => (
      <BasicTableCell>
        <PipelineDetailsDialog id={item.id} name={item.name} />
      </BasicTableCell>
    ),
  },
  {
<<<<<<< HEAD
    id: 'created-at',
    name: translate(STRING.FIELD_LABEL_CREATED_AT),
    sortField: 'created_at',
    renderCell: (item: Pipeline) => <BasicTableCell value={item.createdAt} />,
  },
  {
    id: 'updated-at',
    name: translate(STRING.FIELD_LABEL_UPDATED_AT),
    sortField: 'updated_at',
    renderCell: (item: Pipeline) => <BasicTableCell value={item.updatedAt} />,
  },
  {
    id: 'status',
    name: 'Status',
    renderCell: (item: Pipeline) => {
      return (
        <StatusTableCell
          color={item.enabled.color}
          label={item.enabled.label}
        />
      )
    },
  },
  {
=======
>>>>>>> 727ed262
    id: 'processing-services-online',
    name: 'Processing services online',
    sortField: 'processing_services_online',
    renderCell: (item: Pipeline) => (
      <BasicTableCell value={item.processingServicesOnline} />
    ),
  },
  {
    id: 'processing-services-online-last-checked',
    name: 'Status last checked',
    sortField: 'processing_services_online_last_checked',
    renderCell: (item: Pipeline) => (
      <BasicTableCell value={item.processingServicesOnlineLastChecked} />
    ),
  },
  {
    id: 'created-at',
    name: translate(STRING.FIELD_LABEL_CREATED_AT),
    sortField: 'created_at',
    renderCell: (item: Pipeline) => <BasicTableCell value={item.createdAt} />,
  },
  {
    id: 'updated-at',
    name: translate(STRING.FIELD_LABEL_UPDATED_AT),
    sortField: 'updated_at',
    renderCell: (item: Pipeline) => <BasicTableCell value={item.updatedAt} />,
  },
]<|MERGE_RESOLUTION|>--- conflicted
+++ resolved
@@ -23,33 +23,6 @@
     ),
   },
   {
-<<<<<<< HEAD
-    id: 'created-at',
-    name: translate(STRING.FIELD_LABEL_CREATED_AT),
-    sortField: 'created_at',
-    renderCell: (item: Pipeline) => <BasicTableCell value={item.createdAt} />,
-  },
-  {
-    id: 'updated-at',
-    name: translate(STRING.FIELD_LABEL_UPDATED_AT),
-    sortField: 'updated_at',
-    renderCell: (item: Pipeline) => <BasicTableCell value={item.updatedAt} />,
-  },
-  {
-    id: 'status',
-    name: 'Status',
-    renderCell: (item: Pipeline) => {
-      return (
-        <StatusTableCell
-          color={item.enabled.color}
-          label={item.enabled.label}
-        />
-      )
-    },
-  },
-  {
-=======
->>>>>>> 727ed262
     id: 'processing-services-online',
     name: 'Processing services online',
     sortField: 'processing_services_online',
@@ -77,4 +50,32 @@
     sortField: 'updated_at',
     renderCell: (item: Pipeline) => <BasicTableCell value={item.updatedAt} />,
   },
+  {
+    id: 'status',
+    name: 'Status',
+    renderCell: (item: Pipeline) => {
+      return (
+        <StatusTableCell
+          color={item.enabled.color}
+          label={item.enabled.label}
+        />
+      )
+    },
+  },
+  {
+    id: 'processing-services-online',
+    name: 'Processing Services Online',
+    sortField: 'processing_services_online',
+    renderCell: (item: Pipeline) => (
+      <BasicTableCell value={item.processingServicesOnline} />
+    ),
+  },
+  {
+    id: 'processing-services-online-last-checked',
+    name: 'Status Last Checked',
+    sortField: 'processing_services_online_last_checked',
+    renderCell: (item: Pipeline) => (
+      <BasicTableCell value={item.processingServicesOnlineLastChecked} />
+    ),
+  },
 ]