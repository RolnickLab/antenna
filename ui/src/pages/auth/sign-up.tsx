import classNames from 'classnames'
import { FormField } from 'components/form/form-field'
import { FormConfig } from 'components/form/types'
import { useSignUp } from 'data-services/hooks/auth/useSignUp'
import { Button, ButtonTheme } from 'design-system/components/button/button'
import { Icon, IconTheme, IconType } from 'design-system/components/icon/icon'
import { useEffect, useState } from 'react'
import { useForm } from 'react-hook-form'
import { Link, useNavigate } from 'react-router-dom'
<<<<<<< HEAD
import { LINKS } from 'utils/constants'
import { parseServerError } from 'utils/parseServerError/parseServerError'
=======
import { APP_ROUTES } from 'utils/constants'
>>>>>>> 14682519
import styles from './auth.module.scss'

interface SignUpFormValues {
  email: string
  password: string
}

const config: FormConfig = {
  email: {
    label: 'Email',
    rules: {
      required: true,
    },
  },
  password: {
    label: 'Password',
    description:
      'The password must contain at least 8 characters and cannot be entirely numeric.',
    rules: {
      required: true,
      minLength: 8,
    },
  },
}

export const SignUp = () => {
  const [serverError, setServerError] = useState<string | undefined>()
  const [signedUpEmail, setSignedUpEmail] = useState<string | undefined>()

  const navigate = useNavigate()
  const { control, getValues, handleSubmit, resetField, setError } =
    useForm<SignUpFormValues>({
      defaultValues: { email: '', password: '' },
    })
  const { signUp, isLoading, isSuccess, error } = useSignUp({
    onSuccess: () => {
      setSignedUpEmail(getValues('email'))
      resetField('email')
      resetField('password')
    },
  })

  useEffect(() => {
    if (error) {
      const { message, fieldErrors } = parseServerError(error)
      setServerError(fieldErrors.length ? undefined : message)
      fieldErrors.forEach((error) => {
        setError(
          error.key as any,
          { message: error.message },
          { shouldFocus: true }
        )
      })
    } else {
      setServerError(undefined)
    }
  }, [error])

  return (
    <>
      <h1 className={styles.title}>Sign up</h1>
      <form
        className={styles.form}
        onSubmit={handleSubmit((values) =>
          signUp({ email: values.email, password: values.password })
        )}
      >
        <FormField name="email" type="text" config={config} control={control} />
        <FormField
          name="password"
          type="password"
          config={config}
          control={control}
        />
        <Button
          label="Sign up"
          type="submit"
          theme={ButtonTheme.Success}
          loading={isLoading}
        />
        {serverError ? (
          <p className={classNames(styles.text, styles.error)}>{serverError}</p>
        ) : null}
        <p className={styles.text}>
          {isSuccess ? (
            <>
              <Icon
                type={IconType.Checkmark}
                size={12}
                theme={IconTheme.Success}
              />
              <span>Signed up successfully!</span>
            </>
          ) : (
            <span>Already have an account?</span>
          )}
          <Link
            to={APP_ROUTES.LOGIN}
            state={isSuccess ? { email: signedUpEmail } : undefined}
          >
            Login
          </Link>
        </p>
        <p className={classNames(styles.text, styles.divider)}>OR</p>
        <Button
          label="View public projects"
          type="button"
          theme={ButtonTheme.Default}
          onClick={() => navigate(APP_ROUTES.HOME)}
        />
      </form>
    </>
  )
}<|MERGE_RESOLUTION|>--- conflicted
+++ resolved
@@ -7,12 +7,8 @@
 import { useEffect, useState } from 'react'
 import { useForm } from 'react-hook-form'
 import { Link, useNavigate } from 'react-router-dom'
-<<<<<<< HEAD
-import { LINKS } from 'utils/constants'
+import { APP_ROUTES } from 'utils/constants'
 import { parseServerError } from 'utils/parseServerError/parseServerError'
-=======
-import { APP_ROUTES } from 'utils/constants'
->>>>>>> 14682519
 import styles from './auth.module.scss'
 
 interface SignUpFormValues {
