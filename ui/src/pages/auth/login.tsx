import classNames from 'classnames'
import { FormField } from 'components/form/form-field'
import { FormConfig } from 'components/form/types'
import { useLogin } from 'data-services/hooks/auth/useLogin'
import { Button, ButtonTheme } from 'design-system/components/button/button'
import { useForm } from 'react-hook-form'
import { Link, useLocation, useNavigate } from 'react-router-dom'
<<<<<<< HEAD
import { LINKS } from 'utils/constants'
import { parseServerError } from 'utils/parseServerError/parseServerError'
=======
import { APP_ROUTES } from 'utils/constants'
>>>>>>> 14682519
import styles from './auth.module.scss'

interface LoginFormValues {
  email: string
  password: string
}

const config: FormConfig = {
  email: {
    label: 'Email',
    rules: {
      required: true,
    },
  },
  password: {
    label: 'Password',
    rules: {
      required: true,
    },
  },
}

export const Login = () => {
  const { state } = useLocation()
  const navigate = useNavigate()
  const { login, isLoading, error } = useLogin({
    onSuccess: () => navigate(APP_ROUTES.HOME),
  })
  const { control, handleSubmit } = useForm<LoginFormValues>({
    defaultValues: { email: state?.email ?? '', password: '' },
  })

  return (
    <>
      <h1 className={styles.title}>Login</h1>
      <form
        className={styles.form}
        onSubmit={handleSubmit((values) => login(values))}
      >
        <FormField name="email" type="text" config={config} control={control} />
        <FormField
          name="password"
          type="password"
          config={config}
          control={control}
        />
        <Button
          label="Login"
          type="submit"
          theme={ButtonTheme.Success}
          loading={isLoading}
        />
        {error ? (
          <p className={classNames(styles.text, styles.error)}>
            {parseServerError(error).message}
          </p>
        ) : null}
        <p className={styles.text}>
          No account yet? <Link to={APP_ROUTES.SIGN_UP}>Sign up</Link>
        </p>
        <p className={classNames(styles.text, styles.divider)}>OR</p>
        <Button
          label="View public projects"
          type="button"
          theme={ButtonTheme.Default}
          onClick={() => navigate(APP_ROUTES.HOME)}
        />
      </form>
    </>
  )
}<|MERGE_RESOLUTION|>--- conflicted
+++ resolved
@@ -5,12 +5,8 @@
 import { Button, ButtonTheme } from 'design-system/components/button/button'
 import { useForm } from 'react-hook-form'
 import { Link, useLocation, useNavigate } from 'react-router-dom'
-<<<<<<< HEAD
-import { LINKS } from 'utils/constants'
+import { APP_ROUTES } from 'utils/constants'
 import { parseServerError } from 'utils/parseServerError/parseServerError'
-=======
-import { APP_ROUTES } from 'utils/constants'
->>>>>>> 14682519
 import styles from './auth.module.scss'
 
 interface LoginFormValues {
