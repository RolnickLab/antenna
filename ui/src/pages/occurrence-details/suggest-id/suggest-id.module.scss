@import 'design-system/variables/variables.scss';
@import 'design-system/variables/colors.scss';
@import 'design-system/variables/typography.scss';

.wrapper {
  border-radius: 4px;
  border: 1px solid $color-neutral-100;
}

.content {
  display: flex;
  flex-direction: column;
  gap: 16px;
  padding: 16px;
  position: relative;
}

<<<<<<< HEAD
.new {
  position: absolute;
  top: 8px;
  right: 8px;
  padding: 2px 8px;
  background-color: $color-success-100;
  color: $color-success-600;
  @include paragraph-xx-small();
  font-weight: 700;
  text-transform: uppercase;
=======
.taxon {
  margin-bottom: 8px;
>>>>>>> 052a3a5e
}

.taxonActions {
  display: flex;
  align-items: center;
  justify-content: flex-start;
  gap: 16px;
}

.formActions {
  display: grid;
  grid-template-columns: 1fr 1fr;
  gap: 16px;
}

.formError {
  width: 100%;
  @include paragraph-x-small();
  padding: 8px 16px;
  background-color: $color-destructive-100;
  color: $color-destructive-600;
  box-sizing: border-box;
}<|MERGE_RESOLUTION|>--- conflicted
+++ resolved
@@ -13,23 +13,6 @@
   gap: 16px;
   padding: 16px;
   position: relative;
-}
-
-<<<<<<< HEAD
-.new {
-  position: absolute;
-  top: 8px;
-  right: 8px;
-  padding: 2px 8px;
-  background-color: $color-success-100;
-  color: $color-success-600;
-  @include paragraph-xx-small();
-  font-weight: 700;
-  text-transform: uppercase;
-=======
-.taxon {
-  margin-bottom: 8px;
->>>>>>> 052a3a5e
 }
 
 .taxonActions {
