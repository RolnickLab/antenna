--- conflicted
+++ resolved
@@ -43,11 +43,7 @@
 }
 
 .infoWrapper {
-<<<<<<< HEAD
-  width: 448px;
-=======
   width: 480px;
->>>>>>> 48f29cd7
   position: relative;
   overflow: hidden;
 
@@ -76,13 +72,9 @@
 
 .identifications {
   display: grid;
-<<<<<<< HEAD
-  gap: 24px;
-=======
   grid-template-columns: 1fr;
   gap: 32px;
   padding: 4px 0;
->>>>>>> 48f29cd7
 }
 
 @media only screen and (max-width: $small-screen-breakpoint) {
