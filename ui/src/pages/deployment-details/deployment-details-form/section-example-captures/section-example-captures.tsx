import { DeleteForm } from 'components/form/delete-form/delete-form'
import { FormSection } from 'components/form/layout/layout'
import { useDeleteCapture } from 'data-services/hooks/captures/useDeleteCapture'
import { useUploadCapture } from 'data-services/hooks/captures/useUploadCapture'
import { DeploymentDetails } from 'data-services/models/deployment-details'
import { Button, ButtonTheme } from 'design-system/components/button/button'
import * as Dialog from 'design-system/components/dialog/dialog'
import { FileInput } from 'design-system/components/file-input/file-input'
import { FileInputAccept } from 'design-system/components/file-input/types'
import {
  IconButton,
  IconButtonShape,
  IconButtonTheme,
} from 'design-system/components/icon-button/icon-button'
import { Icon, IconTheme, IconType } from 'design-system/components/icon/icon'
import { LoadingSpinner } from 'design-system/components/loading-spinner/loading-spinner'
import { Tooltip } from 'design-system/components/tooltip/tooltip'
import { ReactNode, useEffect, useState } from 'react'
import { bytesToMB } from 'utils/bytesToMB'
import { API_MAX_UPLOAD_SIZE } from 'utils/constants'
import { STRING, translate } from 'utils/language'
import styles from './section-example-captures.module.scss'
import { useCaptureError } from './useCaptureError'

export const CAPTURE_CONFIG = {
  MAX_SIZE: API_MAX_UPLOAD_SIZE,
  NUM_CAPTURES: 20,
  RATIO: 16 / 9,
}

const CAPTURE_FIELD_DESCRIPTION = [
  translate(STRING.MESSAGE_CAPTURE_LIMIT, {
    numCaptures: CAPTURE_CONFIG.NUM_CAPTURES,
  }),
  translate(STRING.MESSAGE_IMAGE_SIZE, {
    value: bytesToMB(CAPTURE_CONFIG.MAX_SIZE),
    unit: 'MB',
  }),
  translate(STRING.MESSAGE_IMAGE_FORMAT),
  translate(STRING.MESSAGE_CAPTURE_FILENAME),
].join('\n')

export const SectionExampleCaptures = ({
  deployment,
}: {
  deployment: DeploymentDetails
}) => {
  const [files, setFiles] = useState<File[]>([])

  if (!deployment.createdAt) {
    return (
<<<<<<< HEAD
      <FormSection
        title={translate(STRING.FIELD_LABEL_UPLOADED_CAPTURES)}
=======
      <InputContent
        label={translate(STRING.FIELD_LABEL_SAMPLE_CAPTURES)}
>>>>>>> 673753db
        description={translate(STRING.MESSAGE_CAPTURE_UPLOAD_HIDDEN)}
      />
    )
  }

  const canUpload =
    deployment.exampleCaptures.length + files.length <
    CAPTURE_CONFIG.NUM_CAPTURES

  return (
<<<<<<< HEAD
    <FormSection
      title={translate(STRING.FIELD_LABEL_UPLOADED_CAPTURES)}
=======
    <InputContent
      label={translate(STRING.FIELD_LABEL_SAMPLE_CAPTURES)}
>>>>>>> 673753db
      description={CAPTURE_FIELD_DESCRIPTION}
    >
      <div className={styles.collection}>
        {deployment.exampleCaptures.map((exampelCapture) => (
          <ExampleCapture
            key={exampelCapture.id}
            id={exampelCapture.id}
            src={exampelCapture.src}
          />
        ))}

        {files.map((file, index) => (
          <AddedExampleCapture
            key={index}
            deploymentId={deployment.id}
            file={file}
            index={deployment.exampleCaptures.length + index}
            onUploaded={() => setFiles(files.filter((f) => f !== file))}
          />
        ))}

        {canUpload && (
          <Card>
            <FileInput
              accept={FileInputAccept.Images}
              multiple
              name="example-captures"
              renderInput={(props) => (
                <IconButton
                  {...props}
                  icon={IconType.Plus}
                  shape={IconButtonShape.Round}
                  theme={IconButtonTheme.Success}
                />
              )}
              onChange={(newFiles) =>
                setFiles([...files, ...Array.from(newFiles ?? [])])
              }
            />
          </Card>
        )}
      </div>
    </FormSection>
  )
}

const Card = ({ children }: { children: ReactNode }) => (
  <div
    className={styles.card}
    style={{
      paddingBottom: `${(1 / CAPTURE_CONFIG.RATIO) * 100}%`,
    }}
  >
    <div className={styles.cardContent}>{children}</div>
  </div>
)

const ExampleCapture = ({ id, src }: { id: string; src: string }) => (
  <Card>
    <div className={styles.cardContent}>
      <img src={src} />
    </div>
    <div className={styles.cardContent}>
      <div className={styles.deleteContainer}>
        <DeleteCaptureDialog id={id} />
      </div>
    </div>
  </Card>
)

const AddedExampleCapture = ({
  deploymentId,
  index,
  file,
  onUploaded,
}: {
  deploymentId: string
  file: File
  index: number
  onUploaded: () => void
}) => {
  const { uploadCapture, isLoading, isSuccess, error } =
    useUploadCapture(onUploaded)

  const { isValid, errorMessage, allowRetry } = useCaptureError({
    error,
    file,
    index,
  })

  useEffect(() => {
    if (!isValid || isSuccess) {
      return
    }

    uploadCapture({ deploymentId, file })
  }, [])

  if (isSuccess) {
    return null
  }

  return (
    <Card>
      <div className={styles.cardContent}>
        <img src={URL.createObjectURL(file)} />
      </div>
      <div className={styles.cardContent}>
        {isLoading ? <LoadingSpinner size={32} /> : null}
        {errorMessage && (
          <>
            <Tooltip content={errorMessage}>
              {allowRetry ? (
                <Button
                  icon={IconType.Error}
                  label={translate(STRING.RETRY)}
                  theme={ButtonTheme.Error}
                  onClick={() => {
                    uploadCapture({ deploymentId, file })
                  }}
                />
              ) : (
                <div className={styles.iconWrapper}>
                  <Icon type={IconType.Error} theme={IconTheme.Error} />
                </div>
              )}
            </Tooltip>
            <div className={styles.cancelContainer}>
              <IconButton
                icon={IconType.Cross}
                shape={IconButtonShape.Round}
                onClick={onUploaded}
              />
            </div>
          </>
        )}
      </div>
    </Card>
  )
}

const DeleteCaptureDialog = ({ id }: { id: string }) => {
  const [isOpen, setIsOpen] = useState(false)
  const { deleteCapture, isLoading, error, isSuccess } = useDeleteCapture()

  return (
    <Dialog.Root open={isOpen} onOpenChange={setIsOpen}>
      <Dialog.Trigger>
        <IconButton icon={IconType.RadixTrash} />
      </Dialog.Trigger>
      <Dialog.Content ariaCloselabel={translate(STRING.CLOSE)} isCompact>
        <div className={styles.deleteDialog}>
          <DeleteForm
            error={error}
            type={translate(STRING.ENTITY_TYPE_CAPTURE)}
            isLoading={isLoading}
            isSuccess={isSuccess}
            onCancel={() => setIsOpen(false)}
            onSubmit={() => deleteCapture(id)}
          />
        </div>
      </Dialog.Content>
    </Dialog.Root>
  )
}<|MERGE_RESOLUTION|>--- conflicted
+++ resolved
@@ -49,13 +49,8 @@
 
   if (!deployment.createdAt) {
     return (
-<<<<<<< HEAD
       <FormSection
-        title={translate(STRING.FIELD_LABEL_UPLOADED_CAPTURES)}
-=======
-      <InputContent
-        label={translate(STRING.FIELD_LABEL_SAMPLE_CAPTURES)}
->>>>>>> 673753db
+        title={translate(STRING.FIELD_LABEL_SAMPLE_CAPTURES)}
         description={translate(STRING.MESSAGE_CAPTURE_UPLOAD_HIDDEN)}
       />
     )
@@ -66,13 +61,8 @@
     CAPTURE_CONFIG.NUM_CAPTURES
 
   return (
-<<<<<<< HEAD
     <FormSection
-      title={translate(STRING.FIELD_LABEL_UPLOADED_CAPTURES)}
-=======
-    <InputContent
-      label={translate(STRING.FIELD_LABEL_SAMPLE_CAPTURES)}
->>>>>>> 673753db
+      title={translate(STRING.FIELD_LABEL_SAMPLE_CAPTURES)}
       description={CAPTURE_FIELD_DESCRIPTION}
     >
       <div className={styles.collection}>
