import { useDeploymentDetails } from 'data-services/hooks/deployments/useDeploymentsDetails'
import { useUpdateDeployment } from 'data-services/hooks/deployments/useUpdateDeployment'
import { DeploymentDetails } from 'data-services/models/deployment-details'
import * as Dialog from 'design-system/components/dialog/dialog'
<<<<<<< HEAD
import { useContext, useEffect, useState } from 'react'
=======
import _ from 'lodash'
import { useEffect, useState } from 'react'
>>>>>>> 96e6f0aa
import { useNavigate, useParams } from 'react-router-dom'
import { BreadcrumbContext } from 'utils/breadcrumbContext'
import { APP_ROUTES } from 'utils/constants'
import { getAppRoute } from 'utils/getAppRoute'
import { STRING, translate } from 'utils/language'
import { DeploymentDetailsForm } from './deployment-details-form/deployment-details-form'
import { DeploymentDetailsInfo } from './deployment-details-info'

export const DeploymentDetailsDialog = ({ id }: { id: string }) => {
  const navigate = useNavigate()
  const { projectId } = useParams()
  const { setDetailBreadcrumb } = useContext(BreadcrumbContext)
  const { deployment, isLoading } = useDeploymentDetails(id)

  useEffect(() => {
    setDetailBreadcrumb(deployment ? { title: deployment.name } : undefined)

    return () => {
      setDetailBreadcrumb(undefined)
    }
  }, [deployment])

  return (
    <Dialog.Root
      open={!!id}
      onOpenChange={() =>
        navigate(
          getAppRoute({
            to: APP_ROUTES.DEPLOYMENTS({ projectId: projectId as string }),
            keepSearchParams: true,
          })
        )
      }
    >
      <Dialog.Content
        ariaCloselabel={translate(STRING.CLOSE)}
        isLoading={isLoading}
      >
        {deployment ? (
          <DeploymentDetailsDialogContent deployment={deployment} />
        ) : null}
      </Dialog.Content>
    </Dialog.Root>
  )
}

const DeploymentDetailsDialogContent = ({
  deployment,
}: {
  deployment: DeploymentDetails
}) => {
  const [isEditing, setIsEditing] = useState(false)
  const { updateDeployment, isLoading, error } = useUpdateDeployment(
    deployment?.id
  )

  useEffect(() => {
    // Reset to view mode when a new deployment is selected
    setIsEditing(false)
  }, [deployment?.id])

  return (
    <>
      {!isEditing ? (
        <DeploymentDetailsInfo
          deployment={deployment}
          title={translate(STRING.ENTITY_DETAILS, {
            type: _.capitalize(translate(STRING.ENTITY_TYPE_DEPLOYMENT)),
          })}
          onEditClick={() => setIsEditing(true)}
        />
      ) : (
        <DeploymentDetailsForm
          deployment={deployment}
          serverError={error}
          isLoading={isLoading}
          startValid
          title={translate(STRING.ENTITY_EDIT, {
            type: translate(STRING.ENTITY_TYPE_DEPLOYMENT),
          })}
          onCancelClick={() => setIsEditing(false)}
          onSubmit={(data) => {
            updateDeployment(data)
          }}
        />
      )}
    </>
  )
}<|MERGE_RESOLUTION|>--- conflicted
+++ resolved
@@ -2,12 +2,8 @@
 import { useUpdateDeployment } from 'data-services/hooks/deployments/useUpdateDeployment'
 import { DeploymentDetails } from 'data-services/models/deployment-details'
 import * as Dialog from 'design-system/components/dialog/dialog'
-<<<<<<< HEAD
+import _ from 'lodash'
 import { useContext, useEffect, useState } from 'react'
-=======
-import _ from 'lodash'
-import { useEffect, useState } from 'react'
->>>>>>> 96e6f0aa
 import { useNavigate, useParams } from 'react-router-dom'
 import { BreadcrumbContext } from 'utils/breadcrumbContext'
 import { APP_ROUTES } from 'utils/constants'
