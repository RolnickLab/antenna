--- conflicted
+++ resolved
@@ -7,11 +7,7 @@
 import { TableSortSettings } from 'design-system/components/table/types'
 import { Error } from 'pages/error/error'
 import { JobDetails } from 'pages/job-details/job-details'
-<<<<<<< HEAD
-import { useState } from 'react'
-=======
-import { useContext, useEffect } from 'react'
->>>>>>> e92756aa
+import { useState, useContext, useEffect } from 'react'
 import { useNavigate, useParams } from 'react-router-dom'
 import { BreadcrumbContext } from 'utils/breadcrumbContext'
 import { APP_ROUTES } from 'utils/constants'
