--- conflicted
+++ resolved
@@ -2,16 +2,8 @@
 import { useStarCapture } from 'data-services/hooks/captures/useStarCapture'
 import { usePipelines } from 'data-services/hooks/pipelines/usePipelines'
 import { CaptureDetails as Capture } from 'data-services/models/capture-details'
-<<<<<<< HEAD
 import { Job } from 'data-services/models/job'
-=======
 import { ProcessingService } from 'data-services/models/processing-service'
-import {
-  IconButton,
-  IconButtonTheme,
-} from 'design-system/components/icon-button/icon-button'
-import { IconType } from 'design-system/components/icon/icon'
->>>>>>> 9facbc9f
 import { Tooltip } from 'design-system/components/tooltip/tooltip'
 import { ExternalLinkIcon, HeartIcon, Loader2Icon } from 'lucide-react'
 import { Button, buttonVariants, Select } from 'nova-ui-kit'
@@ -167,18 +159,10 @@
 
   return (
     <Tooltip content={tooltipContent}>
-<<<<<<< HEAD
       <Button
         className="rounded-md !bg-neutral-700 text-neutral-200"
-        disabled={!project?.canUpdate}
+        disabled={!canStar}
         size="icon"
-=======
-      <IconButton
-        icon={isStarred ? IconType.HeartFilled : IconType.Heart}
-        disabled={!canStar}
-        loading={isLoading || captureFetching}
-        theme={IconButtonTheme.Neutral}
->>>>>>> 9facbc9f
         onClick={() => starCapture()}
       >
         {isLoading || captureFetching ? (
