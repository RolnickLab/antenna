--- conflicted
+++ resolved
@@ -166,17 +166,16 @@
     renderCell: (item: Occurrence) => <BasicTableCell value={item.createdAt} />,
   },
   {
-<<<<<<< HEAD
+    id: 'updated-at',
+    name: translate(STRING.FIELD_LABEL_UPDATED_AT),
+    sortField: 'updated_at',
+    renderCell: (item: Occurrence) => <BasicTableCell value={item.updatedAt} />,
+  },
+  {
     id: 'pixel_area',
     name: 'Pixel Area',
     sortField: 'pixel_area',
     renderCell: (item: Occurrence) => <BasicTableCell value={item.pixelArea} />,
-=======
-    id: 'updated-at',
-    name: translate(STRING.FIELD_LABEL_UPDATED_AT),
-    sortField: 'updated_at',
-    renderCell: (item: Occurrence) => <BasicTableCell value={item.updatedAt} />,
->>>>>>> 78b1c485
   },
 ]
 
