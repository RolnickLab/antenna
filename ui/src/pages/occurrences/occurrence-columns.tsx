import { TaxonInfo } from 'components/taxon/taxon-info/taxon-info'
import { Occurrence } from 'data-services/models/occurrence'
<<<<<<< HEAD
import { ButtonTheme } from 'design-system/components/button/button'
=======
>>>>>>> 673753db
import { IconButton } from 'design-system/components/icon-button/icon-button'
import { IconType } from 'design-system/components/icon/icon'
import { IdentificationStatus } from 'design-system/components/identification/identification-status/identification-status'
import { BasicTableCell } from 'design-system/components/table/basic-table-cell/basic-table-cell'
import { ImageTableCell } from 'design-system/components/table/image-table-cell/image-table-cell'
import {
  CellTheme,
  ImageCellTheme,
  TableColumn,
  TextAlign,
} from 'design-system/components/table/types'
import { Tooltip } from 'design-system/components/tooltip/tooltip'
import { Agree } from 'pages/occurrence-details/agree/agree'
import { TABS } from 'pages/occurrence-details/occurrence-details'
import { IdQuickActions } from 'pages/occurrence-details/reject-id/id-quick-actions'
import { Link, useNavigate } from 'react-router-dom'
import { APP_ROUTES } from 'utils/constants'
import { getAppRoute } from 'utils/getAppRoute'
import { STRING, translate } from 'utils/language'
import { UserPermission } from 'utils/user/types'
import { useUserInfo } from 'utils/user/userInfoContext'
import styles from './occurrences.module.scss'

export const columns: (
  projectId: string,
  showQuickActions?: boolean
) => TableColumn<Occurrence>[] = (
  projectId: string,
  showQuickActions?: boolean
) => [
  {
    id: 'snapshots',
    name: translate(STRING.FIELD_LABEL_SNAPSHOTS),
    styles: {
      textAlign: TextAlign.Center,
    },
    renderCell: (item: Occurrence, rowIndex: number) => {
      const isOddRow = rowIndex % 2 == 0
      const detailsRoute = getAppRoute({
        to: APP_ROUTES.OCCURRENCE_DETAILS({
          projectId,
          occurrenceId: item.id,
        }),
        keepSearchParams: true,
      })

      return (
        <ImageTableCell
          images={item.images}
          theme={isOddRow ? ImageCellTheme.Default : ImageCellTheme.Light}
          to={detailsRoute}
        />
      )
    },
  },
  {
    id: 'id',
    name: translate(STRING.FIELD_LABEL_TAXON),
    sortField: 'determination__name',
    renderCell: (item: Occurrence) => (
      <TaxonCell
        item={item}
        projectId={projectId}
        showQuickActions={showQuickActions}
      />
    ),
  },
  {
    id: 'score',
    name: translate(STRING.FIELD_LABEL_SCORE),
    sortField: 'determination_score',
    renderCell: (item: Occurrence) => (
      <ScoreCell item={item} projectId={projectId} />
    ),
  },
  {
    id: 'deployment',
    name: translate(STRING.FIELD_LABEL_DEPLOYMENT),
    sortField: 'deployment',
    renderCell: (item: Occurrence) => (
      <Link
        to={APP_ROUTES.DEPLOYMENT_DETAILS({
          projectId,
          deploymentId: item.deploymentId,
        })}
      >
        <BasicTableCell
          value={item.deploymentLabel}
          theme={CellTheme.Primary}
        />
      </Link>
    ),
  },
  {
    id: 'session',
    name: translate(STRING.FIELD_LABEL_SESSION),
    sortField: 'event',
    renderCell: (item: Occurrence) => (
      <Link
        to={APP_ROUTES.SESSION_DETAILS({
          projectId,
          sessionId: item.sessionId,
        })}
      >
        <BasicTableCell value={item.sessionLabel} theme={CellTheme.Primary} />
      </Link>
    ),
  },
  {
    id: 'date',
    name: translate(STRING.FIELD_LABEL_DATE_OBSERVED),
    sortField: 'first_appearance_timestamp',
    renderCell: (item: Occurrence) => (
      <Link
        to={getAppRoute({
          to: APP_ROUTES.SESSION_DETAILS({
            projectId,
            sessionId: item.sessionId,
          }),
          filters: {
            occurrence: item.id,
            timestamp: item.firstAppearanceTimestamp,
          },
        })}
      >
        <BasicTableCell value={item.dateLabel} />
      </Link>
    ),
  },
  {
    id: 'time',
    sortField: 'first_appearance_time',
    name: translate(STRING.FIELD_LABEL_TIME_OBSERVED),
    renderCell: (item: Occurrence) => (
      <Link
        to={getAppRoute({
          to: APP_ROUTES.SESSION_DETAILS({
            projectId,
            sessionId: item.sessionId,
          }),
          filters: {
            occurrence: item.id,
            timestamp: item.firstAppearanceTimestamp,
          },
        })}
      >
        <BasicTableCell value={item.timeLabel} />
      </Link>
    ),
  },
  {
    id: 'duration',
    name: translate(STRING.FIELD_LABEL_DURATION),
    sortField: 'duration',
    renderCell: (item: Occurrence) => (
      <BasicTableCell value={item.durationLabel} />
    ),
  },
  {
    id: 'detections',
    name: translate(STRING.FIELD_LABEL_DETECTIONS),
    sortField: 'detections_count',
    renderCell: (item: Occurrence) => (
      <BasicTableCell value={item.numDetections} />
    ),
  },
  {
    id: 'created-at',
    name: translate(STRING.FIELD_LABEL_CREATED_AT),
    sortField: 'created_at',
    renderCell: (item: Occurrence) => <BasicTableCell value={item.createdAt} />,
  },
]

const TaxonCell = ({
  item,
  projectId,
  showQuickActions,
}: {
  item: Occurrence
  projectId: string
  showQuickActions?: boolean
}) => {
  const { userInfo } = useUserInfo()
  const navigate = useNavigate()
  const detailsRoute = getAppRoute({
    to: APP_ROUTES.OCCURRENCE_DETAILS({
      projectId,
      occurrenceId: item.id,
    }),
    keepSearchParams: true,
  })
  const canUpdate = item.userPermissions.includes(UserPermission.Update)
  const agreed = userInfo?.id
    ? userInfo.id === item.determinationVerifiedBy?.id
    : false

  return (
    <div className={styles.taxonCell}>
      <BasicTableCell>
        <div className={styles.taxonCellContent}>
          <Link to={detailsRoute}>
            <TaxonInfo taxon={item.determinationTaxon} />
          </Link>
          {showQuickActions && canUpdate && (
            <div className={styles.taxonActions}>
              <Agree
                agreed={agreed}
                agreeWith={{
                  identificationId: item.determinationIdentificationId,
                  predictionId: item.determinationPredictionId,
                }}
                occurrenceId={item.id}
                taxonId={item.determinationTaxon.id}
              />
              <Tooltip content={translate(STRING.SUGGEST_ID)}>
                <IconButton
<<<<<<< HEAD
                  icon={IconType.ShieldAlert}
=======
                  icon={IconType.RadixSearch}
>>>>>>> 673753db
                  onClick={() =>
                    navigate(detailsRoute, {
                      state: {
                        defaultTab: TABS.IDENTIFICATION,
                        suggestIdOpen: true,
                      },
                    })
                  }
                />
              </Tooltip>
              <IdQuickActions
                occurrenceId={item.id}
                occurrenceTaxon={item.determinationTaxon}
<<<<<<< HEAD
=======
                zIndex={1}
>>>>>>> 673753db
              />
            </div>
          )}
        </div>
      </BasicTableCell>
    </div>
  )
}

const ScoreCell = ({
  item,
  projectId,
}: {
  item: Occurrence
  projectId: string
}) => {
  const navigate = useNavigate()
  const detailsRoute = getAppRoute({
    to: APP_ROUTES.OCCURRENCE_DETAILS({
      projectId,
      occurrenceId: item.id,
    }),
    keepSearchParams: true,
  })

  return (
    <div className={styles.scoreCell}>
      <BasicTableCell>
        <div className={styles.scoreCellContent}>
          <Tooltip
            content={
              item.determinationVerified
                ? translate(STRING.VERIFIED_BY, {
                    name: item.determinationVerifiedBy?.name,
                  })
                : translate(STRING.MACHINE_PREDICTION_SCORE, {
                    score: item.determinationScore,
                  })
            }
          >
            <IdentificationStatus
              isVerified={item.determinationVerified}
              score={item.determinationScore}
              onStatusClick={() =>
                navigate(detailsRoute, {
                  state: {
                    defaultTab: TABS.IDENTIFICATION,
                  },
                })
              }
            />
          </Tooltip>
          <span className={styles.scoreCellLabel}>
            {item.determinationScoreLabel}
          </span>
        </div>
      </BasicTableCell>
    </div>
  )
}<|MERGE_RESOLUTION|>--- conflicted
+++ resolved
@@ -1,9 +1,5 @@
 import { TaxonInfo } from 'components/taxon/taxon-info/taxon-info'
 import { Occurrence } from 'data-services/models/occurrence'
-<<<<<<< HEAD
-import { ButtonTheme } from 'design-system/components/button/button'
-=======
->>>>>>> 673753db
 import { IconButton } from 'design-system/components/icon-button/icon-button'
 import { IconType } from 'design-system/components/icon/icon'
 import { IdentificationStatus } from 'design-system/components/identification/identification-status/identification-status'
@@ -221,11 +217,7 @@
               />
               <Tooltip content={translate(STRING.SUGGEST_ID)}>
                 <IconButton
-<<<<<<< HEAD
-                  icon={IconType.ShieldAlert}
-=======
                   icon={IconType.RadixSearch}
->>>>>>> 673753db
                   onClick={() =>
                     navigate(detailsRoute, {
                       state: {
@@ -239,10 +231,7 @@
               <IdQuickActions
                 occurrenceId={item.id}
                 occurrenceTaxon={item.determinationTaxon}
-<<<<<<< HEAD
-=======
                 zIndex={1}
->>>>>>> 673753db
               />
             </div>
           )}
