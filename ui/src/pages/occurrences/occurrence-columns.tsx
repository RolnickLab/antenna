--- conflicted
+++ resolved
@@ -1,8 +1,5 @@
 import { DeterminationScore } from 'components/determination-score'
-<<<<<<< HEAD
 import { OODScore } from 'components/ood-score'
-=======
->>>>>>> 28571b02
 import { Occurrence } from 'data-services/models/occurrence'
 import { BasicTableCell } from 'design-system/components/table/basic-table-cell/basic-table-cell'
 import { ImageTableCell } from 'design-system/components/table/image-table-cell/image-table-cell'
@@ -89,7 +86,6 @@
           }
         />
       </BasicTableCell>
-<<<<<<< HEAD
     ),
   },
   {
@@ -100,8 +96,6 @@
       <BasicTableCell>
         <OODScore occurrence={item} />
       </BasicTableCell>
-=======
->>>>>>> 28571b02
     ),
   },
   {
