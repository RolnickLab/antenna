import { OODScore } from 'components/ood-score'
import { Occurrence } from 'data-services/models/occurrence'
import { BasicTableCell } from 'design-system/components/table/basic-table-cell/basic-table-cell'
import { ImageTableCell } from 'design-system/components/table/image-table-cell/image-table-cell'
import {
  CellTheme,
  ImageCellTheme,
  TableColumn,
  TextAlign,
} from 'design-system/components/table/types'
import { BasicTooltip } from 'design-system/components/tooltip/basic-tooltip'
import { IdentificationScore, TaxonDetails } from 'nova-ui-kit'
import { Agree } from 'pages/occurrence-details/agree/agree'
import { IdQuickActions } from 'pages/occurrence-details/reject-id/id-quick-actions'
import { SuggestIdPopover } from 'pages/occurrence-details/suggest-id/suggest-id-popover'
<<<<<<< HEAD
import { Link, useNavigate } from 'react-router-dom'
=======
import { Link } from 'react-router-dom'
>>>>>>> a6bead33
import { APP_ROUTES } from 'utils/constants'
import { getAppRoute } from 'utils/getAppRoute'
import { STRING, translate } from 'utils/language'
import { UserPermission } from 'utils/user/types'
import { useUserInfo } from 'utils/user/userInfoContext'
import styles from './occurrences.module.scss'

export const columns: (
  projectId: string,
  showQuickActions?: boolean
) => TableColumn<Occurrence>[] = (
  projectId: string,
  showQuickActions?: boolean
) => [
  {
    id: 'snapshots',
    name: translate(STRING.FIELD_LABEL_SNAPSHOTS),
    styles: {
      textAlign: TextAlign.Center,
    },
    renderCell: (item: Occurrence) => {
      const detailsRoute = getAppRoute({
        to: APP_ROUTES.OCCURRENCE_DETAILS({
          projectId,
          occurrenceId: item.id,
        }),
        keepSearchParams: true,
      })

      return (
        <ImageTableCell
          images={[item.images[0]]}
          theme={ImageCellTheme.Light}
          to={detailsRoute}
        />
      )
    },
  },
  {
    id: 'id',
    name: translate(STRING.FIELD_LABEL_TAXON),
    sortField: 'determination__name',
    renderCell: (item: Occurrence) => (
      <TaxonCell
        id={item.id}
        item={item}
        projectId={projectId}
        showQuickActions={showQuickActions}
      />
    ),
  },
  {
    id: 'score',
    name: translate(STRING.FIELD_LABEL_SCORE),
    sortField: 'determination_score',
    renderCell: (item: Occurrence) => <ScoreCell item={item} />,
  },
  {
    id: 'ood-score',
    name: translate(STRING.FIELD_LABEL_OOD_SCORE),
    sortField: 'determination_ood_score',
    renderCell: (item: Occurrence) => (
      <BasicTableCell>
        <OODScore occurrence={item} />
      </BasicTableCell>
    ),
  },
  {
    id: 'deployment',
    name: translate(STRING.FIELD_LABEL_DEPLOYMENT),
    sortField: 'deployment',
    renderCell: (item: Occurrence) => (
      <Link
        to={APP_ROUTES.DEPLOYMENT_DETAILS({
          projectId,
          deploymentId: item.deploymentId,
        })}
      >
        <BasicTableCell
          value={item.deploymentLabel}
          theme={CellTheme.Primary}
        />
      </Link>
    ),
  },
  {
    id: 'session',
    name: translate(STRING.FIELD_LABEL_SESSION),
    sortField: 'event',
    renderCell: (item: Occurrence) => {
      if (!item.sessionId) {
        return <></>
      }

      return (
        <Link
          to={APP_ROUTES.SESSION_DETAILS({
            projectId,
            sessionId: item.sessionId,
          })}
        >
          <BasicTableCell value={item.sessionLabel} theme={CellTheme.Primary} />
        </Link>
      )
    },
  },
  {
    id: 'date',
    name: translate(STRING.FIELD_LABEL_DATE_OBSERVED),
    sortField: 'first_appearance_timestamp',
    renderCell: (item: Occurrence) => <BasicTableCell value={item.dateLabel} />,
  },
  {
    id: 'time',
    sortField: 'first_appearance_time',
    name: translate(STRING.FIELD_LABEL_TIME_OBSERVED),
    renderCell: (item: Occurrence) => <BasicTableCell value={item.timeLabel} />,
  },
  {
    id: 'duration',
    name: translate(STRING.FIELD_LABEL_DURATION),
    sortField: 'duration',
    renderCell: (item: Occurrence) => (
      <BasicTableCell
        value={item.durationLabel ?? translate(STRING.VALUE_NOT_AVAILABLE)}
      />
    ),
  },
  {
    id: 'created-at',
    name: translate(STRING.FIELD_LABEL_CREATED_AT),
    sortField: 'created_at',
    renderCell: (item: Occurrence) => <BasicTableCell value={item.createdAt} />,
  },
  {
    id: 'updated-at',
    name: translate(STRING.FIELD_LABEL_UPDATED_AT),
    sortField: 'updated_at',
    renderCell: (item: Occurrence) => <BasicTableCell value={item.updatedAt} />,
  },
]

const TaxonCell = ({
  id,
  item,
  projectId,
  showQuickActions,
}: {
  id?: string
  item: Occurrence
  projectId: string
  showQuickActions?: boolean
}) => {
  const { userInfo } = useUserInfo()
  const detailsRoute = getAppRoute({
    to: APP_ROUTES.OCCURRENCE_DETAILS({
      projectId,
      occurrenceId: item.id,
    }),
    keepSearchParams: true,
  })
  const canUpdate = item.userPermissions.includes(UserPermission.Update)
  const agreed = userInfo ? item.userAgreed(userInfo.id) : false

  return (
    <div id={id} className={styles.taxonCell}>
      <BasicTableCell>
        <div className={styles.taxonCellContent}>
          <Link to={detailsRoute}>
            <TaxonDetails compact taxon={item.determinationTaxon} />
          </Link>
          {showQuickActions && canUpdate && (
            <div className={styles.taxonActions}>
              <Agree
                agreed={agreed}
                agreeWith={{
                  identificationId: item.determinationIdentificationId,
                  predictionId: item.determinationPredictionId,
                }}
                applied
                occurrenceId={item.id}
                taxonId={item.determinationTaxon.id}
              />
              <SuggestIdPopover occurrenceIds={[item.id]} />
              <IdQuickActions
                occurrenceIds={[item.id]}
                occurrenceTaxons={[item.determinationTaxon]}
                zIndex={1}
              />
            </div>
          )}
        </div>
      </BasicTableCell>
    </div>
  )
}

const ScoreCell = ({ item }: { item: Occurrence }) => (
  <div className={styles.scoreCell}>
    <BasicTableCell>
      <BasicTooltip
        content={
          item.determinationVerified
            ? translate(STRING.VERIFIED_BY, {
                name: item.determinationVerifiedBy?.name,
              })
            : translate(STRING.MACHINE_PREDICTION_SCORE, {
                score: `${item.determinationScore}`,
              })
        }
      >
        <div className={styles.scoreCellContent}>
          <IdentificationScore
            confirmed={item.determinationVerified}
            confidenceScore={item.determinationScore}
          />
          <span className={styles.scoreCellLabel}>
            {item.determinationScoreLabel}
          </span>
        </div>
      </BasicTooltip>
    </BasicTableCell>
  </div>
)<|MERGE_RESOLUTION|>--- conflicted
+++ resolved
@@ -13,11 +13,7 @@
 import { Agree } from 'pages/occurrence-details/agree/agree'
 import { IdQuickActions } from 'pages/occurrence-details/reject-id/id-quick-actions'
 import { SuggestIdPopover } from 'pages/occurrence-details/suggest-id/suggest-id-popover'
-<<<<<<< HEAD
-import { Link, useNavigate } from 'react-router-dom'
-=======
 import { Link } from 'react-router-dom'
->>>>>>> a6bead33
 import { APP_ROUTES } from 'utils/constants'
 import { getAppRoute } from 'utils/getAppRoute'
 import { STRING, translate } from 'utils/language'
