import { DeterminationScore } from 'components/determination-score'
import { Tag } from 'components/taxon-tags/tag'
import { Species } from 'data-services/models/species'
import { BasicTableCell } from 'design-system/components/table/basic-table-cell/basic-table-cell'
import { ImageTableCell } from 'design-system/components/table/image-table-cell/image-table-cell'
import {
  CellTheme,
  ImageCellTheme,
  TableColumn,
  TextAlign,
} from 'design-system/components/table/types'
import { TaxonDetails } from 'nova-ui-kit'
import { Link } from 'react-router-dom'
import { APP_ROUTES } from 'utils/constants'
import { getAppRoute } from 'utils/getAppRoute'
import { STRING, translate } from 'utils/language'

export const columns: (project: {
  projectId: string
  featureFlags?: { [key: string]: boolean }
}) => TableColumn<Species>[] = ({ projectId, featureFlags }) => [
  {
    id: 'cover-image',
    name: 'Cover image',
    sortField: 'cover_image_url',
    renderCell: (item: Species) => {
      return (
        <ImageTableCell
          images={item.coverImage ? [{ src: item.coverImage.url }] : []}
          theme={ImageCellTheme.Light}
          to={APP_ROUTES.TAXON_DETAILS({ projectId, taxonId: item.id })}
        />
      )
    },
  },
  {
    id: 'cover-image',
    name: 'Cover image',
    sortField: 'cover_image_url',
    renderCell: (item: Species) => {
      return (
        <ImageTableCell
          images={item.coverImage ? [{ src: item.coverImage.url }] : []}
          theme={ImageCellTheme.Light}
          to={APP_ROUTES.TAXON_DETAILS({ projectId, taxonId: item.id })}
        />
      )
    },
  },
  {
    id: 'name',
    sortField: 'name',
    name: translate(STRING.FIELD_LABEL_TAXON),
    renderCell: (item: Species) => (
      <BasicTableCell>
        <div className="grid gap-4">
          <Link
            to={getAppRoute({
              to: APP_ROUTES.TAXON_DETAILS({ projectId, taxonId: item.id }),
              keepSearchParams: true,
            })}
          >
            <TaxonDetails compact taxon={item} />
          </Link>
<<<<<<< HEAD
          <div className="flex flex-wrap gap-1 w-64">
            {item.isUnknown ? (
              <Tag name="Unknown species" className="bg-success" />
            ) : null}
            {item.tags.map((tag) => (
              <Tag key={tag.id} name={tag.name} />
            ))}
          </div>
=======
          {featureFlags?.tags && item.tags.length ? (
            <div className="flex flex-wrap gap-1">
              {item.tags.map((tag) => (
                <Tag key={tag.id} name={tag.name} />
              ))}
            </div>
          ) : null}
>>>>>>> 28571b02
        </div>
      </BasicTableCell>
    ),
  },
  {
    id: 'rank',
    name: 'Taxon rank',
    styles: {
      textAlign: TextAlign.Right,
    },
    renderCell: (item: Species) => <BasicTableCell value={item.rank} />,
  },
  {
    id: 'last-seen',
    sortField: 'last_detected',
    name: 'Last seen',
    renderCell: (item: Species) => (
      <BasicTableCell value={item.lastSeenLabel} />
    ),
  },
  {
    id: 'occurrences',
    sortField: 'occurrences_count',
    name: translate(STRING.FIELD_LABEL_OCCURRENCES),
    styles: {
      textAlign: TextAlign.Right,
    },
    renderCell: (item: Species) => (
      <Link
        to={getAppRoute({
          to: APP_ROUTES.OCCURRENCES({ projectId }),
          filters: { taxon: item.id },
        })}
      >
        <BasicTableCell value={item.numOccurrences} theme={CellTheme.Bubble} />
      </Link>
    ),
  },
  {
    id: 'best-determination-score',
    name: translate(STRING.FIELD_LABEL_BEST_SCORE),
    sortField: 'best_determination_score',
    renderCell: (item: Species) => (
      <BasicTableCell>
        <DeterminationScore
          score={item.score}
          scoreLabel={item.scoreLabel}
          tooltip={translate(STRING.MACHINE_PREDICTION_SCORE, {
            score: `${item.score}`,
          })}
        />
      </BasicTableCell>
    ),
  },
  {
    id: 'created-at',
    name: translate(STRING.FIELD_LABEL_CREATED_AT),
    sortField: 'created_at',
    renderCell: (item: Species) => <BasicTableCell value={item.createdAt} />,
  },
  {
    id: 'updated-at',
    name: translate(STRING.FIELD_LABEL_UPDATED_AT),
    sortField: 'updated_at',
    renderCell: (item: Species) => <BasicTableCell value={item.updatedAt} />,
  },
]<|MERGE_RESOLUTION|>--- conflicted
+++ resolved
@@ -62,24 +62,16 @@
           >
             <TaxonDetails compact taxon={item} />
           </Link>
-<<<<<<< HEAD
-          <div className="flex flex-wrap gap-1 w-64">
-            {item.isUnknown ? (
-              <Tag name="Unknown species" className="bg-success" />
-            ) : null}
-            {item.tags.map((tag) => (
-              <Tag key={tag.id} name={tag.name} />
-            ))}
-          </div>
-=======
           {featureFlags?.tags && item.tags.length ? (
             <div className="flex flex-wrap gap-1">
+              {item.isUnknown ? (
+                <Tag name="Unknown species" className="bg-success" />
+              ) : null}
               {item.tags.map((tag) => (
                 <Tag key={tag.id} name={tag.name} />
               ))}
             </div>
           ) : null}
->>>>>>> 28571b02
         </div>
       </BasicTableCell>
     ),
