import { Tag } from 'components/taxon-tags/tag'
import { Species } from 'data-services/models/species'
import { BasicTableCell } from 'design-system/components/table/basic-table-cell/basic-table-cell'
import { ImageTableCell } from 'design-system/components/table/image-table-cell/image-table-cell'
import {
  CellTheme,
  ImageCellTheme,
  TableColumn,
  TextAlign,
} from 'design-system/components/table/types'
import { TaxonDetails } from 'nova-ui-kit'
import { Link } from 'react-router-dom'
import { APP_ROUTES } from 'utils/constants'
import { getAppRoute } from 'utils/getAppRoute'
import { STRING, translate } from 'utils/language'

export const columns: (projectId: string) => TableColumn<Species>[] = (
  projectId: string
) => [
  {
<<<<<<< HEAD
    id: 'thumbnail',
    name: 'Thumbnail',
=======
    id: 'cover-image',
    name: 'Cover image',
    sortField: 'cover_image_url',
>>>>>>> a6bead33
    renderCell: (item: Species) => {
      return (
        <ImageTableCell
          images={item.thumbnailUrl ? [{ src: item.thumbnailUrl }] : []}
          theme={ImageCellTheme.Light}
          to={APP_ROUTES.TAXON_DETAILS({ projectId, taxonId: item.id })}
        />
      )
    },
  },
  {
    id: 'name',
    sortField: 'name',
    name: translate(STRING.FIELD_LABEL_TAXON),
    renderCell: (item: Species) => (
      <BasicTableCell>
        <div className="grid gap-4">
          <Link
            to={getAppRoute({
              to: APP_ROUTES.TAXON_DETAILS({ projectId, taxonId: item.id }),
              keepSearchParams: true,
            })}
          >
            <TaxonDetails compact taxon={item} />
          </Link>
          <div className="flex flex-wrap gap-1 w-64">
            {item.isUnknown ? (
              <Tag name="Unknown species" className="bg-success" />
            ) : null}
            {item.tags.map((tag) => (
              <Tag key={tag.id} name={tag.name} />
            ))}
          </div>
        </div>
      </BasicTableCell>
    ),
  },
  {
    id: 'rank',
    name: 'Taxon rank',
    styles: {
      textAlign: TextAlign.Right,
    },
    renderCell: (item: Species) => <BasicTableCell value={item.rank} />,
  },
  {
    id: 'last-seen',
    sortField: 'last_detected',
    name: 'Last seen',
    renderCell: (item: Species) => (
      <BasicTableCell value={item.lastSeenLabel} />
    ),
  },
  {
    id: 'occurrences',
    sortField: 'occurrences_count',
    name: translate(STRING.FIELD_LABEL_OCCURRENCES),
    styles: {
      textAlign: TextAlign.Right,
    },
    renderCell: (item: Species) => (
      <Link
        to={getAppRoute({
          to: APP_ROUTES.OCCURRENCES({ projectId }),
          filters: { taxon: item.id },
        })}
      >
        <BasicTableCell value={item.numOccurrences} theme={CellTheme.Bubble} />
      </Link>
    ),
  },
]<|MERGE_RESOLUTION|>--- conflicted
+++ resolved
@@ -18,14 +18,8 @@
   projectId: string
 ) => [
   {
-<<<<<<< HEAD
     id: 'thumbnail',
     name: 'Thumbnail',
-=======
-    id: 'cover-image',
-    name: 'Cover image',
-    sortField: 'cover_image_url',
->>>>>>> a6bead33
     renderCell: (item: Species) => {
       return (
         <ImageTableCell
