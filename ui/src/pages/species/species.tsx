import { FilterControl } from 'components/filtering/filter-control'
import { FilterSection } from 'components/filtering/filter-section'
import { useProjectDetails } from 'data-services/hooks/projects/useProjectDetails'
import { useSpecies } from 'data-services/hooks/species/useSpecies'
import { useSpeciesDetails } from 'data-services/hooks/species/useSpeciesDetails'
import { useTaxaLists } from 'data-services/hooks/taxa-lists/useTaxaLists'
import { useTags } from 'data-services/hooks/taxa-tags/useTags'
import * as Dialog from 'design-system/components/dialog/dialog'
import { IconType } from 'design-system/components/icon/icon'
import { PageFooter } from 'design-system/components/page-footer/page-footer'
import { PageHeader } from 'design-system/components/page-header/page-header'
import { PaginationBar } from 'design-system/components/pagination-bar/pagination-bar'
import { ColumnSettings } from 'design-system/components/table/column-settings/column-settings'
import { Table } from 'design-system/components/table/table/table'
import { ToggleGroup } from 'design-system/components/toggle-group/toggle-group'
import { NewUnknownSpeciesButton } from 'pages/species-details/new-unknown-species-button'
import { SpeciesDetails } from 'pages/species-details/species-details'
import { useContext, useEffect } from 'react'
import { useNavigate, useParams } from 'react-router-dom'
import { BreadcrumbContext } from 'utils/breadcrumbContext'
import { APP_ROUTES } from 'utils/constants'
import { getAppRoute } from 'utils/getAppRoute'
import { STRING, translate } from 'utils/language'
import { useColumnSettings } from 'utils/useColumnSettings'
import { useFilters } from 'utils/useFilters'
import { usePagination } from 'utils/usePagination'
<<<<<<< HEAD
import { UserPermission } from 'utils/user/types'
=======
>>>>>>> 28571b02
import { useUserPreferences } from 'utils/userPreferences/userPreferencesContext'
import { useSelectedView } from 'utils/useSelectedView'
import { useSort } from 'utils/useSort'
import { columns } from './species-columns'
import { SpeciesGallery } from './species-gallery'

export const Species = () => {
  const { projectId, id } = useParams()
<<<<<<< HEAD
=======
  const { project } = useProjectDetails(projectId as string, true)
>>>>>>> 28571b02
  const { columnSettings, setColumnSettings } = useColumnSettings('species', {
    'cover-image': true,
    name: true,
    rank: false,
    'last-seen': true,
    occurrences: true,
    'best-determination-score': true,
    'created-at': false,
    'updated-at': false,
  })
  const { userPreferences } = useUserPreferences()
  const { sort, setSort } = useSort({ field: 'name', order: 'asc' })
  const { pagination, setPage } = usePagination()
  const { filters } = useFilters({
    best_determination_score: `${userPreferences.scoreThreshold}`,
<<<<<<< HEAD
=======
  })
  const { species, total, isLoading, isFetching, error } = useSpecies({
    projectId,
    sort,
    pagination,
    filters,
>>>>>>> 28571b02
  })
  const { species, total, isLoading, isFetching, error, userPermissions } =
    useSpecies({
      projectId,
      sort,
      pagination,
      filters,
    })
  const { selectedView, setSelectedView } = useSelectedView('table')
  const { taxaLists = [] } = useTaxaLists({ projectId: projectId as string })
  const { tags = [] } = useTags({ projectId: projectId as string })
<<<<<<< HEAD
  const canCreate = userPermissions?.includes(UserPermission.Create)
=======
>>>>>>> 28571b02

  return (
    <>
      <div className="flex flex-col gap-6 md:flex-row">
        <FilterSection defaultOpen>
          <FilterControl field="event" readonly />
          <FilterControl field="deployment" />
          <FilterControl field="taxon" />
          {taxaLists.length > 0 && (
            <FilterControl data={taxaLists} field="taxa_list_id" />
          )}
          <FilterControl clearable={false} field="best_determination_score" />
<<<<<<< HEAD
          <FilterControl data={tags} field="include_unobserved" />
          <FilterControl field="unknown_species" />
          <FilterControl data={tags} field="tag_id" />
          <FilterControl data={tags} field="not_tag_id" />
=======
          <FilterControl field="include_unobserved" />
          {project?.featureFlags.tags ? (
            <>
              <FilterControl data={tags} field="tag_id" />
              <FilterControl data={tags} field="not_tag_id" />
            </>
          ) : null}
>>>>>>> 28571b02
        </FilterSection>
        <div className="w-full overflow-hidden">
          <PageHeader
            isFetching={isFetching}
            isLoading={isLoading}
            subTitle={translate(STRING.RESULTS, {
              total,
            })}
            title={translate(STRING.NAV_ITEM_TAXA)}
          >
            <ToggleGroup
              items={[
                {
                  value: 'table',
                  label: translate(STRING.TAB_ITEM_TABLE),
                  icon: IconType.TableView,
                },
                {
                  value: 'gallery',
                  label: translate(STRING.TAB_ITEM_GALLERY),
                  icon: IconType.GalleryView,
                },
              ]}
              value={selectedView}
              onValueChange={setSelectedView}
            />
            <ColumnSettings
<<<<<<< HEAD
              columns={columns(projectId as string)}
              columnSettings={columnSettings}
              onColumnSettingsChange={setColumnSettings}
            />
            {canCreate ? <NewUnknownSpeciesButton /> : null}
          </PageHeader>
          {selectedView === 'table' && (
            <Table
              columns={columns(projectId as string).filter(
                (column) => !!columnSettings[column.id]
              )}
=======
              columns={columns({ projectId: projectId as string })}
              columnSettings={columnSettings}
              onColumnSettingsChange={setColumnSettings}
            />
          </PageHeader>
          {selectedView === 'table' && (
            <Table
              columns={columns({
                projectId: projectId as string,
                featureFlags: project?.featureFlags,
              }).filter((column) => !!columnSettings[column.id])}
>>>>>>> 28571b02
              error={error}
              isLoading={!id && isLoading}
              items={species}
              onSortSettingsChange={setSort}
              sortable
              sortSettings={sort}
            />
          )}
          {selectedView === 'gallery' && (
            <SpeciesGallery
              error={error}
              isLoading={!id && isLoading}
              species={species}
            />
          )}
        </div>
      </div>
      <PageFooter>
        {species?.length ? (
          <PaginationBar
            pagination={pagination}
            total={total}
            setPage={setPage}
          />
        ) : null}
      </PageFooter>
      {id ? <SpeciesDetailsDialog id={id} /> : null}
    </>
  )
}

const SpeciesDetailsDialog = ({ id }: { id: string }) => {
  const navigate = useNavigate()
  const { projectId } = useParams()
  const { setDetailBreadcrumb } = useContext(BreadcrumbContext)
  const { species, isLoading, error } = useSpeciesDetails(id, projectId)

  useEffect(() => {
    setDetailBreadcrumb(species ? { title: species.name } : undefined)

    return () => {
      setDetailBreadcrumb(undefined)
    }
  }, [species])

  return (
    <Dialog.Root
      open={!!id}
      onOpenChange={() =>
        navigate(
          getAppRoute({
            to: APP_ROUTES.TAXA({ projectId: projectId as string }),
            keepSearchParams: true,
          })
        )
      }
    >
      <Dialog.Content
        ariaCloselabel={translate(STRING.CLOSE)}
        isLoading={isLoading}
        error={error}
      >
        {species ? <SpeciesDetails species={species} /> : null}
      </Dialog.Content>
    </Dialog.Root>
  )
}<|MERGE_RESOLUTION|>--- conflicted
+++ resolved
@@ -24,10 +24,7 @@
 import { useColumnSettings } from 'utils/useColumnSettings'
 import { useFilters } from 'utils/useFilters'
 import { usePagination } from 'utils/usePagination'
-<<<<<<< HEAD
 import { UserPermission } from 'utils/user/types'
-=======
->>>>>>> 28571b02
 import { useUserPreferences } from 'utils/userPreferences/userPreferencesContext'
 import { useSelectedView } from 'utils/useSelectedView'
 import { useSort } from 'utils/useSort'
@@ -36,10 +33,7 @@
 
 export const Species = () => {
   const { projectId, id } = useParams()
-<<<<<<< HEAD
-=======
   const { project } = useProjectDetails(projectId as string, true)
->>>>>>> 28571b02
   const { columnSettings, setColumnSettings } = useColumnSettings('species', {
     'cover-image': true,
     name: true,
@@ -55,15 +49,6 @@
   const { pagination, setPage } = usePagination()
   const { filters } = useFilters({
     best_determination_score: `${userPreferences.scoreThreshold}`,
-<<<<<<< HEAD
-=======
-  })
-  const { species, total, isLoading, isFetching, error } = useSpecies({
-    projectId,
-    sort,
-    pagination,
-    filters,
->>>>>>> 28571b02
   })
   const { species, total, isLoading, isFetching, error, userPermissions } =
     useSpecies({
@@ -75,10 +60,7 @@
   const { selectedView, setSelectedView } = useSelectedView('table')
   const { taxaLists = [] } = useTaxaLists({ projectId: projectId as string })
   const { tags = [] } = useTags({ projectId: projectId as string })
-<<<<<<< HEAD
   const canCreate = userPermissions?.includes(UserPermission.Create)
-=======
->>>>>>> 28571b02
 
   return (
     <>
@@ -91,12 +73,8 @@
             <FilterControl data={taxaLists} field="taxa_list_id" />
           )}
           <FilterControl clearable={false} field="best_determination_score" />
-<<<<<<< HEAD
           <FilterControl data={tags} field="include_unobserved" />
           <FilterControl field="unknown_species" />
-          <FilterControl data={tags} field="tag_id" />
-          <FilterControl data={tags} field="not_tag_id" />
-=======
           <FilterControl field="include_unobserved" />
           {project?.featureFlags.tags ? (
             <>
@@ -104,7 +82,6 @@
               <FilterControl data={tags} field="not_tag_id" />
             </>
           ) : null}
->>>>>>> 28571b02
         </FilterSection>
         <div className="w-full overflow-hidden">
           <PageHeader
@@ -132,8 +109,7 @@
               onValueChange={setSelectedView}
             />
             <ColumnSettings
-<<<<<<< HEAD
-              columns={columns(projectId as string)}
+              columns={columns({ projectId: projectId as string })}
               columnSettings={columnSettings}
               onColumnSettingsChange={setColumnSettings}
             />
@@ -141,22 +117,10 @@
           </PageHeader>
           {selectedView === 'table' && (
             <Table
-              columns={columns(projectId as string).filter(
-                (column) => !!columnSettings[column.id]
-              )}
-=======
-              columns={columns({ projectId: projectId as string })}
-              columnSettings={columnSettings}
-              onColumnSettingsChange={setColumnSettings}
-            />
-          </PageHeader>
-          {selectedView === 'table' && (
-            <Table
               columns={columns({
                 projectId: projectId as string,
                 featureFlags: project?.featureFlags,
               }).filter((column) => !!columnSettings[column.id])}
->>>>>>> 28571b02
               error={error}
               isLoading={!id && isLoading}
               items={species}
