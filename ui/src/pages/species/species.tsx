import { DefaultFiltersControl } from 'components/filtering/default-filter-control'
import { FilterControl } from 'components/filtering/filter-control'
import { FilterSection } from 'components/filtering/filter-section'
import { API_ROUTES } from 'data-services/constants'
import { useProjectDetails } from 'data-services/hooks/projects/useProjectDetails'
import { useSpecies } from 'data-services/hooks/species/useSpecies'
import { useSpeciesDetails } from 'data-services/hooks/species/useSpeciesDetails'
import { useTaxaLists } from 'data-services/hooks/taxa-lists/useTaxaLists'
import { useTags } from 'data-services/hooks/taxa-tags/useTags'
import * as Dialog from 'design-system/components/dialog/dialog'
import { IconType } from 'design-system/components/icon/icon'
import { PageFooter } from 'design-system/components/page-footer/page-footer'
import { PageHeader } from 'design-system/components/page-header/page-header'
import { PaginationBar } from 'design-system/components/pagination-bar/pagination-bar'
import { SortControl } from 'design-system/components/sort-control'
import { ColumnSettings } from 'design-system/components/table/column-settings/column-settings'
import { Table } from 'design-system/components/table/table/table'
import { ToggleGroup } from 'design-system/components/toggle-group/toggle-group'
import { NewEntityDialog } from 'pages/project/entities/new-entity-dialog'
import { SpeciesDetails, TABS } from 'pages/species-details/species-details'
import { useContext, useEffect, useMemo } from 'react'
import { useNavigate, useParams } from 'react-router-dom'
import { BreadcrumbContext } from 'utils/breadcrumbContext'
import { APP_ROUTES } from 'utils/constants'
import { getAppRoute } from 'utils/getAppRoute'
import { STRING, translate } from 'utils/language'
import { useColumnSettings } from 'utils/useColumnSettings'
import { useFilters } from 'utils/useFilters'
import { usePagination } from 'utils/usePagination'
import { UserPermission } from 'utils/user/types'
import { useSelectedView } from 'utils/useSelectedView'
import { useSort } from 'utils/useSort'
import { columns } from './species-columns'
import { SpeciesGallery } from './species-gallery'

export const Species = () => {
  const { projectId, id } = useParams()
  const { project } = useProjectDetails(projectId as string, true)
  const { columnSettings, setColumnSettings } = useColumnSettings('species', {
    'cover-image': true,
    name: true,
    rank: false,
    'last-seen': true,
    occurrences: true,
    'best-determination-score': true,
    'created-at': false,
    'updated-at': false,
  })
  const { sort, setSort } = useSort({ field: 'name', order: 'asc' })
  const { pagination, setPage } = usePagination()
  const { filters } = useFilters()
  const { species, userPermissions, total, isLoading, isFetching, error } =
    useSpecies({
      projectId,
      sort,
      pagination,
      filters,
    })
  const { selectedView, setSelectedView } = useSelectedView('table')
  const { taxaLists = [] } = useTaxaLists({ projectId: projectId as string })
  const { tags = [] } = useTags({ projectId: projectId as string })
  const pageTitle = useMemo(() => {
    const taxaListFilter = filters.find(
      (filter) => filter.field === 'taxa_list_id'
    )
    const activeTaxaList = taxaListFilter
      ? taxaLists.find((taxaList) => taxaList.id === taxaListFilter.value)
      : undefined

    return activeTaxaList
      ? activeTaxaList.name
      : translate(STRING.NAV_ITEM_TAXA)
  }, [filters, taxaLists])
  const canCreate = userPermissions?.includes(UserPermission.Create)

  return (
    <>
      <div className="flex flex-col gap-6 md:flex-row">
        <FilterSection defaultOpen>
          <FilterControl field="event" readonly />
          <FilterControl field="deployment" />
          <FilterControl field="taxon" />
          {taxaLists.length > 0 && (
            <>
              <FilterControl data={taxaLists} field="taxa_list_id" />
              <FilterControl data={taxaLists} field="not_taxa_list_id" />
            </>
          )}
          <FilterControl field="include_unobserved" />
          {project?.featureFlags.tags ? (
            <>
              <FilterControl data={tags} field="tag_id" />
              <FilterControl data={tags} field="not_tag_id" />
            </>
          ) : null}
          <DefaultFiltersControl field="apply_defaults" />
        </FilterSection>
        <div className="w-full overflow-hidden">
          <PageHeader
            isFetching={isFetching}
            isLoading={isLoading}
            subTitle={translate(STRING.RESULTS, {
              total,
            })}
            title={pageTitle}
          >
            <ToggleGroup
              items={[
                {
                  value: 'table',
                  label: translate(STRING.TAB_ITEM_TABLE),
                  icon: IconType.TableView,
                },
                {
                  value: 'gallery',
                  label: translate(STRING.TAB_ITEM_GALLERY),
                  icon: IconType.GalleryView,
                },
              ]}
              value={selectedView}
              onValueChange={setSelectedView}
            />
<<<<<<< HEAD
            {canCreate && (
              <NewEntityDialog
                collection={API_ROUTES.TAXA}
                customLabel="Add taxon"
                type="taxon"
              />
            )}
=======
            <SortControl
              columns={columns({ projectId: projectId as string })}
              setSort={setSort}
              sort={sort}
            />
>>>>>>> 6b630641
            <ColumnSettings
              columns={columns({ projectId: projectId as string })}
              columnSettings={columnSettings}
              onColumnSettingsChange={setColumnSettings}
            />
          </PageHeader>
          {selectedView === 'table' && (
            <Table
              columns={columns({
                projectId: projectId as string,
                featureFlags: project?.featureFlags,
              }).filter((column) => !!columnSettings[column.id])}
              error={error}
              isLoading={!id && isLoading}
              items={species}
              onSortSettingsChange={setSort}
              sortable
              sortSettings={sort}
            />
          )}
          {selectedView === 'gallery' && (
            <SpeciesGallery
              error={error}
              isLoading={!id && isLoading}
              species={species}
            />
          )}
        </div>
      </div>
      <PageFooter>
        {species?.length ? (
          <PaginationBar
            pagination={pagination}
            total={total}
            setPage={setPage}
          />
        ) : null}
      </PageFooter>
      {id ? <SpeciesDetailsDialog id={id} /> : null}
    </>
  )
}

const SpeciesDetailsDialog = ({ id }: { id: string }) => {
  const navigate = useNavigate()
  const { selectedView, setSelectedView } = useSelectedView(TABS.FIELDS, 'tab')
  const { projectId } = useParams()
  const { setDetailBreadcrumb } = useContext(BreadcrumbContext)
  const { species, isLoading, error } = useSpeciesDetails(id, projectId)

  useEffect(() => {
    setDetailBreadcrumb(species ? { title: species.name } : undefined)

    return () => {
      setDetailBreadcrumb(undefined)
    }
  }, [species])

  return (
    <Dialog.Root
      open={!!id}
      onOpenChange={(open) => {
        if (!open) {
          setSelectedView(undefined)
        }

        navigate(
          getAppRoute({
            to: APP_ROUTES.TAXA({ projectId: projectId as string }),
            keepSearchParams: true,
          })
        )
      }}
    >
      <Dialog.Content
        ariaCloselabel={translate(STRING.CLOSE)}
        isLoading={isLoading}
        error={error}
      >
        {species ? (
          <SpeciesDetails
            species={species}
            selectedTab={selectedView}
            setSelectedTab={setSelectedView}
          />
        ) : null}
      </Dialog.Content>
    </Dialog.Root>
  )
}<|MERGE_RESOLUTION|>--- conflicted
+++ resolved
@@ -120,7 +120,11 @@
               value={selectedView}
               onValueChange={setSelectedView}
             />
-<<<<<<< HEAD
+            <SortControl
+              columns={columns({ projectId: projectId as string })}
+              setSort={setSort}
+              sort={sort}
+            />
             {canCreate && (
               <NewEntityDialog
                 collection={API_ROUTES.TAXA}
@@ -128,13 +132,6 @@
                 type="taxon"
               />
             )}
-=======
-            <SortControl
-              columns={columns({ projectId: projectId as string })}
-              setSort={setSort}
-              sort={sort}
-            />
->>>>>>> 6b630641
             <ColumnSettings
               columns={columns({ projectId: projectId as string })}
               columnSettings={columnSettings}
