import { BlueprintCollection } from 'components/blueprint-collection/blueprint-collection'
import { Tag } from 'components/taxon-tags/tag'
import { TagsForm } from 'components/taxon-tags/tags-form'
import { SpeciesDetails as Species } from 'data-services/models/species-details'
import {
  InfoBlockField,
  InfoBlockFieldValue,
} from 'design-system/components/info-block/info-block'
import { ExternalLinkIcon } from 'lucide-react'
import { buttonVariants, TaxonDetails } from 'nova-ui-kit'
import { Helmet } from 'react-helmet-async'
import { Link, useNavigate, useParams } from 'react-router-dom'
import { APP_ROUTES } from 'utils/constants'
import { getAppRoute } from 'utils/getAppRoute'
import { STRING, translate } from 'utils/language'
import { UserPermission } from 'utils/user/types'
import styles from './species-details.module.scss'
import { SpeciesNameForm } from './species-name-form'
import { SpeciesParentForm } from './species-parent-form'

export const SpeciesDetails = ({ species }: { species: Species }) => {
  const { projectId } = useParams()
  const navigate = useNavigate()
  const canUpdate = species.userPermissions.includes(UserPermission.Update)

  return (
    <div className={styles.wrapper}>
      <Helmet>
<<<<<<< HEAD
        <meta name="og:image" content={species.thumbnailUrl} />
=======
        <meta name="og:image" content={species.exampleOccurrence?.url} />
>>>>>>> a6bead33
      </Helmet>
      <div className={styles.header}>
        <TaxonDetails
          onTaxonClick={(id) =>
            navigate(
              getAppRoute({
                to: APP_ROUTES.TAXON_DETAILS({
                  projectId: projectId as string,
                  taxonId: id,
                }),
              })
            )
          }
          size="lg"
          taxon={species}
        />
        {species.isUnknown ? (
          <Tag name="Unknown species" className="bg-success" />
        ) : null}
      </div>
      <div className={styles.content}>
        <div className={styles.info}>
          <div className="grid gap-6">
            <InfoBlockField
              label={translate(STRING.FIELD_LABEL_NAME)}
              className="relative no-print"
            >
              <InfoBlockFieldValue value={species.name} />
              {species.isUnknown && canUpdate ? (
                <div className="absolute top-[-9px] right-0">
                  <SpeciesNameForm species={species} />
                </div>
              ) : null}
            </InfoBlockField>
            <InfoBlockField
              label={translate(STRING.FIELD_LABEL_PARENT)}
              className="relative no-print"
            >
              <InfoBlockFieldValue value={species.parentName} />
              {species.isUnknown && canUpdate ? (
                <div className="absolute top-[-9px] right-0">
                  <SpeciesParentForm species={species} />
                </div>
              ) : null}
            </InfoBlockField>
            <InfoBlockField
              label={translate(STRING.FIELD_LABEL_TAGS)}
              className="relative"
            >
              <div className="flex flex-col items-start gap-2 no-print">
                {species.tags.length ? (
                  <div className="flex flex-wrap gap-1">
                    {species.tags.map((tag) => (
                      <Tag key={tag.id} name={tag.name} />
                    ))}
                  </div>
                ) : (
                  <span>n/a</span>
                )}
                {canUpdate ? (
                  <div className="absolute top-[-9px] right-0">
                    <TagsForm species={species} />
                  </div>
                ) : null}
              </div>
            </InfoBlockField>
            <InfoBlockField label="Last seen">
              <InfoBlockFieldValue value={species.lastSeenLabel} />
            </InfoBlockField>
            <InfoBlockField label={translate(STRING.FIELD_LABEL_OCCURRENCES)}>
              <InfoBlockFieldValue
                value={
                  species.numOccurrences !== null
                    ? species.numOccurrences
                    : 'View all'
                }
                to={getAppRoute({
                  to: APP_ROUTES.OCCURRENCES({
                    projectId: projectId as string,
                  }),
                  filters: { taxon: species.id },
                })}
              />
            </InfoBlockField>
            {species.isUnknown ? null : (
              <InfoBlockField
                className="no-print"
                label={translate(STRING.EXTERNAL_RESOURCES)}
              >
                <div className="py-1 flex items-center gap-3">
                  <Link
                    className={buttonVariants({
                      size: 'small',
                      variant: 'outline',
                    })}
                    to={species.gbifUrl}
                    target="_blank"
                  >
                    <span>GBIF</span>
                    <ExternalLinkIcon className="w-4 h-4" />
                  </Link>
                  {species.fieldguideUrl ? (
                    <Link
                      className={buttonVariants({
                        size: 'small',
                        variant: 'outline',
                      })}
                      to={species.fieldguideUrl}
                      target="_blank"
                    >
                      <span>Fieldguide</span>
                      <ExternalLinkIcon className="w-4 h-4" />
                    </Link>
                  ) : null}
                </div>
              </InfoBlockField>
            )}
          </div>
        </div>
        <div className={styles.blueprintWrapper}>
          <div className={styles.blueprintContainer}>
            <BlueprintCollection>
<<<<<<< HEAD
              {Object.entries(species.images).map(([key, image]) => (
                <InfoBlockField key={key} label={image.title}>
                  {image.sizes.original ? (
                    <>
                      <a
                        href={image.sizes.original}
                        rel="noreferrer"
                        target="_blank"
                      >
                        <img src={image.sizes.original} />
                      </a>
                      {image.caption ? (
                        <span className="body-small text-muted-foreground">
                          {image.caption}
                        </span>
                      ) : null}
                    </>
                  ) : (
                    <InfoBlockFieldValue />
                  )}
                </InfoBlockField>
              ))}
=======
              {species.coverImage &&
              species.coverImage.url !== species.exampleOccurrence?.url ? (
                <InfoBlockField label="Reference image">
                  <a
                    href={species.coverImage.url}
                    rel="noreferrer"
                    target="_blank"
                  >
                    <img src={species.coverImage.url} />
                  </a>
                  <span className="body-small text-muted-foreground">
                    {species.coverImage.caption}
                  </span>
                </InfoBlockField>
              ) : null}
              {species.exampleOccurrence ? (
                <InfoBlockField label="Example occurrence">
                  <Link
                    to={getAppRoute({
                      to: APP_ROUTES.OCCURRENCE_DETAILS({
                        projectId: projectId as string,
                        occurrenceId: species.exampleOccurrence.id,
                      }),
                    })}
                  >
                    <img src={species.exampleOccurrence.url} />
                  </Link>
                  {species.exampleOccurrence.caption ? (
                    <span className="body-small text-muted-foreground">
                      {species.exampleOccurrence.caption}
                    </span>
                  ) : undefined}
                </InfoBlockField>
              ) : null}
>>>>>>> a6bead33
            </BlueprintCollection>
          </div>
        </div>
      </div>
    </div>
  )
}<|MERGE_RESOLUTION|>--- conflicted
+++ resolved
@@ -26,11 +26,7 @@
   return (
     <div className={styles.wrapper}>
       <Helmet>
-<<<<<<< HEAD
         <meta name="og:image" content={species.thumbnailUrl} />
-=======
-        <meta name="og:image" content={species.exampleOccurrence?.url} />
->>>>>>> a6bead33
       </Helmet>
       <div className={styles.header}>
         <TaxonDetails
@@ -153,7 +149,6 @@
         <div className={styles.blueprintWrapper}>
           <div className={styles.blueprintContainer}>
             <BlueprintCollection>
-<<<<<<< HEAD
               {Object.entries(species.images).map(([key, image]) => (
                 <InfoBlockField key={key} label={image.title}>
                   {image.sizes.original ? (
@@ -176,42 +171,6 @@
                   )}
                 </InfoBlockField>
               ))}
-=======
-              {species.coverImage &&
-              species.coverImage.url !== species.exampleOccurrence?.url ? (
-                <InfoBlockField label="Reference image">
-                  <a
-                    href={species.coverImage.url}
-                    rel="noreferrer"
-                    target="_blank"
-                  >
-                    <img src={species.coverImage.url} />
-                  </a>
-                  <span className="body-small text-muted-foreground">
-                    {species.coverImage.caption}
-                  </span>
-                </InfoBlockField>
-              ) : null}
-              {species.exampleOccurrence ? (
-                <InfoBlockField label="Example occurrence">
-                  <Link
-                    to={getAppRoute({
-                      to: APP_ROUTES.OCCURRENCE_DETAILS({
-                        projectId: projectId as string,
-                        occurrenceId: species.exampleOccurrence.id,
-                      }),
-                    })}
-                  >
-                    <img src={species.exampleOccurrence.url} />
-                  </Link>
-                  {species.exampleOccurrence.caption ? (
-                    <span className="body-small text-muted-foreground">
-                      {species.exampleOccurrence.caption}
-                    </span>
-                  ) : undefined}
-                </InfoBlockField>
-              ) : null}
->>>>>>> a6bead33
             </BlueprintCollection>
           </div>
         </div>
