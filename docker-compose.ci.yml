--- conflicted
+++ resolved
@@ -17,7 +17,6 @@
     extra_hosts:
       - "host.docker.internal:host-gateway"
     depends_on:
-<<<<<<< HEAD
       postgres:
         condition: service_started
       redis:
@@ -30,13 +29,6 @@
         condition: service_started
       celeryworker:  # required to subscribe the worker to the pipelines in the db
         condition: service_healthy
-=======
-      - postgres
-      - redis
-      - minio-init
-      - ml_backend
-      - rabbitmq
->>>>>>> 562f7348
     env_file:
       - ./.envs/.ci/.django
       - ./.envs/.ci/.postgres
@@ -58,7 +50,6 @@
     <<: *django
     depends_on:
       - rabbitmq
-<<<<<<< HEAD
     # start the worker with antenna_celeryworker to ensure it's discoverable by ami.ml.signals.get_worker_name
     command:
       - sh
@@ -78,14 +69,7 @@
     image: rabbitmq:3-management
     env_file:
       - ./.envs/.ci/.django
-=======
-    command: /start-celeryworker
->>>>>>> 562f7348
 
-  rabbitmq:
-    image: rabbitmq:3-management
-    env_file:
-      - ./.envs/.ci/.django
 
   minio:
     image: minio/minio:RELEASE.2024-11-07T00-52-20Z
