"""
Base settings to build other settings files upon.
"""

from pathlib import Path

import django_stubs_ext
import environ

# Monkeypatching Django, so stubs will work for all generics,
# see: https://github.com/typeddjango/django-stubs
django_stubs_ext.monkeypatch()

BASE_DIR = Path(__file__).resolve(strict=True).parent.parent.parent
# ami/
APPS_DIR = BASE_DIR / "ami"
env = environ.Env()

READ_DOT_ENV_FILE = env.bool("DJANGO_READ_DOT_ENV_FILE", default=False)  # type: ignore[no-untyped-call]
if READ_DOT_ENV_FILE:
    # OS environment variables take precedence over variables from .env
    env.read_env(str(BASE_DIR / ".env"))

# GENERAL
# ------------------------------------------------------------------------------
EXTERNAL_HOSTNAME = env("EXTERNAL_HOSTNAME", default="localhost:8000")  # type: ignore[no-untyped-call]
EXTERNAL_BASE_URL = env("EXTERNAL_BASE_URL", default=f"http://{EXTERNAL_HOSTNAME}")  # type: ignore[no-untyped-call]

# https://docs.djangoproject.com/en/dev/ref/settings/#debug
DEBUG = env.bool("DJANGO_DEBUG", False)  # type: ignore[no-untyped-call]
# Local time zone. Choices are
# http://en.wikipedia.org/wiki/List_of_tz_zones_by_name
# though not all of them may be available with every OS.
# In Windows, this must be set to your system time zone.
TIME_ZONE = "America/New_York"
# https://docs.djangoproject.com/en/dev/ref/settings/#language-code
LANGUAGE_CODE = "en-us"
# https://docs.djangoproject.com/en/dev/ref/settings/#languages
# from django.utils.translation import gettext_lazy as _
# LANGUAGES = [
#     ('en', _('English')),
#     ('pt-br', _('Português')),
# ]
# https://docs.djangoproject.com/en/dev/ref/settings/#site-id
SITE_ID = 1
# https://docs.djangoproject.com/en/dev/ref/settings/#use-i18n
USE_I18N = True
# https://docs.djangoproject.com/en/dev/ref/settings/#use-tz
USE_TZ = False  # All time are in local time. @TODO add timezone information to each deployment
# https://docs.djangoproject.com/en/dev/ref/settings/#locale-paths
LOCALE_PATHS = [str(BASE_DIR / "locale")]

# DATABASES
# ------------------------------------------------------------------------------
# https://docs.djangoproject.com/en/dev/ref/settings/#databases
DATABASES = {"default": env.db("DATABASE_URL")}
DATABASES["default"]["ATOMIC_REQUESTS"] = True
# https://docs.djangoproject.com/en/stable/ref/settings/#std:setting-DEFAULT_AUTO_FIELD
DEFAULT_AUTO_FIELD = "django.db.models.BigAutoField"

# URLS
# ------------------------------------------------------------------------------
# https://docs.djangoproject.com/en/dev/ref/settings/#root-urlconf
ROOT_URLCONF = "config.urls"
# https://docs.djangoproject.com/en/dev/ref/settings/#wsgi-application
WSGI_APPLICATION = "config.wsgi.application"

# APPS
# ------------------------------------------------------------------------------
DJANGO_APPS = [
    "django.contrib.postgres",
    "django.contrib.auth",
    "django.contrib.contenttypes",
    "django.contrib.sessions",
    "django.contrib.sites",
    "django.contrib.messages",
    "django.contrib.staticfiles",
    # "django.contrib.humanize", # Handy template tags
    "django.contrib.admin",
    "django.forms",
]
THIRD_PARTY_APPS = [
    "crispy_forms",
    "crispy_bootstrap5",
    "django_celery_beat",
    "rest_framework",
    "rest_framework.authtoken",
    "djoser",
    "corsheaders",
    "drf_spectacular",
    "django_filters",
    "anymail",
<<<<<<< HEAD
    "cachalot",
    "guardian",
=======
    # "cachalot",
>>>>>>> 31817533
]

LOCAL_APPS = [
    # Your stuff: custom apps go here
    "ami.users",
    "ami.main",
    "ami.jobs",
    "ami.ml",
    "ami.labelstudio",
]
# https://docs.djangoproject.com/en/dev/ref/settings/#installed-apps
INSTALLED_APPS = DJANGO_APPS + THIRD_PARTY_APPS + LOCAL_APPS

# MIGRATIONS
# ------------------------------------------------------------------------------
# https://docs.djangoproject.com/en/dev/ref/settings/#migration-modules
MIGRATION_MODULES = {"sites": "ami.contrib.sites.migrations"}

# AUTHENTICATION
# ------------------------------------------------------------------------------
# https://docs.djangoproject.com/en/dev/ref/settings/#authentication-backends
AUTHENTICATION_BACKENDS = [
    "django.contrib.auth.backends.ModelBackend",
    "guardian.backends.ObjectPermissionBackend",
]
# https://docs.djangoproject.com/en/dev/ref/settings/#auth-user-model
AUTH_USER_MODEL = "users.User"
# https://docs.djangoproject.com/en/dev/ref/settings/#login-redirect-url
LOGIN_REDIRECT_URL = "users:redirect"
# https://docs.djangoproject.com/en/dev/ref/settings/#login-url
LOGIN_URL = "login"

# PASSWORDS
# ------------------------------------------------------------------------------
# https://docs.djangoproject.com/en/dev/ref/settings/#password-hashers
PASSWORD_HASHERS = [
    # https://docs.djangoproject.com/en/dev/topics/auth/passwords/#using-argon2-with-django
    "django.contrib.auth.hashers.Argon2PasswordHasher",
    "django.contrib.auth.hashers.PBKDF2PasswordHasher",
    "django.contrib.auth.hashers.PBKDF2SHA1PasswordHasher",
    "django.contrib.auth.hashers.BCryptSHA256PasswordHasher",
]
# https://docs.djangoproject.com/en/dev/ref/settings/#auth-password-validators
AUTH_PASSWORD_VALIDATORS = [
    {"NAME": "django.contrib.auth.password_validation.UserAttributeSimilarityValidator"},
    {"NAME": "django.contrib.auth.password_validation.MinimumLengthValidator"},
    {"NAME": "django.contrib.auth.password_validation.CommonPasswordValidator"},
    {"NAME": "django.contrib.auth.password_validation.NumericPasswordValidator"},
]

# MIDDLEWARE
# ------------------------------------------------------------------------------
# https://docs.djangoproject.com/en/dev/ref/settings/#middleware
MIDDLEWARE = [
    "django.middleware.security.SecurityMiddleware",
    "corsheaders.middleware.CorsMiddleware",
    "whitenoise.middleware.WhiteNoiseMiddleware",
    "django.contrib.sessions.middleware.SessionMiddleware",
    "django.middleware.locale.LocaleMiddleware",
    "django.middleware.common.CommonMiddleware",
    "django.middleware.csrf.CsrfViewMiddleware",
    "django.contrib.auth.middleware.AuthenticationMiddleware",
    "django.contrib.messages.middleware.MessageMiddleware",
    "django.middleware.clickjacking.XFrameOptionsMiddleware",
]

# STATIC
# ------------------------------------------------------------------------------
# https://docs.djangoproject.com/en/dev/ref/settings/#static-root
STATIC_ROOT = str(BASE_DIR / "staticfiles")
# https://docs.djangoproject.com/en/dev/ref/settings/#static-url
STATIC_URL = "/api/v2/static/"
# https://docs.djangoproject.com/en/dev/ref/contrib/staticfiles/#std:setting-STATICFILES_DIRS
STATICFILES_DIRS = [str(APPS_DIR / "static")]
# https://docs.djangoproject.com/en/dev/ref/contrib/staticfiles/#staticfiles-finders
STATICFILES_FINDERS = [
    "django.contrib.staticfiles.finders.FileSystemFinder",
    "django.contrib.staticfiles.finders.AppDirectoriesFinder",
]

# MEDIA
# ------------------------------------------------------------------------------
# https://docs.djangoproject.com/en/dev/ref/settings/#media-root
MEDIA_ROOT = str(APPS_DIR / "media")
# https://docs.djangoproject.com/en/dev/ref/settings/#media-url
MEDIA_URL = "/media/"

# TEMPLATES
# ------------------------------------------------------------------------------
# https://docs.djangoproject.com/en/dev/ref/settings/#templates
TEMPLATES = [
    {
        # https://docs.djangoproject.com/en/dev/ref/settings/#std:setting-TEMPLATES-BACKEND
        "BACKEND": "django.template.backends.django.DjangoTemplates",
        # https://docs.djangoproject.com/en/dev/ref/settings/#dirs
        "DIRS": [str(APPS_DIR / "templates")],
        # https://docs.djangoproject.com/en/dev/ref/settings/#app-dirs
        "APP_DIRS": True,
        "OPTIONS": {
            # https://docs.djangoproject.com/en/dev/ref/settings/#template-context-processors
            "context_processors": [
                "django.template.context_processors.debug",
                "django.template.context_processors.request",
                "django.contrib.auth.context_processors.auth",
                "django.template.context_processors.i18n",
                "django.template.context_processors.media",
                "django.template.context_processors.static",
                "django.template.context_processors.tz",
                "django.contrib.messages.context_processors.messages",
            ],
        },
    }
]

# https://docs.djangoproject.com/en/dev/ref/settings/#form-renderer
FORM_RENDERER = "django.forms.renderers.TemplatesSetting"

# http://django-crispy-forms.readthedocs.io/en/latest/install.html#template-packs
CRISPY_TEMPLATE_PACK = "bootstrap5"
CRISPY_ALLOWED_TEMPLATE_PACKS = "bootstrap5"

# FIXTURES
# ------------------------------------------------------------------------------
# https://docs.djangoproject.com/en/dev/ref/settings/#fixture-dirs
FIXTURE_DIRS = (str(APPS_DIR / "fixtures"),)

# SECURITY
# ------------------------------------------------------------------------------
# https://docs.djangoproject.com/en/dev/ref/settings/#session-cookie-httponly
SESSION_COOKIE_HTTPONLY = True
# https://docs.djangoproject.com/en/dev/ref/settings/#csrf-cookie-httponly
CSRF_COOKIE_HTTPONLY = True
# https://docs.djangoproject.com/en/dev/ref/settings/#x-frame-options
X_FRAME_OPTIONS = "DENY"

# EMAIL
# ------------------------------------------------------------------------------
# https://docs.djangoproject.com/en/dev/ref/settings/#email-backend
EMAIL_BACKEND = env(
    "DJANGO_EMAIL_BACKEND",
    default="django.core.mail.backends.smtp.EmailBackend",  # type: ignore[no-untyped-call]
)
# https://docs.djangoproject.com/en/dev/ref/settings/#email-timeout
EMAIL_TIMEOUT = 5

# Sendgrid
ANYMAIL = {
    "SENDGRID_API_KEY": env("SENDGRID_API_KEY", default=None),  # type: ignore[no-untyped-call]
}
SENDGRID_SANDBOX_MODE_IN_DEBUG = False
SENDGRID_ECHO_TO_STDOUT = True

# CACHES
# ------------------------------------------------------------------------------
# https://docs.djangoproject.com/en/dev/ref/settings/#caches
CACHES = {
    "default": {
        "BACKEND": "django_redis.cache.RedisCache",
        "LOCATION": env("REDIS_URL", default=None),
        "OPTIONS": {
            "CLIENT_CLASS": "django_redis.client.DefaultClient",
            # Mimicing memcache behavior.
            # https://github.com/jazzband/django-redis#memcached-exceptions-behavior
            "IGNORE_EXCEPTIONS": True,
        },
    }
}

# ADMIN
# ------------------------------------------------------------------------------
# Django Admin URL.
ADMIN_URL = "admin/"
# https://docs.djangoproject.com/en/dev/ref/settings/#admins
ADMINS = [("""Rolnick Lab""", "michael.bunsen@mila.quebec")]
# https://docs.djangoproject.com/en/dev/ref/settings/#managers
MANAGERS = ADMINS

# LOGGING
# ------------------------------------------------------------------------------
# https://docs.djangoproject.com/en/dev/ref/settings/#logging
# See https://docs.djangoproject.com/en/dev/topics/logging for
# more details on how to customize your logging configuration.
LOGGING = {
    "version": 1,
    "disable_existing_loggers": False,
    "formatters": {
        "verbose": {
            "format": "%(levelname)s %(asctime)s %(module)s %(process)d %(thread)d %(message)s",
        },
    },
    "handlers": {
        "console": {
            "level": "DEBUG",
            "class": "logging.StreamHandler",
            "formatter": "verbose",
        }
    },
    "root": {"level": "INFO", "handlers": ["console"]},
}

# Celery
# ------------------------------------------------------------------------------
if USE_TZ:
    # https://docs.celeryq.dev/en/stable/userguide/configuration.html#std:setting-timezone
    CELERY_TIMEZONE = TIME_ZONE
# https://docs.celeryq.dev/en/stable/userguide/configuration.html#std:setting-broker_url
CELERY_BROKER_URL = env("CELERY_BROKER_URL")
# https://docs.celeryq.dev/en/stable/userguide/configuration.html#std:setting-result_backend
CELERY_RESULT_BACKEND = CELERY_BROKER_URL
# https://docs.celeryq.dev/en/stable/userguide/configuration.html#result-extended
CELERY_RESULT_EXTENDED = True
# https://docs.celeryq.dev/en/stable/userguide/configuration.html#result-backend-always-retry
# https://github.com/celery/celery/pull/6122
CELERY_RESULT_BACKEND_ALWAYS_RETRY = True
# https://docs.celeryq.dev/en/stable/userguide/configuration.html#result-backend-max-retries
CELERY_RESULT_BACKEND_MAX_RETRIES = 10
# https://docs.celeryq.dev/en/stable/userguide/configuration.html#std:setting-accept_content
CELERY_ACCEPT_CONTENT = ["json"]
# https://docs.celeryq.dev/en/stable/userguide/configuration.html#std:setting-task_serializer
CELERY_TASK_SERIALIZER = "json"
# https://docs.celeryq.dev/en/stable/userguide/configuration.html#std:setting-result_serializer
CELERY_RESULT_SERIALIZER = "json"
# https://docs.celeryq.dev/en/stable/userguide/configuration.html#task-time-limit
# TODO: set to whatever value is adequate in your circumstances
CELERY_TASK_TIME_LIMIT = 7 * 60 * 24
# https://docs.celeryq.dev/en/stable/userguide/configuration.html#task-soft-time-limit
# TODO: set to whatever value is adequate in your circumstances
CELERY_TASK_SOFT_TIME_LIMIT = 6 * 60 * 24
# https://docs.celeryq.dev/en/stable/userguide/configuration.html#beat-scheduler
CELERY_BEAT_SCHEDULER = "django_celery_beat.schedulers:DatabaseScheduler"
# https://docs.celeryq.dev/en/stable/userguide/configuration.html#worker-send-task-events
CELERY_WORKER_SEND_TASK_EVENTS = True
# https://docs.celeryq.dev/en/stable/userguide/configuration.html#std-setting-task_send_sent_event
CELERY_TASK_SEND_SENT_EVENT = True

# Health checking and retries, specific to Redis
CELERY_REDIS_MAX_CONNECTIONS = 50  # Total connection pool limit for results backend
CELERY_REDIS_SOCKET_TIMEOUT = 120  # Match Redis timeout
CELERY_REDIS_SOCKET_KEEPALIVE = True
CELERY_REDIS_BACKEND_HEALTH_CHECK_INTERVAL = 30  # Check health every 30s

# Help distribute long-running tasks
# https://docs.celeryq.dev/en/stable/userguide/configuration.html#worker-prefetch-multiplier
# @TODO Review and test this setting
CELERY_WORKER_PREFETCH_MULTIPLIER = 1
CELERY_WORKER_ENABLE_PREFETCH_COUNT_REDUCTION = True

# Connection settings to match Redis timeout and keepalive
CELERY_BROKER_TRANSPORT_OPTIONS = {
    "visibility_timeout": 43200,  # 12 hours - default celery value
    "socket_timeout": 120,  # Matches Redis timeout setting
    "socket_connect_timeout": 30,  # Max time to establish connection
    "socket_keepalive": True,  # Enable TCP keepalive
    "retry_on_timeout": True,  # Retry operations if Redis times out
    "max_connections": 20,  # Per process connection pool limit
}

CELERY_BROKER_CONNECTION_RETRY = True
CELERY_BROKER_CONNECTION_RETRY_ON_STARTUP = True
CELERY_BROKER_CONNECTION_MAX_RETRIES = None  # Retry forever


# django-rest-framework
# -------------------------------------------------------------------------------
# django-rest-framework - https://www.django-rest-framework.org/api-guide/settings/
REST_FRAMEWORK = {
    "DEFAULT_AUTHENTICATION_CLASSES": (
        # "rest_framework.authentication.SessionAuthentication",
        "rest_framework.authentication.TokenAuthentication",
    ),
    "DEFAULT_PERMISSION_CLASSES": ("ami.base.permissions.IsActiveStaffOrReadOnly",),
    # "DEFAULT_PERMISSION_CLASSES": ("rest_framework.permissions.AllowAny",),
    "DEFAULT_SCHEMA_CLASS": "drf_spectacular.openapi.AutoSchema",
    "DEFAULT_PAGINATION_CLASS": "ami.base.pagination.LimitOffsetPaginationWithPermissions",
    "PAGE_SIZE": 10,
    "DEFAULT_VERSIONING_CLASS": "rest_framework.versioning.NamespaceVersioning",
    "HTML_SELECT_CUTOFF": 100,
}

# django-cors-headers - https://github.com/adamchainz/django-cors-headers#setup
CORS_URLS_REGEX = r"^/api/.*$"

CSRF_TRUSTED_ORIGINS = env.list(
    "DJANGO_CSRF_TRUSTED_ORIGINS",
    default=[
        "https://api.dev.insectai.org",
        "http://api.dev.insectai.org",
        EXTERNAL_BASE_URL,
    ],  # type: ignore[no-untyped-call]
)

# User authentication and registration via REST API endpoints
# https://djoser.readthedocs.io/en/latest/settings.html
DJOSER = {
    "PASSWORD_RESET_CONFIRM_URL": "auth/reset-password-confirm?uid={uid}&token={token}",
    "USERNAME_RESET_CONFIRM_URL": "#/username/reset/confirm/{uid}/{token}",
    # "ACTIVATION_URL": "#/activate/{uid}/{token}",
    "SEND_CONFIRMATION_EMAIL": True,
    # "SEND_ACTIVATION_EMAIL": True,
    "LOGIN_FIELD": "email",  # Technically not needed because we have a custom User model
    "SERIALIZERS": {
        "user": "ami.users.api.serializers.UserSerializer",
        "current_user": "ami.users.api.serializers.CurrentUserSerializer",
    },
    "PERMISSIONS": {
        "user_create": ["rest_framework.permissions.IsAdminUser"],
    },
}
# Django Guardian
ANONYMOUS_USER_NAME = "anonymoususer"

# By Default swagger ui is available only to admin user(s). You can change permission classes to change that
# See more configuration options at https://drf-spectacular.readthedocs.io/en/latest/settings.html#settings
SPECTACULAR_SETTINGS = {
    "TITLE": "Automated Monitoring of Insects ML Platform API",
    "DESCRIPTION": "Documentation of API endpoints of Automated Monitoring of Insects ML Platform",
    "VERSION": "1.0.0",
    # "SERVE_PERMISSIONS": ["rest_framework.permissions.IsAdminUser"],
    "SERVE_PERMISSIONS": ["rest_framework.permissions.AllowAny"],
}
# Your stuff...
# ------------------------------------------------------------------------------

DEFAULT_CONFIDENCE_THRESHOLD = env.float("DEFAULT_CONFIDENCE_THRESHOLD", default=0.6)  # type: ignore[no-untyped-call]

S3_TEST_ENDPOINT = env("MINIO_ENDPOINT", default="http://minio:9000")  # type: ignore[no-untyped-call]
S3_TEST_KEY = env("MINIO_ROOT_USER", default=None)  # type: ignore[no-untyped-call]
S3_TEST_SECRET = env("MINIO_ROOT_PASSWORD", default=None)  # type: ignore[no-untyped-call]
S3_TEST_BUCKET = env("MINIO_TEST_BUCKET", default="ami-test")  # type: ignore[no-untyped-call]<|MERGE_RESOLUTION|>--- conflicted
+++ resolved
@@ -90,12 +90,8 @@
     "drf_spectacular",
     "django_filters",
     "anymail",
-<<<<<<< HEAD
     "cachalot",
     "guardian",
-=======
-    # "cachalot",
->>>>>>> 31817533
 ]
 
 LOCAL_APPS = [
