--- conflicted
+++ resolved
@@ -9,33 +9,7 @@
     ],
     "configurations": [
         {
-<<<<<<< HEAD
-            "name": "Current File",
-            "type": "debugpy",
-            "request": "launch",
-            "program": "${file}",
-            "console": "integratedTerminal"
-        },
-        {
-            "name": "Django attach",
-            "type": "debugpy",
-            "request": "attach",
-            "connect": {
-                "host": "localhost",
-                "port": 5679
-            },
-            "pathMappings": [
-                {
-                    "localRoot": "${workspaceFolder}",
-                    "remoteRoot": "."
-                }
-            ]
-        },
-        {
-            "name": "Celery worker attach",
-=======
             "name": "Attach: Django",
->>>>>>> ba888148
             "type": "debugpy",
             "request": "attach",
             "connect": {
@@ -65,6 +39,13 @@
                 }
             ],
             "justMyCode": true
+        },
+        {
+            "name": "Current File",
+            "type": "debugpy",
+            "request": "launch",
+            "program": "${file}",
+            "console": "integratedTerminal"
         }
     ]
 }