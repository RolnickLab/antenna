# flake8 and pycodestyle don't support pyproject.toml
# https://github.com/PyCQA/flake8/issues/234
# https://github.com/PyCQA/pycodestyle/issues/813
[flake8]
max-line-length = 119
exclude = .tox,.git,*/migrations/*,*/static/CACHE/*,docs,node_modules,venv,.venv
<<<<<<< HEAD
# E203: whitespace before ':' (conflicts with Black's slice formatting)
extend-ignore = E203, W503
=======
extend-ignore = F541, E203, E231
>>>>>>> 562f7348

[pycodestyle]
max-line-length = 119
exclude = .tox,.git,*/migrations/*,*/static/CACHE/*,docs,node_modules,venv,.venv<|MERGE_RESOLUTION|>--- conflicted
+++ resolved
@@ -4,12 +4,7 @@
 [flake8]
 max-line-length = 119
 exclude = .tox,.git,*/migrations/*,*/static/CACHE/*,docs,node_modules,venv,.venv
-<<<<<<< HEAD
-# E203: whitespace before ':' (conflicts with Black's slice formatting)
-extend-ignore = E203, W503
-=======
 extend-ignore = F541, E203, E231
->>>>>>> 562f7348
 
 [pycodestyle]
 max-line-length = 119
