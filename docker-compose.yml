volumes:
  ami_local_postgres_data: {}
  ami_local_postgres_data_backups:
    driver: local
    driver_opts:
      type: none
      device: ./data/db/snapshots
      o: bind
  minio_data:
    driver: local
  node_modules:


services:
  django: &django
    build:
      context: .
      dockerfile: ./compose/local/django/Dockerfile
    image: ami_local_django
    extra_hosts:
      - "host.docker.internal:host-gateway"
    depends_on:
      - postgres
      - redis
      - minio-init
      - rabbitmq
      - celeryworker # required to subscribe the worker to the pipelines in the db
    volumes:
      - .:/app:z
    env_file:
      - ./.envs/.local/.django
      - ./.envs/.local/.postgres
      - path: .env
        required: false
    ports:
      - "8000:8000"
    command: /start
    networks:
      - default
      - antenna_network

  postgres:
    build:
      context: .
      dockerfile: ./compose/local/postgres/Dockerfile
    ports:
      - "5444:5432"
    volumes:
      - ami_local_postgres_data:/var/lib/postgresql/data
      - ami_local_postgres_data_backups:/backups
    env_file:
      - ./.envs/.local/.postgres

  ui:
    image: ami_local_ui
    build:
      context: ./ui
      dockerfile: ../compose/local/ui/Dockerfile
    ports:
      - "4000:4000"
    volumes:
      - ./.git:/app/.git:ro
      - ./ui:/app
      - node_modules:/app/node_modules
    depends_on:
      - django
    environment:
      - CHOKIDAR_USEPOLLING=true
      - API_PROXY_TARGET=http://django:8000

  docs:
    image: ami_local_docs
    build:
      context: .
      dockerfile: ./compose/local/docs/Dockerfile
    env_file:
      - ./.envs/.local/.django
    volumes:
      - ./docs:/docs:z
      - ./config:/app/config:z
      - ./ami:/app/ami:z
    ports:
      - "9025:9000"
    command: /start-docs

  redis:
    image: redis:6
    container_name: ami_local_redis
    networks:
      - antenna_network
    ports:
      - "6379:6379" # expose redis port for setting celery task locks

  celeryworker:
    <<: *django
    image: ami_local_celeryworker
    scale: 1
<<<<<<< HEAD
    ports: []
    command: /start-celeryworker
    environment:
      - CELERY_BROKER_URL=amqp://user:password@rabbitmq:5672//
    depends_on:
      - rabbitmq
=======
    # For remote debugging with debugpy, should get overridden for production
    # Also make sure to install debugpy in your requirements/local.txt
    ports:
      - "5678:5678"
    command: python -m debugpy --listen 0.0.0.0:5678 -m celery -A config.celery_app worker -l INFO
>>>>>>> 713bb28a

  celerybeat:
    <<: *django
    image: ami_local_celerybeat
    ports: []
    command: /start-celerybeat

  flower:
    <<: *django
    image: ami_local_flower
    ports:
      - "5555:5555"
    command: /start-flower
    volumes:
      - ./data/flower/:/data/

  rabbitmq:
    image: rabbitmq:3-management
    ports:
      - "5672:5672"
      - "15672:15672"
    environment:
      RABBITMQ_DEFAULT_USER: user
      RABBITMQ_DEFAULT_PASS: password
    networks:
      - antenna_network

  minio:
    image: minio/minio:RELEASE.2024-11-07T00-52-20Z
    command: minio server --console-address ":9001" /data
    volumes:
      - "minio_data:/data"
    env_file:
      - ./.envs/.local/.django
    environment:
      - CONSOLE_SECURE_TLS_REDIRECT=off
    ports:
      - "9001:9001"
    healthcheck:
      test: [ "CMD", "mc", "ready", "local" ]
      interval: 5s
      timeout: 5s
      retries: 5

  minio-proxy:
    image: nginx:alpine
    ports:
      - "9000:9000"
    volumes:
      - ./compose/local/minio/nginx.conf:/etc/nginx/nginx.conf
    depends_on:
      - minio

  minio-init:
    image: minio/mc:RELEASE.2025-03-12T17-29-24Z
    env_file:
      - ./.envs/.local/.django
    depends_on:
      - minio
      - minio-proxy
    volumes:
      - ./compose/local/minio/init.sh:/etc/minio/init.sh
    entrypoint: /etc/minio/init.sh

  ml_backend:
    build:
      context: ./processing_services/minimal
    volumes:
      - ./processing_services/minimal/:/app
    ports:
      - "2005:2000"
    networks:
      default:
        aliases:
          - processing_service
    depends_on:
      - celeryworker_ml

  celeryworker_ml:
    build:
      context: ./processing_services/minimal
    command: ./celery_worker/start_celery.sh
    environment:
      - CELERY_BROKER_URL=amqp://user:password@rabbitmq:5672//
    extra_hosts:
      - minio:host-gateway
    networks:
      - antenna_network
    volumes: # fixes drift issue
      - /etc/localtime:/etc/localtime:ro
      - /etc/timezone:/etc/timezone:ro

networks:
  antenna_network:
    name: antenna_network<|MERGE_RESOLUTION|>--- conflicted
+++ resolved
@@ -95,20 +95,15 @@
     <<: *django
     image: ami_local_celeryworker
     scale: 1
-<<<<<<< HEAD
-    ports: []
-    command: /start-celeryworker
-    environment:
-      - CELERY_BROKER_URL=amqp://user:password@rabbitmq:5672//
-    depends_on:
-      - rabbitmq
-=======
     # For remote debugging with debugpy, should get overridden for production
     # Also make sure to install debugpy in your requirements/local.txt
     ports:
       - "5678:5678"
     command: python -m debugpy --listen 0.0.0.0:5678 -m celery -A config.celery_app worker -l INFO
->>>>>>> 713bb28a
+    environment:
+      - CELERY_BROKER_URL=amqp://user:password@rabbitmq:5672//
+    depends_on:
+      - rabbitmq
 
   celerybeat:
     <<: *django
