--- conflicted
+++ resolved
@@ -19,7 +19,6 @@
     extra_hosts:
       - "host.docker.internal:host-gateway"
     depends_on:
-<<<<<<< HEAD
       postgres:
         condition: service_started
       redis:
@@ -32,13 +31,6 @@
         condition: service_started
       celeryworker:  # required to subscribe the worker to the pipelines in the db
         condition: service_healthy
-=======
-      - postgres
-      - redis
-      - minio-init
-      - ml_backend
-      - rabbitmq
->>>>>>> 562f7348
     volumes:
       - .:/app:z
     env_file:
@@ -107,11 +99,7 @@
     <<: *django
     image: ami_local_celeryworker
     scale: 1
-<<<<<<< HEAD
-    # For remote debugging with debugpy, should get overridden for production
-    # Also make sure to install debugpy in your requirements/local.txt
-    ports:
-      - "5678:5678"
+    ports: []
     # start the worker with antenna_celeryworker to ensure it's discoverable by ami.ml.signals.get_worker_name
     command:
       - sh
@@ -128,12 +116,6 @@
       timeout: 50s
       retries: 5
       start_period: 10s
-=======
-    ports: []
-    command: /start-celeryworker
-    depends_on:
-      - rabbitmq
->>>>>>> 562f7348
 
   celerybeat:
     <<: *django
@@ -155,14 +137,8 @@
     ports:
       - "5672:5672"
       - "15672:15672"
-<<<<<<< HEAD
-    environment:
-      RABBITMQ_DEFAULT_USER: rabbituser
-      RABBITMQ_DEFAULT_PASS: rabbitpass
-=======
     env_file:
       - ./.envs/.local/.django
->>>>>>> 562f7348
     networks:
       - antenna_network
 
