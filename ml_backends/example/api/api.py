--- conflicted
+++ resolved
@@ -7,12 +7,8 @@
 
 import fastapi
 
-<<<<<<< HEAD
-from .pipeline import ConstantPipeline, DummyPipeline
-=======
 from .algorithms import ALGORITHM_CHOICES
-from .pipelines import DummyPipeline
->>>>>>> 25220630
+from .pipelines import ConstantPipeline, DummyPipeline
 from .schemas import (
     AlgorithmConfig,
     PipelineConfig,
