--- conflicted
+++ resolved
@@ -123,9 +123,9 @@
     url: str
 
 
-<<<<<<< HEAD
 PipelineChoice = typing.Literal["dummy", "constant"]
-=======
+
+
 class AlgorithmCategoryMapResponse(pydantic.BaseModel):
     data: list[dict] = pydantic.Field(
         default_factory=dict,
@@ -188,7 +188,6 @@
 
 
 PipelineChoice = typing.Literal["dummy",]  # @TODO add "random", "dummy",
->>>>>>> 25220630
 
 
 class PipelineRequest(pydantic.BaseModel):
