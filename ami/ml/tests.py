--- conflicted
+++ resolved
@@ -188,14 +188,6 @@
         detections. The 2 pipelines used are a random detection + random species classifier, and a
         constant species classifier.
         """
-<<<<<<< HEAD
-        # Process the images once
-        pipeline = self.processing_service_instance.pipelines.all().get(slug="random-detection-random-species")
-        pipeline_response = pipeline.process_images(self.test_images, project_id=self.project.pk)
-        results = save_results(pipeline_response, return_created=True)
-        assert results is not None, "Expected results to be returned in a PipelineSaveResults object"
-        assert results.detections, "Expected detections to be returned in the results"
-=======
         if not self.project.feature_flags.reprocess_existing_detections:
             self.project.feature_flags.reprocess_existing_detections = True
             self.project.save()
@@ -208,23 +200,16 @@
         assert results is not None, "Expected results to be returned in a PipelineSaveResults object"
         assert results.detections, "Expected detections to be returned in the results"
         num_initial_detections = len(results.detections)
->>>>>>> 5be7396b
 
         # This particular pipeline produces 2 classifications per detection
         for det in results.detections:
             num_classifications = det.classifications.count()
-<<<<<<< HEAD
-            assert (
-                num_classifications == 2
-            ), "Expected 2 classifications per detection (random species and random binary classifier)."
-=======
             self.assertEqual(
                 num_classifications,
                 num_classifiers_pipeline_one,
                 f"Expected {num_classifiers_pipeline_one} classifications per detection "
                 "(random species and random binary classifier).",
             )
->>>>>>> 5be7396b
 
         source_images = SourceImage.objects.filter(pk__in=[image.id for image in pipeline_response.source_images])
         detections = Detection.objects.filter(source_image__in=source_images).select_related(
@@ -235,13 +220,6 @@
         assert detections.count() > 0
 
         # Reprocess the same images using a different pipeline
-<<<<<<< HEAD
-        pipeline = self.processing_service_instance.pipelines.all().get(slug="constant")
-        pipeline_response = pipeline.process_images(self.test_images, project_id=self.project.pk)
-        reprocessed_results = save_results(pipeline_response, return_created=True)
-        assert reprocessed_results is not None, "Expected results to be returned in a PipelineSaveResults object"
-        assert reprocessed_results.detections, "Expected detections to be returned in the results"
-=======
         pipeline_two = self.processing_service_instance.pipelines.all().get(slug="constant")
         num_classifiers_pipeline_two = pipeline_two.algorithms.filter(task_type="classification").count()
         pipeline_response = pipeline_two.process_images(self.test_images, project_id=self.project.pk)
@@ -254,7 +232,6 @@
             num_initial_detections,
             "Expected the same number of detections after reprocessing with a different pipeline.",
         )
->>>>>>> 5be7396b
 
         source_images = SourceImage.objects.filter(pk__in=[image.id for image in pipeline_response.source_images])
         detections = Detection.objects.filter(source_image__in=source_images).select_related(
@@ -269,13 +246,6 @@
             f"but found {initial_detection_ids} != {reprocessed_detection_ids}"
         )
 
-<<<<<<< HEAD
-        # The constant pipeline produces 1 classification per detection
-        for detection in detections:
-            assert (
-                detection.classifications.count() == 3
-            ), "Expected 3 classifications per detection (2 random classifiers + constant classifier)."
-=======
         # The constant pipeline produces 1 classification per detection (added to the existing classifications)
         for detection in detections:
             self.assertEqual(
@@ -284,7 +254,6 @@
                 f"Expected {num_classifiers_pipeline_one + num_classifiers_pipeline_two} "
                 "classifications per detection (2 random classifiers + constant classifier).",
             )
->>>>>>> 5be7396b
 
 
 class TestPipeline(TestCase):
