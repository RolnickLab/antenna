--- conflicted
+++ resolved
@@ -77,12 +77,7 @@
 
     def get_queryset(self) -> QuerySet:
         query_set: QuerySet = super().get_queryset()
-<<<<<<< HEAD
-        project = get_active_project(self.request)
-        # If pipelines are filtered by project, also filter processing services and project-pipeline configs by project
-=======
         project = self.get_active_project()
->>>>>>> 727ed262
         if project:
             query_set = query_set.filter(projects=project).prefetch_related(
                 Prefetch(
