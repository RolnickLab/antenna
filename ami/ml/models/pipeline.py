<<<<<<< HEAD
from __future__ import annotations

from typing import TYPE_CHECKING

if TYPE_CHECKING:
    from ami.ml.models import ProcessingService

=======
import collections
import dataclasses
>>>>>>> 25220630
import logging
import time
import typing
from urllib.parse import urljoin

import requests
from django.db import models
from django.utils.text import slugify
from django.utils.timezone import now
from django_pydantic_field import SchemaField

from ami.base.models import BaseModel
from ami.base.schemas import ConfigurableStage, default_stages
from ami.main.models import (
    Classification,
    Deployment,
    Detection,
    Occurrence,
    SourceImage,
    SourceImageCollection,
    TaxaList,
    Taxon,
    TaxonRank,
    update_calculated_fields_for_events,
    update_occurrence_determination,
)
from ami.ml.models.algorithm import Algorithm, AlgorithmCategoryMap
from ami.ml.schemas import (
    AlgorithmResponse,
    ClassificationResponse,
    DetectionResponse,
    PipelineRequest,
    PipelineResponse,
    SourceImageRequest,
)
from ami.ml.models.algorithm import Algorithm
from ami.ml.schemas import PipelineRequest, PipelineResponse, SourceImageRequest, SourceImageResponse
from ami.ml.tasks import celery_app, create_detection_images
<<<<<<< HEAD
=======
from ami.utils.requests import create_session
>>>>>>> 25220630

logger = logging.getLogger(__name__)


def filter_processed_images(
    images: typing.Iterable[SourceImage],
    pipeline: Pipeline,
) -> typing.Iterable[SourceImage]:
    """
    Return only images that need to be processed by a given pipeline for the first time (have no detections)
    or have detections that need to be classified by the given pipeline.
    """
    pipeline_algorithms = pipeline.algorithms.all()

    for image in images:
        existing_detections = image.detections.filter(detection_algorithm__in=pipeline_algorithms)
        if not existing_detections.exists():
            logger.debug(f"Image {image} needs processing: has no existing detections from pipeline's detector")
            # If there are no existing detections from this pipeline, send the image
            yield image
        elif existing_detections.filter(classifications__isnull=True).exists():
            # Check if there are detections with no classifications
            logger.debug(
                f"Image {image} needs processing: has existing detections with no classifications "
                "from pipeline {pipeline}"
            )
            yield image
        else:
            # If there are existing detections with classifications,
            # Compare their classification algorithms to the current pipeline's algorithms
            pipeline_algorithm_ids = pipeline_algorithms.values_list("id", flat=True)
            detection_algorithm_ids = existing_detections.values_list("classifications__algorithm_id", flat=True)

            if not set(pipeline_algorithm_ids).issubset(set(detection_algorithm_ids)):
                logger.debug(
                    f"Image {image} has existing detections that haven't been classified by the pipeline: {pipeline}"
                )
                logger.warn(
                    f"Image {image} has existing detections that haven't been classified by the pipeline: {pipeline} "
                    f"however we do yet have a mechanism to reclassify detections. Processing the image from scratch."
                )
                yield image
            else:
                # If all detections have been classified by the pipeline, skip the image
                logger.debug(
                    f"Image {image} has existing detections classified by the pipeline: {pipeline}, skipping!"
                )
                continue


def collect_images(
    collection: SourceImageCollection | None = None,
    source_images: list[SourceImage] | None = None,
    deployment: Deployment | None = None,
    job_id: int | None = None,
    pipeline: Pipeline | None = None,
    skip_processed: bool = True,
) -> typing.Iterable[SourceImage]:
    """
    Collect images from a collection, a list of images or a deployment.
    """
    if job_id:
        from ami.jobs.models import Job

        job = Job.objects.get(pk=job_id)
    else:
        job = None

    # Set source to first argument that is not None
    if collection:
        images = collection.images.all()
    elif source_images:
        images = source_images
    elif deployment:
        images = SourceImage.objects.filter(deployment=deployment)
    else:
        raise ValueError("Must specify a collection, deployment or a list of images")

    total_images = len(images)
    if pipeline and skip_processed:
        msg = f"Filtering images that have already been processed by pipeline {pipeline}"
        logger.info(msg)
        if job:
            job.logger.info(msg)
        images = list(filter_processed_images(images, pipeline))
    else:
        msg = "NOT filtering images that have already been processed"
        logger.info(msg)
        if job:
            job.logger.info(msg)

    msg = f"Found {len(images)} out of {total_images} images to process"
    logger.info(msg)
    if job:
        job.logger.info(msg)

    return images


def process_images(
    pipeline: Pipeline,
    endpoint_url: str,
    images: typing.Iterable[SourceImage],
    job_id: int | None = None,
) -> PipelineResponse:
    """
    Process images using ML pipeline API.

    @TODO find a home for this function.
    @TODO break into task chunks.
    """
    job = None
    task_logger = logger

    if job_id:
        from ami.jobs.models import Job

        job = Job.objects.get(pk=job_id)
        task_logger = job.logger

    prefiltered_images = list(images)
    images = list(filter_processed_images(images=prefiltered_images, pipeline=pipeline))
    if len(images) < len(prefiltered_images):
        # Log how many images were filtered out because they have already been processed
        task_logger.info(f"Ignoring {len(prefiltered_images) - len(images)} images that have already been processed")

    if not images:
        task_logger.info("No images to process")
        return PipelineResponse(
            pipeline=pipeline.slug,
            source_images=[],
            detections=[],
            total_time=0,
        )
    task_logger.info(f"Sending {len(images)} images to Pipeline {pipeline}")
    urls = [source_image.public_url() for source_image in images if source_image.public_url()]

    source_images = [
        SourceImageRequest(
            id=str(source_image.pk),
            url=url,
        )
        for source_image, url in zip(images, urls)
        if url
    ]

    request_data = PipelineRequest(
        pipeline=pipeline.slug,
        source_images=source_images,
    )

    session = create_session()
    resp = session.post(endpoint_url, json=request_data.dict())
    if not resp.ok:
        try:
            msg = resp.json()["detail"]
<<<<<<< HEAD
        except Exception:
            msg = str(resp.content)
=======
        except (ValueError, KeyError):
            msg = resp.content
>>>>>>> 25220630
        if job:
            job.logger.error(msg)
        else:
            logger.error(msg)
            raise requests.HTTPError(msg)

        results = PipelineResponse(
            pipeline=pipeline.slug,
            total_time=0,
            source_images=[
                SourceImageResponse(id=source_image.id, url=source_image.url) for source_image in source_images
            ],
            detections=[],
            errors=msg,
        )
        return results

    results = resp.json()
    results = PipelineResponse(**results)
    if job:
        job.logger.debug(f"Results: {results}")
        detections = results.detections
        classifications = [classification for detection in detections for classification in detection.classifications]
        job.logger.info(
            f"Pipeline results returned {len(results.source_images)} images, {len(detections)} detections, "
            f"{len(classifications)} classifications"
        )

    return results


def create_algorithms_and_category_map(
    algorithms_data: typing.Mapping[str, AlgorithmResponse],
    logger: logging.Logger = logger,
) -> dict[str, Algorithm]:
    """
    Create algorithms and category maps from a PipelineResponse.

    :param algorithms: A dictionary of algorithms from the pipeline response
    :param created_objects: A list to store created objects

    :return: A dictionary of algorithms used in the pipeline, keyed by the algorithm key

    @TODO this should be called when registering a pipeline, not when saving results.
    But currently we don't have a way to register pipelines.
    """
    algorithms_used: dict[str, Algorithm] = {}
    for algorithm_data in algorithms_data.values():
        category_map = None
        category_map_data = algorithm_data.category_map
        if category_map_data:
            labels_hash = AlgorithmCategoryMap.make_labels_hash(category_map_data.labels)
            category_map, _created = AlgorithmCategoryMap.objects.get_or_create(
                # @TODO this is creating a new category map every time
                # Will create a new category map if the labels are different
                labels_hash=labels_hash,
                version=category_map_data.version,
                defaults={
                    "data": category_map_data.data,
                    "labels": category_map_data.labels,
                    "description": category_map_data.description,
                    "uri": category_map_data.uri,
                },
            )
            if _created:
                logger.info(f"Registered new category map {category_map}")
            else:
                logger.info(f"Assigned existing category map {category_map}")
        else:
            logger.warning(
                f"No category map found for algorithm {algorithm_data.key} in response."
                " Will attempt to create one from the classification results."
            )

        algo, _created = Algorithm.objects.get_or_create(
            key=algorithm_data.key,
            defaults={
                "name": algorithm_data.name,
                "task_type": algorithm_data.task_type,
                "version": algorithm_data.version,
                "version_name": algorithm_data.version_name,
                "uri": algorithm_data.uri,
                "category_map": category_map or None,
            },
        )

<<<<<<< HEAD
    pipeline, _created = Pipeline.objects.get_or_create(slug=results.pipeline, defaults={"name": results.pipeline})
    if _created:
        logger.warning(f"Pipeline choice returned by the Processing Service was not recognized! {pipeline}")
        created_objects.append(pipeline)
    algorithms_used = set()
=======
        if not algo.category_map or len(algo.category_map.data) == 0:
            # Update existing algorithm that is missing a category map
            algo.category_map = category_map
            algo.save()
>>>>>>> 25220630

        algorithms_used[algo.key] = algo

        if _created:
            logger.info(f"Registered new algorithm {algo}")
        else:
            logger.info(f"Assigned algorithm {algo}")

    return algorithms_used


def get_or_create_detection(
    source_image: SourceImage,
    detection_resp: DetectionResponse,
    algorithms_used: dict[str, Algorithm],
    save: bool = True,
    logger: logging.Logger = logger,
) -> tuple[Detection, bool]:
    """
    Create a Detection object from a DetectionResponse, or update an existing one.

    :param detection_resp: A DetectionResponse object
    :param algorithms_used: A dictionary of algorithms used in the pipeline, keyed by the algorithm key
    :param created_objects: A list to store created objects

    :return: A tuple of the Detection object and a boolean indicating whether it was created
    """
    serialized_bbox = list(detection_resp.bbox.dict().values())
    detection_repr = f"Detection {detection_resp.source_image_id} {serialized_bbox}"

    assert detection_resp.algorithm, f"No detection algorithm was specified for detection {detection_repr}"
    detection_algo = algorithms_used[detection_resp.algorithm.key]

    assert str(detection_resp.source_image_id) == str(
        source_image.pk
    ), f"Detection belongs to a different source image: {detection_repr}"

    existing_detection = Detection.objects.filter(
        source_image=source_image,
        detection_algorithm=detection_algo,
        bbox=serialized_bbox,
    ).first()

    # A detection may have a pre-existing crop image URL or not.
    # If not, a new one will be created in a periodic background task.
    if detection_resp.crop_image_url and detection_resp.crop_image_url.strip("/"):
        # Ensure that the crop image URL is not empty or only a slash. None is fine.
        crop_url = detection_resp.crop_image_url
    else:
        crop_url = None

    if existing_detection:
        if not existing_detection.path:
            existing_detection.path = crop_url
            existing_detection.save()
            logger.debug(f"Updated crop_url of existing detection {existing_detection}")
        detection = existing_detection

    else:
        new_detection = Detection(
            source_image=source_image,
            bbox=serialized_bbox,
            timestamp=source_image.timestamp,
            path=crop_url,
            detection_time=detection_resp.timestamp,
            detection_algorithm=detection_algo,
        )
        if save:
            new_detection.save()
            logger.debug(f"Created new detection {new_detection}")
        else:
            logger.debug(f"Initialized new detection {new_detection} (not saved)")

        detection = new_detection

    created = not existing_detection
    return detection, created


def create_detections(
    detections: list[DetectionResponse],
    algorithms_used: dict[str, Algorithm],
    logger: logging.Logger = logger,
) -> list[Detection]:
    """
    Efficiently create multiple Detection objects from a list of DetectionResponse objects, grouped by source image.
    Using bulk create.

    :param detections: A list of DetectionResponse objects
    :param algorithms_used: A dictionary of algorithms used in the pipeline, keyed by the algorithm key
    :param created_objects: A list to store created objects

    :return: A list of Detection objects
    """
    source_image_ids = {detection.source_image_id for detection in detections}
    source_images = SourceImage.objects.filter(pk__in=source_image_ids)
    source_image_map = {str(source_image.pk): source_image for source_image in source_images}

    existing_detections: list[Detection] = []
    new_detections: list[Detection] = []
    for detection_resp in detections:
        source_image = source_image_map.get(detection_resp.source_image_id)
        if not source_image:
            logger.error(f"Source image {detection_resp.source_image_id} not found, skipping Detection creation")
            continue

        detection, created = get_or_create_detection(
            source_image=source_image,
            detection_resp=detection_resp,
            algorithms_used=algorithms_used,
            save=False,
            logger=logger,
        )
        if created:
            new_detections.append(detection)
        else:
            existing_detections.append(detection)

    Detection.objects.bulk_create(new_detections)
    # logger.info(f"Created {len(new_detections)} new detections for {len(source_image_ids)} source image(s)")
    logger.info(
        f"Created {len(new_detections)} new detections, updated {len(existing_detections)} existing detections, "
        f"for {len(source_image_ids)} source image(s)"
    )

    return existing_detections + new_detections


def create_category_map_for_classification(
    classification_resp: ClassificationResponse,
    logger: logging.Logger = logger,
) -> AlgorithmCategoryMap:
    """
    Create a simple category map from a ClassificationResponse.
    The complete category map should be created when registering the algorithm before processing images.

    :param classification: A ClassificationResponse object

    :return: The AlgorithmCategoryMap object
    """
    labels = classification_resp.labels or list(map(str, range(len(classification_resp.scores))))
    category_map_data = [
        {
            "label": label,
            "index": i,
        }
        for i, label in enumerate(labels)
    ]
    logger.info(f"Creating placeholder category map with data: {category_map_data}")
    category_map = AlgorithmCategoryMap.objects.create(
        data=category_map_data,
        version=classification_resp.timestamp.isoformat(),
        description="Placeholder category map automatically created from classification data",
        labels=labels,
    )
    return category_map


def get_or_create_taxon_for_classification(
    algorithm: Algorithm,
    classification_resp: ClassificationResponse,
    logger: logging.Logger = logger,
) -> Taxon:
    """
    Create a Taxon object from a ClassificationResponse and add it to a TaxaList.

    :param classification: A ClassificationResponse object

    :return: The Taxon object
    """
    taxa_list, _created = TaxaList.objects.get_or_create(
        name=f"Taxa returned by {algorithm.name}",
    )
    if _created:
        logger.info(f"Created new taxa list {taxa_list}")
    else:
        logger.debug(f"Using existing taxa list {taxa_list}")

    # Get top label from classification scores
    assert algorithm.category_map, f"No category map found for algorithm {algorithm}"
    label_data: dict = algorithm.category_map.data[classification_resp.scores.index(max(classification_resp.scores))]
    taxon, _created = Taxon.objects.get_or_create(
        name=classification_resp.classification,
        defaults={
            "name": classification_resp.classification,
            "rank": label_data.get("taxon_rank", TaxonRank.UNKNOWN),
        },
    )
    if _created:
        logger.info(f"Registered new taxon {taxon}")

    taxa_list.taxa.add(taxon)
    return taxon


def create_classification(
    detection: Detection,
    classification_resp: ClassificationResponse,
    algorithms_used: dict[str, Algorithm],
    save: bool = True,
    logger: logging.Logger = logger,
) -> tuple[Classification, bool]:
    """
    Create a Classification object from a ClassificationResponse, or update an existing one.

    :param detection: A Detection object
    :param classification: A ClassificationResponse object
    :param algorithms_used: A dictionary of algorithms used in the pipeline, keyed by the algorithm key
    :param created_objects: A list to store created objects

    :return: A tuple of the Classification object and a boolean indicating whether it was created
    """
    assert (
        classification_resp.algorithm
    ), f"No classification algorithm was specified for classification {classification_resp}"
    logger.debug(f"Processing classification {classification_resp}")

    classification_algo = algorithms_used[classification_resp.algorithm.key]

    if not classification_algo.category_map:
        logger.warning(
            f"Classification algorithm {classification_algo} "
            "has no category map! "
            "Creating one from data in the first classification if possible."
        )
        category_map = create_category_map_for_classification(classification_resp, logger=logger)
        classification_algo.category_map = category_map
        classification_algo.save()
        classification_algo.refresh_from_db()

    taxon = get_or_create_taxon_for_classification(
        algorithm=classification_algo,
        classification_resp=classification_resp,
        logger=logger,
    )

    existing_classification = Classification.objects.filter(
        detection=detection,
        taxon=taxon,
        algorithm=classification_algo,
        score=max(classification_resp.scores),
    ).first()

    if existing_classification:
        # @TODO remove this after all existing classifications have been updated (added 2024-12-20)
        NEW_FIELDS = ["logits", "scores", "terminal", "category_map"]
        logger.debug(
            "Duplicate classification found: "
            f"{existing_classification.taxon} from {existing_classification.algorithm}, "
            f"not creating a new one, but updating new fields if they are None ({NEW_FIELDS})"
        )
        fields_to_update = []
        for field in NEW_FIELDS:
            # update new fields if they are None
            if getattr(existing_classification, field) is None:
                fields_to_update.append(field)
        if fields_to_update:
            logger.info(f"Updating fields {fields_to_update} for existing classification {existing_classification}")
            for field in fields_to_update:
                if field == "category_map":
                    # Use the foreign key from the classification algorithm
                    setattr(existing_classification, field, classification_algo.category_map)
                else:
                    # Get the value from the classification response
                    setattr(existing_classification, field, getattr(classification_resp, field))
            existing_classification.save(update_fields=fields_to_update)
            logger.info(f"Updated existing classification {existing_classification}")

        classification = existing_classification

    else:
        new_classification = Classification(
            detection=detection,
            taxon=taxon,
            algorithm=classification_algo,
            score=max(classification_resp.scores),
            timestamp=classification_resp.timestamp or now(),
            logits=classification_resp.logits,
            scores=classification_resp.scores,
            terminal=classification_resp.terminal,
            category_map=classification_algo.category_map,
        )
        classification = new_classification

        if save:
            new_classification.save()
            logger.debug(f"Created new classification {new_classification}")
        else:
            logger.debug(f"Initialized new classification {new_classification} (not saved)")

    return classification, not existing_classification


def create_classifications(
    detections: list[Detection],
    detection_responses: list[DetectionResponse],
    algorithms_used: dict[str, Algorithm],
    logger: logging.Logger = logger,
    save: bool = True,
) -> list[Classification]:
    """
    Efficiently create multiple Classification objects from a list of ClassificationResponse objects,
    grouped by detection.

    :param detection: A Detection object
    :param classifications: A list of ClassificationResponse objects
    :param algorithms_used: A dictionary of algorithms used in the pipeline, keyed by the algorithm key

    :return: A list of Classification objects

    @TODO bulk create all classifications for all detections in request
    """
    existing_classifications: list[Classification] = []
    new_classifications: list[Classification] = []

    for detection, detection_resp in zip(detections, detection_responses):
        for classification_resp in detection_resp.classifications:
            classification, created = create_classification(
                detection=detection,
                classification_resp=classification_resp,
                algorithms_used=algorithms_used,
                save=False,
                logger=logger,
            )
            if created:
                new_classifications.append(classification)
            else:
                # @TODO consider adding logits, scores and terminal state to existing classifications (new fields)
                existing_classifications.append(classification)

    Classification.objects.bulk_create(new_classifications)
    logger.info(
        f"Created {len(new_classifications)} new classifications, updated {len(existing_classifications)} existing "
        f"classifications for detection {detection}"
    )

    return existing_classifications + new_classifications


def create_and_update_occurrences_for_detections(
    detections: list[Detection],
    logger: logging.Logger = logger,
):
    """
    Create an Occurrence object for each Detection, and update the occurrence determination.

    Select the best terminal classification for the occurrence determination.

    :param detection: A Detection object
    :param classifications: A list of Classification objects

    :return: The Occurrence object
    """

    # Group detections by source image id so we don't create duplicate occurrences
    detections_by_source_image = collections.defaultdict(list)
    for detection in detections:
        detections_by_source_image[detection.source_image_id].append(detection)

    for source_image_id, detections in detections_by_source_image.items():
        logger.info(f"Determining occurrences for {len(detections)} detections for source image {source_image_id}")

        occurrences_to_create = []
        detections_to_update = []

        for detection in detections:
            if not detection.occurrence:
                occurrence = Occurrence(
                    event=detection.source_image.event,
                    deployment=detection.source_image.deployment,
                    project=detection.source_image.project,
                )
                occurrences_to_create.append(occurrence)
                logger.debug(f"Created new occurrence {occurrence} for detection {detection}")
                detection.occurrence = occurrence  # type: ignore
                detections_to_update.append(detection)

        occurrences = Occurrence.objects.bulk_create(occurrences_to_create)
        logger.info(f"Created {len(occurrences)} new occurrences")
        Detection.objects.bulk_update(detections_to_update, ["occurrence"])
        logger.info(f"Updated {len(detections_to_update)} detections with occurrences")

        occurrences_to_update = []
        occurrences_to_leave = []
        for detection in detections:
            assert detection.occurrence, f"No occurrence found for detection {detection}"
            needs_update = update_occurrence_determination(
                detection.occurrence,
                current_determination=detection.occurrence.determination,
                save=False,
            )
            if needs_update:
                occurrences_to_update.append(detection.occurrence)
            else:
                occurrences_to_leave.append(detection.occurrence)

        Occurrence.objects.bulk_update(occurrences_to_update, ["determination", "determination_score"])
        logger.info(
            f"Updated the determination of {len(occurrences_to_update)} occurrences, "
            f"left {len(occurrences_to_leave)} unchanged"
        )

        SourceImage.objects.get(pk=source_image_id).save()


@dataclasses.dataclass
class PipelineSaveResults:
    pipeline: "Pipeline"
    source_images: list[SourceImage]
    detections: list[Detection]
    classifications: list[Classification]
    algorithms: dict[str, Algorithm]
    total_time: float


@celery_app.task(soft_time_limit=60 * 4, time_limit=60 * 5)
def save_results(
    results: PipelineResponse | None = None,
    results_json: str | None = None,
    job_id: int | None = None,
    return_created=False,
) -> PipelineSaveResults | None:
    """
    Save results from ML pipeline API.

    @TODO Continue improving bulk create. Group everything / all loops by source image.
    """
    job = None
    job_logger = logger
    start_time = time.time()

    if job_id:
        from ami.jobs.models import Job

        job = Job.objects.get(pk=job_id)
        job_logger = job.logger

    # @TODO set this level back to INFO
    # job_logger.setLevel(logging.DEBUG)

    if results_json:
        results = PipelineResponse.parse_raw(results_json)
    assert results, "No results data passed to save_results task"
    job_logger.info(f"Saving results from pipeline {results.pipeline}")

    results = PipelineResponse.parse_obj(results.dict())
    assert results, "No results from pipeline to save"
    source_images = SourceImage.objects.filter(pk__in=[int(img.id) for img in results.source_images]).distinct()

    pipeline, _created = Pipeline.objects.get_or_create(slug=results.pipeline, defaults={"name": results.pipeline})
    if _created:
        job_logger.warning(
            f"The pipeline returned by the ML backend was not recognized, created a placeholder: {pipeline}"
        )

    # Create algorithms and category maps
    algorithms_used = create_algorithms_and_category_map(
        algorithms_data=results.algorithms,
        logger=job_logger,
    )

    detections = create_detections(
        detections=results.detections,
        algorithms_used=algorithms_used,
        logger=job_logger,
    )

    classifications = create_classifications(
        detections=detections,
        detection_responses=results.detections,
        algorithms_used=algorithms_used,
        logger=job_logger,
    )

    # Create a new occurrence for each detection (no tracking yet)
    # @TODO remove when we implement tracking!
    create_and_update_occurrences_for_detections(
        detections=detections,
        logger=job_logger,
    )

    # Update precalculated counts on source images and events
    source_images = list(source_images)
    logger.info(f"Updating calculated fields for {len(source_images)} source images")
    for source_image in source_images:
        source_image.save()

    image_cropping_task = create_detection_images.delay(
        source_image_ids=[source_image.pk for source_image in source_images],
    )
    job_logger.info(f"Creating detection images in sub-task {image_cropping_task.id}")

    event_ids = [img.event_id for img in source_images]  # type: ignore
    update_calculated_fields_for_events(pks=event_ids)

    registered_algos = pipeline.algorithms.all()
    for algo in algorithms_used.values():
        # This is important for tracking what objects were processed by which algorithms
        # to avoid reprocessing, and for tracking provenance.
        if algo not in registered_algos:
            pipeline.algorithms.add(algo)
            job_logger.debug(f"Added algorithm {algo} to pipeline {pipeline}")

    total_time = time.time() - start_time
    job_logger.info(f"Saved results from pipeline {pipeline} in {total_time:.2f} seconds")

    if return_created:
        """
        By default, return None because celery tasks need special handling to return objects.
        """
        return PipelineSaveResults(
            pipeline=pipeline,
            source_images=source_images,
            detections=detections,
            classifications=classifications,
            algorithms=algorithms_used,
            total_time=total_time,
        )


class PipelineStage(ConfigurableStage):
    """A configurable stage of a pipeline."""


@typing.final
class Pipeline(BaseModel):
    """A pipeline of algorithms"""

    name = models.CharField(max_length=255)
    slug = models.SlugField(max_length=255, unique=True)
    description = models.TextField(blank=True)
    version = models.IntegerField(default=1)
    version_name = models.CharField(max_length=255, blank=True)
    # @TODO the algorithms list be retrieved by querying the pipeline endpoint
    algorithms = models.ManyToManyField("ml.Algorithm", related_name="pipelines")
    stages: list[PipelineStage] = SchemaField(
        default=default_stages,
        help_text=(
            "The stages of the pipeline. This is mainly for display. "
            "The backend implementation of the pipeline may process data in any way."
        ),
    )
    projects = models.ManyToManyField("main.Project", related_name="pipelines", blank=True)
    processing_services: models.QuerySet[ProcessingService]

    class Meta:
        ordering = ["name", "version"]

        unique_together = [
            ["name", "version"],
        ]

    def __str__(self):
        return f'#{self.pk} "{self.name}" ({self.slug}) v{self.version}'

    def collect_images(
        self,
        collection: SourceImageCollection | None = None,
        source_images: list[SourceImage] | None = None,
        deployment: Deployment | None = None,
        job_id: int | None = None,
        skip_processed: bool = True,
    ) -> typing.Iterable[SourceImage]:
        return collect_images(
            collection=collection,
            source_images=source_images,
            deployment=deployment,
            job_id=job_id,
            pipeline=self,
            skip_processed=skip_processed,
        )

    def choose_processing_service_for_pipeline(self, job_id, pipeline_name) -> ProcessingService:
        # @TODO use the cached `last_checked_latency` and a max age to avoid checking every time

        job = None
        task_logger = logger
        if job_id:
            from ami.jobs.models import Job

            job = Job.objects.get(pk=job_id)
            task_logger = job.logger

        processing_services = self.processing_services.all()

        # check the status of all processing services
        timeout = 5 * 60.0  # 5 minutes
        lowest_latency = timeout
        processing_services_online = False

        for processing_service in processing_services:
            status_response = processing_service.get_status()  # @TODO pass timeout to get_status()
            if status_response.server_live:
                processing_services_online = True
                if status_response.latency < lowest_latency:
                    lowest_latency = status_response.latency
                    # pick the processing service that has lowest latency
                    processing_service_lowest_latency = processing_service

        # if all offline then throw error
        if not processing_services_online:
            msg = f'No processing services are online for the pipeline "{pipeline_name}".'
            task_logger.error(msg)

            raise Exception(msg)
        else:
            task_logger.info(
                f"Using processing service with latency {round(lowest_latency, 4)}: "
                f"{processing_service_lowest_latency}"
            )

            return processing_service_lowest_latency

    def process_images(self, images: typing.Iterable[SourceImage], job_id: int | None = None):
        processing_service = self.choose_processing_service_for_pipeline(job_id, self.name)

        if not processing_service.endpoint_url:
            raise ValueError(
                f"No endpoint URL configured for this pipeline's processing service ({processing_service})"
            )

        return process_images(
            endpoint_url=urljoin(processing_service.endpoint_url, "/process_images"),
            pipeline=self,
            images=images,
            job_id=job_id,
        )

    def save_results(self, results: PipelineResponse, job_id: int | None = None):
        return save_results(results=results, job_id=job_id)

    def save_results_async(self, results: PipelineResponse, job_id: int | None = None):
        # Returns an AsyncResult
        results_json = results.json()
        return save_results.delay(results_json=results_json, job_id=job_id)

    def save(self, *args, **kwargs):
        if not self.slug:
            # @TODO slug may only need to be unique per project
            self.slug = slugify(self.name)
        return super().save(*args, **kwargs)<|MERGE_RESOLUTION|>--- conflicted
+++ resolved
@@ -1,4 +1,3 @@
-<<<<<<< HEAD
 from __future__ import annotations
 
 from typing import TYPE_CHECKING
@@ -6,10 +5,8 @@
 if TYPE_CHECKING:
     from ami.ml.models import ProcessingService
 
-=======
 import collections
 import dataclasses
->>>>>>> 25220630
 import logging
 import time
 import typing
@@ -44,14 +41,10 @@
     PipelineRequest,
     PipelineResponse,
     SourceImageRequest,
+    SourceImageResponse,
 )
-from ami.ml.models.algorithm import Algorithm
-from ami.ml.schemas import PipelineRequest, PipelineResponse, SourceImageRequest, SourceImageResponse
 from ami.ml.tasks import celery_app, create_detection_images
-<<<<<<< HEAD
-=======
 from ami.utils.requests import create_session
->>>>>>> 25220630
 
 logger = logging.getLogger(__name__)
 
@@ -208,13 +201,8 @@
     if not resp.ok:
         try:
             msg = resp.json()["detail"]
-<<<<<<< HEAD
-        except Exception:
+        except (ValueError, KeyError):
             msg = str(resp.content)
-=======
-        except (ValueError, KeyError):
-            msg = resp.content
->>>>>>> 25220630
         if job:
             job.logger.error(msg)
         else:
@@ -301,18 +289,10 @@
             },
         )
 
-<<<<<<< HEAD
-    pipeline, _created = Pipeline.objects.get_or_create(slug=results.pipeline, defaults={"name": results.pipeline})
-    if _created:
-        logger.warning(f"Pipeline choice returned by the Processing Service was not recognized! {pipeline}")
-        created_objects.append(pipeline)
-    algorithms_used = set()
-=======
         if not algo.category_map or len(algo.category_map.data) == 0:
             # Update existing algorithm that is missing a category map
             algo.category_map = category_map
             algo.save()
->>>>>>> 25220630
 
         algorithms_used[algo.key] = algo
 
@@ -720,7 +700,7 @@
 
 @dataclasses.dataclass
 class PipelineSaveResults:
-    pipeline: "Pipeline"
+    pipeline: Pipeline
     source_images: list[SourceImage]
     detections: list[Detection]
     classifications: list[Classification]
@@ -741,6 +721,16 @@
     @TODO Continue improving bulk create. Group everything / all loops by source image.
     """
     job = None
+
+    if results_json:
+        results = PipelineResponse.parse_raw(results_json)
+    assert results, "No results data passed to save_results task"
+
+    pipeline, _created = Pipeline.objects.get_or_create(slug=results.pipeline, defaults={"name": results.pipeline})
+    if _created:
+        logger.warning(f"Pipeline choice returned by the Processing Service was not recognized! {pipeline}")
+    algorithms_used = set()
+
     job_logger = logger
     start_time = time.time()
 
