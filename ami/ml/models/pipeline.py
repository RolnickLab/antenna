from __future__ import annotations

from typing import TYPE_CHECKING

if TYPE_CHECKING:
    from ami.ml.models import ProcessingService, ProjectPipelineConfig
    from ami.jobs.models import Job

import collections
import dataclasses
import logging
import time
import typing
import uuid
from urllib.parse import urljoin

import requests
from celery.result import AsyncResult
from django.db import models, transaction
from django.utils.text import slugify
from django.utils.timezone import now
from django_pydantic_field import SchemaField

from ami.base.models import BaseModel, BaseQuerySet
from ami.base.schemas import ConfigurableStage, default_stages
from ami.main.models import (
    Classification,
    Deployment,
    Detection,
    Occurrence,
    Project,
    SourceImage,
    SourceImageCollection,
    TaxaList,
    Taxon,
    TaxonRank,
    update_calculated_fields_for_events,
    update_occurrence_determination,
)
from ami.ml.exceptions import PipelineNotConfigured
from ami.ml.models.algorithm import Algorithm, AlgorithmCategoryMap
from ami.ml.schemas import (
    AlgorithmConfigResponse,
    AlgorithmReference,
    ClassificationResponse,
    DetectionRequest,
    DetectionResponse,
    PipelineRequest,
    PipelineRequestConfigParameters,
    PipelineResultsResponse,
    SourceImageRequest,
    SourceImageResponse,
)
from ami.ml.tasks import celery_app, create_detection_images
from ami.utils.requests import create_session

logger = logging.getLogger(__name__)


def filter_processed_images(
    images: typing.Iterable[SourceImage],
    pipeline: Pipeline,
    task_logger: logging.Logger = logger,
) -> typing.Iterable[SourceImage]:
    """
    Return only images that need to be processed by a given pipeline.
    An image needs processing if:
    1. It has no detections from the pipeline's detection algorithm
    or
    2. It has detections but they don't have classifications from all the pipeline's classification algorithms
    """
    pipeline_algorithms = pipeline.algorithms.all()

    detection_type_keys = Algorithm.detection_task_types
    detection_algorithms = pipeline_algorithms.filter(task_type__in=detection_type_keys)
    if not detection_algorithms.exists():
        task_logger.warning(f"Pipeline {pipeline} has no detection algorithms saved. Will reprocess all images.")
    classification_algorithms = pipeline_algorithms.exclude(task_type__in=detection_type_keys)
    if not classification_algorithms.exists():
        task_logger.warning(f"Pipeline {pipeline} has no classification algorithms saved. Will reprocess all images.")

    for image in images:
        existing_detections = image.detections.filter(detection_algorithm__in=pipeline_algorithms)
        if not existing_detections.exists():
            task_logger.debug(f"Image {image} needs processing: has no existing detections from pipeline's detector")
            # If there are no existing detections from this pipeline, send the image
            yield image
        elif existing_detections.filter(classifications__isnull=True).exists():
            # Check if there are detections with no classifications
            task_logger.debug(
                f"Image {image} needs processing: has existing detections with no classifications "
                "from pipeline {pipeline}"
            )
            yield image
        else:
            # If there are existing detections with classifications,
            # Compare their classification algorithms to the current pipeline's algorithms
            pipeline_algorithm_ids = set(classification_algorithms.values_list("id", flat=True))
            detection_algorithm_ids = set(existing_detections.values_list("classifications__algorithm_id", flat=True))

            if not pipeline_algorithm_ids.issubset(detection_algorithm_ids):
                task_logger.debug(
                    f"Image {image} has existing detections that haven't been classified by the pipeline: {pipeline}:"
                    f" {detection_algorithm_ids} vs {pipeline_algorithm_ids}"
                    f"Since we do yet have a mechanism to reclassify detections, processing the image from scratch."
                )
                # log all algorithms that are in the pipeline but not in the detection
                missing_algos = pipeline_algorithm_ids - detection_algorithm_ids
                task_logger.debug(f"Image #{image.pk} needs classification by pipeline's algorithms: {missing_algos}")
                yield image
            else:
                # If all detections have been classified by the pipeline, skip the image
                task_logger.debug(
                    f"Image {image} has existing detections classified by the pipeline: {pipeline}, skipping!"
                )
                continue


def collect_images(
    collection: SourceImageCollection | None = None,
    source_images: list[SourceImage] | None = None,
    deployment: Deployment | None = None,
    job_id: int | None = None,
    pipeline: Pipeline | None = None,
    skip_processed: bool = True,
) -> typing.Iterable[SourceImage]:
    """
    Collect images from a collection, a list of images or a deployment.
    """
    task_logger = logger
    if job_id:
        from ami.jobs.models import Job

        job = Job.objects.get(pk=job_id)
        task_logger = job.logger
    else:
        job = None

    # Set source to first argument that is not None
    if collection:
        images = collection.images.all()
    elif source_images:
        images = source_images
    elif deployment:
        images = SourceImage.objects.filter(deployment=deployment)
    else:
        raise ValueError("Must specify a collection, deployment or a list of images")

    total_images = len(images)
    if pipeline and skip_processed:
        msg = f"Filtering images that have already been processed by pipeline {pipeline}"
        task_logger.info(msg)
        images = list(filter_processed_images(images, pipeline, task_logger=task_logger))
    else:
        msg = "NOT filtering images that have already been processed"
        task_logger.info(msg)

    msg = f"Found {len(images)} out of {total_images} images to process"
    task_logger.info(msg)

    return images


@celery_app.task(name="process_pipeline_request")
def process_pipeline_request(pipeline_request: dict, project_id: int):
    # TODO: instead of dict can we use pipeline request object?
    """
    This is the primary function for processing images on the antenna side.
    Workers have a function of the same name which will run their own inference/processing logic.
    On the antenna side, we use external servers via an API to process images.
    """
    request_data = PipelineRequest(**pipeline_request)
    source_image_requests = request_data.source_images
    source_images = []
    for req in source_image_requests:
        source_images.append(SourceImage.objects.get(pk=req.id))

    results = process_images(
        pipeline=Pipeline.objects.get(slug=request_data.pipeline),
        images=source_images,
        process_sync=True,
        project_id=project_id,
    )
    assert results is not None, "process_sync=True should return a valid PipelineResultsResponse, not None."
    return results.dict()


def process_images(
    pipeline: Pipeline,
    images: typing.Iterable[SourceImage],
    project_id: int,
    job_id: int | None = None,
    process_sync: bool = False,
) -> PipelineResultsResponse | None:
    """
    Process images.

    If process_sync is True, immediately process the images via requests to the /process endpoint
    and return a PipelineResultsResponse.

    Otherwise, submit async processing tasks and return None.
    This is only applicable to MLJobs which check the status of these tasks.
    """
    job = None
    task_logger = logger

    if job_id:
        from ami.jobs.models import Job

        job = Job.objects.get(pk=job_id)
        task_logger = job.logger

    # Pipelines must be associated with a project in order to select a processing service
    # A processing service is required to send requests to the /process endpoint
    project = Project.objects.get(pk=project_id)
    task_logger.info(f"Using project: {project}")

    pipeline_config = pipeline.get_config(project_id=project.pk)
    task_logger.info(f"Using pipeline config: {pipeline_config}")

    prefiltered_images = list(images)
    images = list(filter_processed_images(images=prefiltered_images, pipeline=pipeline, task_logger=task_logger))
    if len(images) < len(prefiltered_images):
        # Log how many images were filtered out because they have already been processed
        task_logger.info(f"Ignoring {len(prefiltered_images) - len(images)} images that have already been processed")

    if not images:
        task_logger.info("No images to process.")
        if process_sync:
            return PipelineResultsResponse(
                pipeline=pipeline.slug,
                source_images=[],
                detections=[],
                total_time=0,
            )
        else:
            return None
    task_logger.info(f"Sending {len(images)} images to Pipeline {pipeline}")
    urls = [source_image.public_url() for source_image in images if source_image.public_url()]

    source_image_requests: list[SourceImageRequest] = []
    detection_requests: list[DetectionRequest] = []

    reprocess_existing_detections = False
    # Check if feature flag is enabled to reprocess existing detections
    if project and project.feature_flags.reprocess_existing_detections:
        # Check if the user wants to reprocess existing detections or ignore them
        if pipeline_config.get("reprocess_existing_detections", True):
            reprocess_existing_detections = True

    for source_image, url in zip(images, urls):
        if url:
            source_image_request = SourceImageRequest(
                id=str(source_image.pk),
                url=url,
            )
            source_image_requests.append(source_image_request)

            if reprocess_existing_detections:
                detection_requests += collect_detections(source_image, source_image_request)

    if reprocess_existing_detections:
        task_logger.info(f"Found {len(detection_requests)} existing detections to reprocess.")
    else:
        task_logger.info("Reprocessing of existing detections is disabled, sending images without detections.")

    task_logger.info(f"Found {len(detection_requests)} existing detections.")

    if not process_sync:
        assert job_id is not None, "job_id is required to process images using async tasks."
        handle_async_process_images(
            pipeline.slug,
            source_image_requests,
            images,
            pipeline_config,
            detection_requests,
            project_id,
            job_id,
            task_logger,
        )
        return
    else:
        results = handle_sync_process_images(
            pipeline, source_image_requests, pipeline_config, detection_requests, job_id, task_logger, project_id, job
        )
        return results


def handle_async_process_images(
    pipeline: str,
    source_image_requests: list[SourceImageRequest],
    source_images: list[SourceImage],
    pipeline_config: PipelineRequestConfigParameters,
    detection_requests: list[DetectionRequest],
    project_id: int,
    job_id: int,
    task_logger: logging.Logger = logger,
):
    """Handle asynchronous processing by submitting tasks to the appropriate pipeline queue."""
    batch_size = pipeline_config.get("batch_size", 1)

    # Group source images into batches

    # @TODO: linter prevents me from commiting this cleaner code due to whitespace before ':'
    # but the linter makes the whitespace automatically?
    # source_image_request_batches = [
    #     source_image_requests[i : i + batch_size] for i in range(0, len(source_image_requests), batch_size)
    # ]
    # source_image_batches = [source_images[i : i + batch_size] for i in range(0, len(source_images), batch_size)]

    source_image_request_batches = []
    source_image_batches = []

    for i in range(0, len(source_image_requests), batch_size):
        request_batch = []
        image_batch = []
        for j in range(batch_size):
            if i + j >= len(source_image_requests):
                break
            request_batch.append(source_image_requests[i + j])
            image_batch.append(source_images[i + j])
        source_image_request_batches.append(request_batch)
        source_image_batches.append(image_batch)

    # Group the detections into batches based on its source image
    for idx, source_images_batch in enumerate(source_image_request_batches):
        detections_batch = [
            detection
            for detection in detection_requests
            if detection.source_image.id in [img.id for img in source_images_batch]
        ]
        prediction_request = PipelineRequest(
            pipeline=pipeline,
            source_images=source_images_batch,
            detections=detections_batch,
            config=pipeline_config,
        )

        task_id = str(uuid.uuid4())
        # use transaction on commit to ensure source images and other project details are finished saving
        transaction.on_commit(
            lambda: process_pipeline_request.apply_async(
                args=[prediction_request.dict(), project_id],
                task_id=task_id,
                # TODO: make ml-pipeline an environment variable (i.e. PIPELINE_QUEUE_PREFIX)?
                queue=f"ml-pipeline-{pipeline}",
                # all pipelines have their own queue beginning with "ml-pipeline-"
                # the antenna celeryworker should subscribe to all pipeline queues
            )
        )

        if job_id:
            from ami.jobs.models import Job, MLTaskRecord

            job = Job.objects.get(pk=job_id)
            # Create a new MLTaskRecord for this task
            ml_task_record = MLTaskRecord.objects.create(
                job=job,
                task_id=task_id,
                task_name="process_pipeline_request",
                pipeline_request=prediction_request,
                num_captures=len(source_image_batches[idx]),
            )
            ml_task_record.source_images.set(source_image_batches[idx])
            ml_task_record.save()
            task_logger.info(f"Created MLTaskRecord {ml_task_record} for task {task_id}")
        else:
            task_logger.warning("No job ID provided, MLTaskRecord will not be created.")

    task_logger.info(f"Submitted {len(source_image_request_batches)} batch image processing task(s).")


def handle_sync_process_images(
    pipeline: Pipeline,
    source_image_requests: list[SourceImageRequest],
    pipeline_config: PipelineRequestConfigParameters,
    detection_requests: list[DetectionRequest],
    job_id: int | None,
    task_logger: logging.Logger,
    project_id: int,
    job: Job | None,
) -> PipelineResultsResponse:
    """Handle synchronous processing by sending HTTP requests to the processing service."""
    processing_service = pipeline.choose_processing_service_for_pipeline(job_id, pipeline.name, project_id)
    if not processing_service.endpoint_url:
        raise ValueError(f"No endpoint URL configured for this pipeline's processing service ({processing_service})")
    endpoint_url = urljoin(processing_service.endpoint_url, "/process")

    request_data = PipelineRequest(
        pipeline=pipeline.slug,
        source_images=source_image_requests,
        config=pipeline_config,
        detections=detection_requests,
    )
    task_logger.debug(f"Pipeline request data: {request_data}")

    session = create_session()
    resp = session.post(endpoint_url, json=request_data.dict())
    if not resp.ok:
        try:
            msg = resp.json()["detail"]
        except (ValueError, KeyError):
            msg = str(resp.content)
        if job:
            job.logger.error(msg)
        else:
            logger.error(msg)
            raise requests.HTTPError(msg)

        results = PipelineResultsResponse(
            pipeline=pipeline.slug,
            total_time=0,
            source_images=[
                SourceImageResponse(id=source_image_request.id, url=source_image_request.url)
                for source_image_request in source_image_requests
            ],
            detections=[],
            errors=msg,
        )
        return results

    results = resp.json()
    results = PipelineResultsResponse(**results)
    if job:
        job.logger.debug(f"Results: {results}")
        detections = results.detections
        classifications = [classification for detection in detections for classification in detection.classifications]
        job.logger.info(
            f"Pipeline results returned {len(results.source_images)} images, {len(detections)} detections, "
            f"{len(classifications)} classifications"
        )

    return results


def collect_detections(
    source_image: SourceImage,
    source_image_request: SourceImageRequest,
) -> list[DetectionRequest]:
    """
    Collect existing detections for a source image and send them with pipeline request.
    """
    detection_requests: list[DetectionRequest] = []
    # Re-process all existing detections if they exist
    for detection in source_image.detections.all():
        bbox = detection.get_bbox()
        if bbox and detection.detection_algorithm:
            detection_requests.append(
                DetectionRequest(
                    source_image=source_image_request,
                    bbox=bbox,
                    crop_image_url=detection.url(),
                    algorithm=AlgorithmReference(
                        name=detection.detection_algorithm.name,
                        key=detection.detection_algorithm.key,
                    ),
                )
            )

    return detection_requests


def get_or_create_algorithm_and_category_map(
    algorithm_config: AlgorithmConfigResponse,
    logger: logging.Logger = logger,
) -> Algorithm:
    """
    Create algorithms and category maps from a ProcessingServiceInfoResponse or a PipelineConfigResponse.

    :param algorithm_configs: A dictionary of algorithms from the processing services' "/info" endpoint
    :param logger: A logger instance from the parent function

    :return: A dictionary of algorithms registered in the pipeline, keyed by the algorithm key

    @TODO this should be called when registering a pipeline, not when saving results.
    But currently we don't have a way to register pipelines.
    """
<<<<<<< HEAD
    category_map = None
    category_map_data = algorithm_config.category_map
    if category_map_data:
        labels_hash = AlgorithmCategoryMap.make_labels_hash(category_map_data.labels)
        category_map = AlgorithmCategoryMap.objects.filter(
            labels_hash=labels_hash,
            version=category_map_data.version,
        ).first()  # @TODO: is this ok?

        if not category_map:
            category_map = AlgorithmCategoryMap.objects.create(
                labels_hash=labels_hash,
                version=category_map_data.version,
                data=category_map_data.data,
                labels=category_map_data.labels,
                description=category_map_data.description,
                uri=category_map_data.uri,
            )
            logger.info(f"Registered new category map {category_map}")
        else:
            logger.info(f"Assigned existing category map {category_map}")
            # Will update the category map if the labels are different
            category_map = AlgorithmCategoryMap.objects.filter(
                labels_hash=labels_hash,
                version=category_map_data.version,
            ).first()
            if category_map:
                AlgorithmCategoryMap.objects.filter(pk=category_map.pk).update(
                    data=category_map_data.data,
                    labels=category_map_data.labels,
                    description=category_map_data.description,
                    uri=category_map_data.uri,
                )
    else:
        logger.warning(
            f"No category map found for algorithm {algorithm_config.key} in response."
            " Will attempt to create one from the classification results."
        )

=======
>>>>>>> 7ce3424a
    algo, _created = Algorithm.objects.get_or_create(
        key=algorithm_config.key,
        version=algorithm_config.version,
        defaults={
            "name": algorithm_config.name,
            "task_type": algorithm_config.task_type,
            "version_name": algorithm_config.version_name,
            "uri": algorithm_config.uri,
            "category_map": None,
        },
    )
    if _created:
        logger.info(f"Registered new algorithm {algo}")
    else:
        logger.info(f"Using existing algorithm {algo}")

    algo_fields_updated = []
    new_category_map = None
    category_map_data = algorithm_config.category_map

    if not algo.has_valid_category_map():
        if category_map_data:
            # New algorithms will not have a category map yet, and older ones may not either
            # The category map data should be in the algorithm config from the /info endpoint
            new_category_map = AlgorithmCategoryMap.objects.create(
                version=category_map_data.version,
                data=category_map_data.data,
                labels=category_map_data.labels,
                description=category_map_data.description,
                uri=category_map_data.uri,
            )
            algo.category_map = new_category_map
            algo_fields_updated.append("category_map")
            logger.info(f"Registered new category map {new_category_map} for algorithm {algo}")
        else:
            if algorithm_config.task_type in Algorithm.classification_task_types:
                msg = (
                    f"No valid category map found for algorithm '{algorithm_config.key}' with "
                    f"task type '{algorithm_config.task_type}' or in the pipeline /info response. "
                    "Update the processing service to include a category map for all classification algorithms "
                    "then re-register the pipelines."
                )
                raise PipelineNotConfigured(msg)
            else:
                logger.debug(f"No category map found, but not required for task type {algorithm_config.task_type}")

    # Update fields that may have changed in the processing service, with a warning
    # These are fields that we have added to the API since the algorithm was first created
    fields_to_update = {
        "task_type": algorithm_config.task_type,
        "uri": algorithm_config.uri,
    }
    for field in fields_to_update:
        new_value = fields_to_update[field]
        if getattr(algo, field) != new_value:
            logger.warning(f"Field '{field}' changed for algorithm {algo} from {getattr(algo, field)} to {new_value}")
            setattr(algo, field, new_value)
            algo_fields_updated.append(field)

    if algo_fields_updated:
        algo.save(update_fields=algo_fields_updated)

    return algo


def get_or_create_detection(
    source_image: SourceImage,
    detection_resp: DetectionResponse,
    algorithms_known: dict[str, Algorithm],
    save: bool = True,
    logger: logging.Logger = logger,
) -> tuple[Detection, bool]:
    """
    Create a Detection object from a DetectionResponse, or update an existing one.

    :param detection_resp: A DetectionResponse object
    :param algorithms_known: A dictionary of algorithms registered in the pipeline, keyed by the algorithm key
    :param created_objects: A list to store created objects

    :return: A tuple of the Detection object and a boolean indicating whether it was created
    """
    serialized_bbox = list(detection_resp.bbox.dict().values())
    detection_repr = f"Detection {detection_resp.source_image_id} {serialized_bbox}"

    assert str(detection_resp.source_image_id) == str(
        source_image.pk
    ), f"Detection belongs to a different source image: {detection_repr}"

    existing_detection = Detection.objects.filter(
        source_image=source_image,
        bbox=serialized_bbox,
    ).first()

    # A detection may have a pre-existing crop image URL or not.
    # If not, a new one will be created in a periodic background task.
    if detection_resp.crop_image_url and detection_resp.crop_image_url.strip("/"):
        # Ensure that the crop image URL is not empty or only a slash. None is fine.
        crop_url = detection_resp.crop_image_url
    else:
        crop_url = None

    if existing_detection:
        if not existing_detection.path:
            existing_detection.path = crop_url
            existing_detection.save()
            logger.debug(f"Updated crop_url of existing detection {existing_detection}")
        detection = existing_detection

    else:
        assert detection_resp.algorithm, f"No detection algorithm was specified for detection {detection_repr}"
        try:
            detection_algo = algorithms_known[detection_resp.algorithm.key]
        except KeyError:
            raise PipelineNotConfigured(
                f"Detection algorithm {detection_resp.algorithm.key} is not a known algorithm. "
                "The processing service must declare it in the /info endpoint. "
                f"Known algorithms: {list(algorithms_known.keys())}"
            )

        new_detection = Detection(
            source_image=source_image,
            bbox=serialized_bbox,
            timestamp=source_image.timestamp,
            path=crop_url,
            detection_time=detection_resp.timestamp,
            detection_algorithm=detection_algo,
        )
        if save:
            new_detection.save()
            logger.debug(f"Created new detection {new_detection}")
        else:
            logger.debug(f"Initialized new detection {new_detection} (not saved)")

        detection = new_detection

    created = not existing_detection
    return detection, created


def create_detections(
    detections: list[DetectionResponse],
    algorithms_known: dict[str, Algorithm],
    logger: logging.Logger = logger,
) -> list[Detection]:
    """
    Efficiently create multiple Detection objects from a list of DetectionResponse objects, grouped by source image.
    Using bulk create.

    :param detections: A list of DetectionResponse objects
    :param algorithms_known: A dictionary of algorithms registered in the pipeline, keyed by the algorithm key
    :param created_objects: A list to store created objects

    :return: A list of Detection objects
    """
    source_image_ids = {detection.source_image_id for detection in detections}
    source_images = SourceImage.objects.filter(pk__in=source_image_ids)
    source_image_map = {str(source_image.pk): source_image for source_image in source_images}

    existing_detections: list[Detection] = []
    new_detections: list[Detection] = []
    for detection_resp in detections:
        source_image = source_image_map.get(detection_resp.source_image_id)
        if not source_image:
            logger.error(f"Source image {detection_resp.source_image_id} not found, skipping Detection creation")
            continue

        detection, created = get_or_create_detection(
            source_image=source_image,
            detection_resp=detection_resp,
            algorithms_known=algorithms_known,
            save=False,
            logger=logger,
        )
        if created:
            new_detections.append(detection)
        else:
            existing_detections.append(detection)

    Detection.objects.bulk_create(new_detections)
    # logger.info(f"Created {len(new_detections)} new detections for {len(source_image_ids)} source image(s)")
    logger.info(
        f"Created {len(new_detections)} new detections, updated {len(existing_detections)} existing detections, "
        f"for {len(source_image_ids)} source image(s)"
    )

    return existing_detections + new_detections


def create_category_map_for_classification(
    classification_resp: ClassificationResponse,
    logger: logging.Logger = logger,
) -> AlgorithmCategoryMap:
    """
    Create a simple category map from a ClassificationResponse.
    The complete category map should be created when registering the algorithm before processing images.

    :param classification: A ClassificationResponse object

    :return: The AlgorithmCategoryMap object
    """
    labels = classification_resp.labels or list(map(str, range(len(classification_resp.scores))))
    category_map_data = [
        {
            "label": label,
            "index": i,
        }
        for i, label in enumerate(labels)
    ]
    logger.info(f"Creating placeholder category map with data: {category_map_data}")
    category_map = AlgorithmCategoryMap.objects.create(
        data=category_map_data,
        version=classification_resp.timestamp.isoformat(),
        description="Placeholder category map automatically created from classification data",
        labels=labels,
    )
    return category_map


def get_or_create_taxon_for_classification(
    algorithm: Algorithm,
    classification_resp: ClassificationResponse,
    logger: logging.Logger = logger,
) -> Taxon:
    """
    Create a Taxon object from a ClassificationResponse and add it to a TaxaList.

    :param classification: A ClassificationResponse object

    :return: The Taxon object
    """
    taxa_list, created = TaxaList.objects.get_or_create(
        name=f"Taxa returned by {algorithm.name}",
    )
    if created:
        logger.info(f"Created new taxa list {taxa_list}")
    else:
        logger.debug(f"Using existing taxa list {taxa_list}")

    # Get top label from classification scores
    assert algorithm.category_map, f"No category map found for algorithm {algorithm}"
    label_data: dict = algorithm.category_map.data[classification_resp.scores.index(max(classification_resp.scores))]
    returned_taxon_name = classification_resp.classification
    # @TODO standardize the Taxon search / lookup. See similar query in ml.models.algorithm.AlgorithmCategoryMap
    taxon = Taxon.objects.filter(
        models.Q(name=returned_taxon_name) | models.Q(search_names__overlap=[returned_taxon_name]),
        active=True,
    ).first()
    if not taxon:
        taxon = Taxon.objects.create(
            name=returned_taxon_name,
            rank=label_data.get("taxon_rank", TaxonRank.UNKNOWN),
        )
        logger.info(f"Registered new taxon {taxon}")

    taxa_list.taxa.add(taxon)
    return taxon


def create_classification(
    detection: Detection,
    classification_resp: ClassificationResponse,
    algorithms_known: dict[str, Algorithm],
    save: bool = True,
    logger: logging.Logger = logger,
) -> tuple[Classification, bool]:
    """
    Create a Classification object from a ClassificationResponse, or update an existing one.

    :param detection: A Detection object
    :param classification: A ClassificationResponse object
    :param algorithms_known: A dictionary of algorithms registered in the pipeline, keyed by the algorithm key
    :param created_objects: A list to store created objects

    :return: A tuple of the Classification object and a boolean indicating whether it was created
    """
    assert (
        classification_resp.algorithm
    ), f"No classification algorithm was specified for classification {classification_resp}"
    logger.debug(f"Processing classification {classification_resp}")

    try:
        classification_algo = algorithms_known[classification_resp.algorithm.key]
    except KeyError:
        raise PipelineNotConfigured(
            f"Classification algorithm {classification_resp.algorithm.key} is not a known algorithm. "
            "The processing service must declare it in the /info endpoint. "
            f"Known algorithms: {list(algorithms_known.keys())}"
        )

    if not classification_algo.category_map:
        logger.warning(
            f"Classification algorithm {classification_algo} "
            "has no category map! "
            "Creating one from data in the first classification if possible."
        )
        category_map = create_category_map_for_classification(classification_resp, logger=logger)
        classification_algo.category_map = category_map
        classification_algo.save()
        classification_algo.refresh_from_db()

    taxon = get_or_create_taxon_for_classification(
        algorithm=classification_algo,
        classification_resp=classification_resp,
        logger=logger,
    )

    existing_classification = Classification.objects.filter(
        detection=detection,
        taxon=taxon,
        algorithm=classification_algo,
        score=max(classification_resp.scores),
    ).first()

    if existing_classification:
        # @TODO remove this after all existing classifications have been updated (added 2024-12-20)
        NEW_FIELDS = ["logits", "scores", "terminal", "category_map"]
        logger.debug(
            "Duplicate classification found: "
            f"{existing_classification.taxon} from {existing_classification.algorithm}, "
            f"not creating a new one, but updating new fields if they are None ({NEW_FIELDS})"
        )
        fields_to_update = []
        for field in NEW_FIELDS:
            # update new fields if they are None
            if getattr(existing_classification, field) is None:
                fields_to_update.append(field)
        if fields_to_update:
            logger.info(f"Updating fields {fields_to_update} for existing classification {existing_classification}")
            for field in fields_to_update:
                if field == "category_map":
                    # Use the foreign key from the classification algorithm
                    setattr(existing_classification, field, classification_algo.category_map)
                else:
                    # Get the value from the classification response
                    setattr(existing_classification, field, getattr(classification_resp, field))
            existing_classification.save(update_fields=fields_to_update)
            logger.info(f"Updated existing classification {existing_classification}")

        classification = existing_classification

    else:
        new_classification = Classification(
            detection=detection,
            taxon=taxon,
            algorithm=classification_algo,
            score=max(classification_resp.scores),
            timestamp=classification_resp.timestamp or now(),
            logits=classification_resp.logits,
            scores=classification_resp.scores,
            terminal=classification_resp.terminal,
            category_map=classification_algo.category_map,
        )
        classification = new_classification

        if save:
            new_classification.save()
            logger.debug(f"Created new classification {new_classification}")
        else:
            logger.debug(f"Initialized new classification {new_classification} (not saved)")

    return classification, not existing_classification


def create_classifications(
    detections: list[Detection],
    detection_responses: list[DetectionResponse],
    algorithms_known: dict[str, Algorithm],
    logger: logging.Logger = logger,
    save: bool = True,
) -> list[Classification]:
    """
    Efficiently create multiple Classification objects from a list of ClassificationResponse objects,
    grouped by detection.

    :param detection: A Detection object
    :param classifications: A list of ClassificationResponse objects
    :param algorithms_known: A dictionary of algorithms registered in the pipeline, keyed by the algorithm key

    :return: A list of Classification objects

    @TODO bulk create all classifications for all detections in request
    """
    existing_classifications: list[Classification] = []
    new_classifications: list[Classification] = []

    for detection, detection_resp in zip(detections, detection_responses):
        for classification_resp in detection_resp.classifications:
            classification, created = create_classification(
                detection=detection,
                classification_resp=classification_resp,
                algorithms_known=algorithms_known,
                save=False,
                logger=logger,
            )
            if created:
                new_classifications.append(classification)
            else:
                # @TODO consider adding logits, scores and terminal state to existing classifications (new fields)
                existing_classifications.append(classification)

    Classification.objects.bulk_create(new_classifications)
    logger.info(
        f"Created {len(new_classifications)} new classifications, updated {len(existing_classifications)} existing "
        f"classifications for {len(detections)} detections."
    )

    return existing_classifications + new_classifications


def create_and_update_occurrences_for_detections(
    detections: list[Detection],
    logger: logging.Logger = logger,
):
    """
    Create an Occurrence object for each Detection, and update the occurrence determination.

    Select the best terminal classification for the occurrence determination.

    :param detection: A Detection object
    :param classifications: A list of Classification objects

    :return: The Occurrence object
    """

    # Group detections by source image id so we don't create duplicate occurrences
    detections_by_source_image = collections.defaultdict(list)
    for detection in detections:
        detections_by_source_image[detection.source_image_id].append(detection)

    for source_image_id, detections in detections_by_source_image.items():
        logger.info(f"Determining occurrences for {len(detections)} detections for source image {source_image_id}")

        occurrences_to_create = []
        detections_to_update = []

        for detection in detections:
            if not detection.occurrence:
                occurrence = Occurrence(
                    event=detection.source_image.event,
                    deployment=detection.source_image.deployment,
                    project=detection.source_image.project,
                )
                occurrences_to_create.append(occurrence)
                logger.debug(f"Created new occurrence {occurrence} for detection {detection}")
                detection.occurrence = occurrence  # type: ignore
                detections_to_update.append(detection)

        occurrences = Occurrence.objects.bulk_create(occurrences_to_create)
        logger.info(f"Created {len(occurrences)} new occurrences")
        Detection.objects.bulk_update(detections_to_update, ["occurrence"])
        logger.info(f"Updated {len(detections_to_update)} detections with occurrences")

        occurrences_to_update = []
        occurrences_to_leave = []
        for detection in detections:
            assert detection.occurrence, f"No occurrence found for detection {detection}"
            needs_update = update_occurrence_determination(
                detection.occurrence,
                current_determination=detection.occurrence.determination,
                save=False,
            )
            if needs_update:
                occurrences_to_update.append(detection.occurrence)
            else:
                occurrences_to_leave.append(detection.occurrence)

        Occurrence.objects.bulk_update(occurrences_to_update, ["determination", "determination_score"])
        logger.info(
            f"Updated the determination of {len(occurrences_to_update)} occurrences, "
            f"left {len(occurrences_to_leave)} unchanged"
        )

        SourceImage.objects.get(pk=source_image_id).save()


@dataclasses.dataclass
class PipelineSaveResults:
    pipeline: Pipeline
    source_images: list[SourceImage]
    detections: list[Detection]
    classifications: list[Classification]
    algorithms: dict[str, Algorithm]
    total_time: float


@celery_app.task(soft_time_limit=60 * 4, time_limit=60 * 5)
def save_results(
    results: PipelineResultsResponse | None = None,
    results_json: str | None = None,
    job_id: int | None = None,
    return_created=False,
) -> PipelineSaveResults | None:
    """
    Save results from ML pipeline API.

    @TODO Continue improving bulk create. Group everything / all loops by source image.
    """
    job = None

    if results_json:
        results = PipelineResultsResponse.parse_raw(results_json)
    assert results, "No results data passed to save_results task"

    pipeline, _created = Pipeline.objects.get_or_create(slug=results.pipeline, defaults={"name": results.pipeline})
    if _created:
        logger.warning(f"Pipeline choice returned by the Processing Service was not recognized! {pipeline}")

    job_logger = logger
    start_time = time.time()

    if job_id:
        from ami.jobs.models import Job

        job = Job.objects.get(pk=job_id)
        job_logger = job.logger

    if results_json:
        results = PipelineResultsResponse.parse_raw(results_json)
    assert results, "No results data passed to save_results task"
    job_logger.info(f"Saving results from pipeline {results.pipeline}")

    results = PipelineResultsResponse.parse_obj(results.dict())
    assert results, "No results from pipeline to save"
    source_images = SourceImage.objects.filter(pk__in=[int(img.id) for img in results.source_images]).distinct()

    pipeline, _created = Pipeline.objects.get_or_create(slug=results.pipeline, defaults={"name": results.pipeline})
    if _created:
        job_logger.warning(
            f"The pipeline returned by the ML backend was not recognized, created a placeholder: {pipeline}"
        )

    algorithms_known: dict[str, Algorithm] = {algo.key: algo for algo in pipeline.algorithms.all()}
    job_logger.info(f"Algorithms registered for pipeline: \n{', '.join(algorithms_known.keys())}")

    if results.algorithms:
        logger.warning(
            "Algorithms were returned by the processing service in the results, these will be ignored and "
            "they should be removed to increase performance. "
            "Algorithms and category maps must be registered before processing, using /info endpoint."
        )

    detections = create_detections(
        detections=results.detections,
        algorithms_known=algorithms_known,
        logger=job_logger,
    )

    classifications = create_classifications(
        detections=detections,
        detection_responses=results.detections,
        algorithms_known=algorithms_known,
        logger=job_logger,
    )

    # Create a new occurrence for each detection (no tracking yet)
    # @TODO remove when we implement tracking!
    create_and_update_occurrences_for_detections(
        detections=detections,
        logger=job_logger,
    )

    # Update precalculated counts on source images and events
    source_images = list(source_images)
    logger.info(f"Updating calculated fields for {len(source_images)} source images")
    for source_image in source_images:
        source_image.save()

    image_cropping_task = create_detection_images.delay(
        source_image_ids=[source_image.pk for source_image in source_images],
    )
    job_logger.info(f"Creating detection images in sub-task {image_cropping_task.id}")

    event_ids = [img.event_id for img in source_images]  # type: ignore
    update_calculated_fields_for_events(pks=event_ids)

    total_time = time.time() - start_time
    job_logger.info(f"Saved results from pipeline {pipeline} in {total_time:.2f} seconds")

    if return_created:
        """
        By default, return None because celery tasks need special handling to return objects.
        """
        # Collect only algorithms that were actually used in detections or classifications
        detection_algos = {det.detection_algorithm for det in detections if det.detection_algorithm}
        classification_algos = {clss.algorithm for clss in classifications if clss.algorithm}
        algorithms_used: dict[str, Algorithm] = {algo.key: algo for algo in detection_algos | classification_algos}

        return PipelineSaveResults(
            pipeline=pipeline,
            source_images=source_images,
            detections=detections,
            classifications=classifications,
            algorithms=algorithms_used,
            total_time=total_time,
        )


class PipelineStage(ConfigurableStage):
    """A configurable stage of a pipeline."""


class PipelineQuerySet(BaseQuerySet):
    """Custom QuerySet for Pipeline model."""

    def enabled(self, project: Project) -> PipelineQuerySet:
        """
        Return pipelines that are enabled for a given project.

        # @TODO how can this automatically filter based on the pipeline's projects
        # or the current query without having to specify the project? (e.g. with OuterRef?)
        """
        return self.filter(
            projects=project,
            project_pipeline_configs__enabled=True,
            project_pipeline_configs__project=project,
            processing_services__projects=project,
        ).distinct()

    def online(self, project: Project) -> PipelineQuerySet:
        """
        Return pipelines that are available at least one online processing service.
        """
        return self.filter(
            processing_services__projects=project,
            processing_services__last_checked_live=True,
        ).distinct()


class PipelineManager(models.Manager):
    """Custom Manager for Pipeline model."""

    def get_queryset(self) -> PipelineQuerySet:
        return PipelineQuerySet(self.model, using=self._db)


@typing.final
class Pipeline(BaseModel):
    """A pipeline of algorithms"""

    name = models.CharField(max_length=255)
    slug = models.SlugField(max_length=255, unique=True)
    description = models.TextField(blank=True)
    version = models.IntegerField(default=1)
    version_name = models.CharField(max_length=255, blank=True)
    # @TODO add support for ordered algorithms in the pipeline, for know the order is only in the stages config
    algorithms = models.ManyToManyField("ml.Algorithm", related_name="pipelines")
    stages: list[PipelineStage] = SchemaField(
        default=default_stages,
        help_text=(
            "The stages of the pipeline. This is mainly for display. "
            "The backend implementation of the pipeline may process data in any way."
        ),
    )
    projects = models.ManyToManyField(
        "main.Project", related_name="pipelines", blank=True, through="ml.ProjectPipelineConfig"
    )
    default_config: PipelineRequestConfigParameters = SchemaField(
        schema=PipelineRequestConfigParameters,
        default=dict,
        blank=True,
        help_text=(
            "The default configuration for the pipeline. "
            "Used by both the job sending images to the pipeline "
            "and the processing service."
        ),
    )

    objects = PipelineManager()

    processing_services: models.QuerySet[ProcessingService]
    project_pipeline_configs: models.QuerySet[ProjectPipelineConfig]
    jobs: models.QuerySet[Job]

    class Meta:
        ordering = ["name", "version"]

        unique_together = [
            ["name", "version"],
        ]

    def __str__(self):
        return f'#{self.pk} "{self.name}" ({self.slug}) v{self.version}'

    def get_config(self, project_id: int | None = None) -> PipelineRequestConfigParameters:
        """
        Get the configuration for the pipeline request.

        This will be the same as pipeline.default_config, but if a project ID is provided,
        the project's pipeline config will be used to override the default config.
        """
        config = self.default_config
        if project_id:
            try:
                project_pipeline_config = self.project_pipeline_configs.get(project_id=project_id)
                if project_pipeline_config.config:
                    config.update(project_pipeline_config.config)
                logger.debug(
                    f"Using ProjectPipelineConfig for Pipeline {self} and Project #{project_id}:" f"config: {config}"
                )
            except self.project_pipeline_configs.model.DoesNotExist as e:
                logger.warning(f"No project-pipeline config for Pipeline {self} " f"and Project #{project_id}: {e}")
        else:
            logger.warning("No project_id. No pipeline config is used. Using default empty config instead.")

        return config

    def collect_images(
        self,
        collection: SourceImageCollection | None = None,
        source_images: list[SourceImage] | None = None,
        deployment: Deployment | None = None,
        job_id: int | None = None,
        skip_processed: bool = True,
    ) -> typing.Iterable[SourceImage]:
        return collect_images(
            collection=collection,
            source_images=source_images,
            deployment=deployment,
            job_id=job_id,
            pipeline=self,
            skip_processed=skip_processed,
        )

    def choose_processing_service_for_pipeline(
        self, job_id: int | None, pipeline_name: str, project_id: int
    ) -> ProcessingService:
        # @TODO use the cached `last_checked_latency` and a max age to avoid checking every time

        job = None
        task_logger = logger
        if job_id:
            from ami.jobs.models import Job

            job = Job.objects.get(pk=job_id)
            task_logger = job.logger

        # get all processing services that are associated with the provided pipeline project
        processing_services = self.processing_services.filter(projects=project_id)
        task_logger.info(
            f"Searching processing services:"
            f"{[processing_service.name for processing_service in processing_services]}"
        )

        # check the status of all processing services
        timeout = 5 * 60.0  # 5 minutes
        lowest_latency = timeout
        processing_services_online = False

        for processing_service in processing_services:
            status_response = processing_service.get_status()  # @TODO pass timeout to get_status()
            if status_response.server_live:
                processing_services_online = True
                if status_response.latency < lowest_latency:
                    lowest_latency = status_response.latency
                    # pick the processing service that has lowest latency
                    processing_service_lowest_latency = processing_service

        # if all offline then throw error
        if not processing_services_online:
            msg = f'No processing services are online for the pipeline "{pipeline_name}".'
            task_logger.error(msg)

            raise Exception(msg)
        else:
            task_logger.info(
                f"Using processing service with latency {round(lowest_latency, 4)}: "
                f"{processing_service_lowest_latency}"
            )

            return processing_service_lowest_latency

<<<<<<< HEAD
    def process_images(
        self,
        images: typing.Iterable[SourceImage],
        project_id: int,
        job_id: int | None = None,
    ):
        return process_images(
            pipeline=self,
            images=images,
            job_id=job_id,
            project_id=project_id,
            process_sync=True,
        )
=======
    def process_images(self, images: typing.Iterable[SourceImage], project_id: int, job_id: int | None = None):
        processing_service = self.choose_processing_service_for_pipeline(job_id, self.name, project_id)

        if not processing_service.endpoint_url:
            raise PipelineNotConfigured(
                f"No endpoint URL configured for this pipeline's processing service ({processing_service})"
            )
>>>>>>> 7ce3424a

    def schedule_process_images(
        self,
        images: typing.Iterable[SourceImage],
        project_id: int,
        job_id: int | None = None,
    ):
        return process_images(
            pipeline=self,
            images=images,
            job_id=job_id,
            project_id=project_id,
            process_sync=False,
        )

    def save_results(self, results: PipelineResultsResponse, job_id: int | None = None):
        return save_results(results=results, job_id=job_id)

    def save_results_async(self, results: PipelineResultsResponse, job_id: int | None = None):
        # Returns an AsyncResult
        results_json = results.json()
        logger.info("Submitting save results task...")
        return save_results.delay(results_json=results_json, job_id=job_id)

    def save(self, *args, **kwargs):
        if not self.slug:
            # @TODO find a better way to generate unique identifiers
            # consider hashing the pipeline config or using a UUID -- but both sides need to agree on the same UUID.
            unique_suffix = str(uuid.uuid4())[:8]
            self.slug = f"{slugify(self.name)}-v{self.version}-{unique_suffix}"
        return super().save(*args, **kwargs)

    def watch_single_batch_task(
        self,
        task_id: str,
        task_logger: logging.Logger | None = None,
    ) -> PipelineResultsResponse | None:
        """
        Helper function to watch a single batch process task and return the result.
        """
        task_logger = task_logger or logger

        result = AsyncResult(task_id)
        if result.ready():
            task_logger.info(f"Task {task_id} completed with status: {result.status}")
            if result.successful():
                task_logger.info(f"Task {task_id} completed successfully with result: {result.result}")
                task_logger.warning(f"Task {task_id} result: {result.result}")
                return PipelineResultsResponse(**result.result)
            else:
                task_logger.error(f"Task {task_id} failed with result: {result.result}")
                return PipelineResultsResponse(
                    pipeline="",
                    algorithms={},
                    total_time=0.0,
                    source_images=[],
                    detections=[],
                    errors=f"Task {task_id} failed with result: {result.result}",
                )
        else:
            task_logger.warning(f"Task {task_id} is not ready yet.")
            return None

    def watch_batch_tasks(
        self,
        task_ids: list[str],
        timeout: int = 300,
        poll_interval: int = 5,
        task_logger: logging.Logger | None = None,
    ) -> PipelineResultsResponse:
        """
        Helper function to watch batch process tasks and aggregate results into a single PipelineResultsResponse.

        @TODO: this is only used by the test_process view, keep this as just a useful helper
        function for that view? or can we somehow use it in the ML job too?
        """
        task_logger = task_logger or logger
        start_time = time.time()
        remaining = set(task_ids)

        results = None
        while remaining and (time.time() - start_time) < timeout:
            for task_id in list(remaining):
                result = self.watch_single_batch_task(task_id, task_logger=task_logger)
                if result is not None:
                    if not results:
                        results = result
                    else:
                        results.combine_with([result])
                    remaining.remove(task_id)
            time.sleep(poll_interval)

        if remaining and logger:
            logger.error(f"Timeout reached. The following tasks didn't finish: {remaining}")

        if results:
            results.total_time = time.time() - start_time
            return results
        else:
            return PipelineResultsResponse(
                pipeline="",
                algorithms={},
                total_time=0.0,
                source_images=[],
                detections=[],
                errors="No tasks completed successfully.",
            )<|MERGE_RESOLUTION|>--- conflicted
+++ resolved
@@ -475,48 +475,6 @@
     @TODO this should be called when registering a pipeline, not when saving results.
     But currently we don't have a way to register pipelines.
     """
-<<<<<<< HEAD
-    category_map = None
-    category_map_data = algorithm_config.category_map
-    if category_map_data:
-        labels_hash = AlgorithmCategoryMap.make_labels_hash(category_map_data.labels)
-        category_map = AlgorithmCategoryMap.objects.filter(
-            labels_hash=labels_hash,
-            version=category_map_data.version,
-        ).first()  # @TODO: is this ok?
-
-        if not category_map:
-            category_map = AlgorithmCategoryMap.objects.create(
-                labels_hash=labels_hash,
-                version=category_map_data.version,
-                data=category_map_data.data,
-                labels=category_map_data.labels,
-                description=category_map_data.description,
-                uri=category_map_data.uri,
-            )
-            logger.info(f"Registered new category map {category_map}")
-        else:
-            logger.info(f"Assigned existing category map {category_map}")
-            # Will update the category map if the labels are different
-            category_map = AlgorithmCategoryMap.objects.filter(
-                labels_hash=labels_hash,
-                version=category_map_data.version,
-            ).first()
-            if category_map:
-                AlgorithmCategoryMap.objects.filter(pk=category_map.pk).update(
-                    data=category_map_data.data,
-                    labels=category_map_data.labels,
-                    description=category_map_data.description,
-                    uri=category_map_data.uri,
-                )
-    else:
-        logger.warning(
-            f"No category map found for algorithm {algorithm_config.key} in response."
-            " Will attempt to create one from the classification results."
-        )
-
-=======
->>>>>>> 7ce3424a
     algo, _created = Algorithm.objects.get_or_create(
         key=algorithm_config.key,
         version=algorithm_config.version,
@@ -1288,7 +1246,6 @@
 
             return processing_service_lowest_latency
 
-<<<<<<< HEAD
     def process_images(
         self,
         images: typing.Iterable[SourceImage],
@@ -1302,15 +1259,6 @@
             project_id=project_id,
             process_sync=True,
         )
-=======
-    def process_images(self, images: typing.Iterable[SourceImage], project_id: int, job_id: int | None = None):
-        processing_service = self.choose_processing_service_for_pipeline(job_id, self.name, project_id)
-
-        if not processing_service.endpoint_url:
-            raise PipelineNotConfigured(
-                f"No endpoint URL configured for this pipeline's processing service ({processing_service})"
-            )
->>>>>>> 7ce3424a
 
     def schedule_process_images(
         self,
