--- conflicted
+++ resolved
@@ -289,7 +289,13 @@
 
     source_image_requests: list[SourceImageRequest] = []
     detection_requests: list[DetectionRequest] = []
-<<<<<<< HEAD
+
+    reprocess_existing_detections = False
+    # Check if feature flag is enabled to reprocess existing detections
+    if project and project.feature_flags.reprocess_existing_detections:
+        # Check if the user wants to reprocess existing detections or ignore them
+        if pipeline_config.get("reprocess_existing_detections", True):
+            reprocess_existing_detections = True
 
     for source_image, url in zip(images, urls):
         if url:
@@ -298,105 +304,21 @@
                 url=url,
             )
             source_image_requests.append(source_image_request)
-            # Re-process all existing detections if they exist
-            for detection in source_image.detections.all():
-                bbox = detection.get_bbox()
-                if bbox and detection.detection_algorithm:
-                    detection_requests.append(
-                        DetectionRequest(
-                            source_image=source_image_request,
-                            bbox=bbox,
-                            crop_image_url=detection.url(),
-                            algorithm=AlgorithmReference(
-                                name=detection.detection_algorithm.name,
-                                key=detection.detection_algorithm.key,
-                            ),
-                        )
-                    )
-        else:
-            task_logger.error(
-                f"Source image {source_image.pk} has no public url. Can't process it with the pipeline {pipeline}."
-            )
-    if not project_id:
-        task_logger.warning(f"Pipeline {pipeline} is not associated with a project")
-=======
-
-    reprocess_existing_detections = False
-    # Check if feature flag is enabled to reprocess existing detections
-    if project and project.feature_flags.reprocess_existing_detections:
-        # Check if the user wants to reprocess existing detections or ignore them
-        if pipeline_config.get("reprocess_existing_detections", True):
-            reprocess_existing_detections = True
-
-    for source_image, url in zip(images, urls):
-        if url:
-            source_image_request = SourceImageRequest(
-                id=str(source_image.pk),
-                url=url,
-            )
-            source_image_requests.append(source_image_request)
 
             if reprocess_existing_detections:
                 detection_requests += collect_detections(source_image, source_image_request)
->>>>>>> 5be7396b
 
     if reprocess_existing_detections:
         task_logger.info(f"Found {len(detection_requests)} existing detections to reprocess.")
     else:
         task_logger.info("Reprocessing of existing detections is disabled, sending images without detections.")
 
-<<<<<<< HEAD
     task_logger.info(f"Found {len(detection_requests)} existing detections.")
 
     # Submit task to celery queue as an argument
     tasks_to_watch = submit_pipeline_requests(
-        pipeline.slug, source_image_requests, images, config, detection_requests, job_id, task_logger
-    )
-=======
-    request_data = PipelineRequest(
-        pipeline=pipeline.slug,
-        source_images=source_image_requests,
-        config=pipeline_config,
-        detections=detection_requests,
-    )
-    task_logger.debug(f"Pipeline request data: {request_data}")
-
-    session = create_session()
-    resp = session.post(endpoint_url, json=request_data.dict())
-    if not resp.ok:
-        try:
-            msg = resp.json()["detail"]
-        except (ValueError, KeyError):
-            msg = str(resp.content)
-        if job:
-            job.logger.error(msg)
-        else:
-            logger.error(msg)
-            raise requests.HTTPError(msg)
-
-        results = PipelineResultsResponse(
-            pipeline=pipeline.slug,
-            total_time=0,
-            source_images=[
-                SourceImageResponse(id=source_image_request.id, url=source_image_request.url)
-                for source_image_request in source_image_requests
-            ],
-            detections=[],
-            errors=msg,
-        )
-        return results
-
-    results = resp.json()
-    results = PipelineResultsResponse(**results)
-    if job:
-        job.logger.debug(f"Results: {results}")
-        detections = results.detections
-        classifications = [classification for detection in detections for classification in detection.classifications]
-        job.logger.info(
-            f"Pipeline results returned {len(results.source_images)} images, {len(detections)} detections, "
-            f"{len(classifications)} classifications"
-        )
->>>>>>> 5be7396b
+        pipeline.slug, source_image_requests, images, pipeline_config, detection_requests, job_id, task_logger
+    )
 
     task_logger.info(f"Submitted {len(tasks_to_watch)} prediction task(s).")
 
@@ -1185,57 +1107,6 @@
             skip_processed=skip_processed,
         )
 
-<<<<<<< HEAD
-=======
-    def choose_processing_service_for_pipeline(
-        self, job_id: int | None, pipeline_name: str, project_id: int
-    ) -> ProcessingService:
-        # @TODO use the cached `last_checked_latency` and a max age to avoid checking every time
-
-        job = None
-        task_logger = logger
-        if job_id:
-            from ami.jobs.models import Job
-
-            job = Job.objects.get(pk=job_id)
-            task_logger = job.logger
-
-        # get all processing services that are associated with the provided pipeline project
-        processing_services = self.processing_services.filter(projects=project_id)
-        task_logger.info(
-            f"Searching processing services:"
-            f"{[processing_service.name for processing_service in processing_services]}"
-        )
-
-        # check the status of all processing services
-        timeout = 5 * 60.0  # 5 minutes
-        lowest_latency = timeout
-        processing_services_online = False
-
-        for processing_service in processing_services:
-            status_response = processing_service.get_status()  # @TODO pass timeout to get_status()
-            if status_response.server_live:
-                processing_services_online = True
-                if status_response.latency < lowest_latency:
-                    lowest_latency = status_response.latency
-                    # pick the processing service that has lowest latency
-                    processing_service_lowest_latency = processing_service
-
-        # if all offline then throw error
-        if not processing_services_online:
-            msg = f'No processing services are online for the pipeline "{pipeline_name}".'
-            task_logger.error(msg)
-
-            raise Exception(msg)
-        else:
-            task_logger.info(
-                f"Using processing service with latency {round(lowest_latency, 4)}: "
-                f"{processing_service_lowest_latency}"
-            )
-
-            return processing_service_lowest_latency
-
->>>>>>> 5be7396b
     def process_images(self, images: typing.Iterable[SourceImage], project_id: int, job_id: int | None = None):
         return process_images(
             pipeline=self,
