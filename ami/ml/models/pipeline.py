--- conflicted
+++ resolved
@@ -194,41 +194,23 @@
     task_logger.info(f"Sending {len(images)} images to Pipeline {pipeline}")
     urls = [source_image.public_url() for source_image in images if source_image.public_url()]
 
-<<<<<<< HEAD
-    source_images: list[SourceImageRequest] = []
-=======
     source_image_requests: list[SourceImageRequest] = []
->>>>>>> cb74eac6
     detection_requests: list[DetectionRequest] = []
 
     for source_image, url in zip(images, urls):
         if url:
-<<<<<<< HEAD
-            source_images.append(
-                SourceImageRequest(
-                    id=str(source_image.pk),
-                    url=url,
-                )
-            )
-            # Only re-process detections created by the pipeline's detector
-=======
             source_image_request = SourceImageRequest(
                 id=str(source_image.pk),
                 url=url,
             )
             source_image_requests.append(source_image_request)
             # Re-process all existing detections if they exist
->>>>>>> cb74eac6
             for detection in source_image.detections.all():
                 bbox = detection.get_bbox()
                 if bbox and detection.detection_algorithm:
                     detection_requests.append(
                         DetectionRequest(
-<<<<<<< HEAD
-                            source_image=source_images[-1],
-=======
                             source_image=source_image_request,
->>>>>>> cb74eac6
                             bbox=bbox,
                             crop_image_url=detection.url(),
                             algorithm=AlgorithmReference(
