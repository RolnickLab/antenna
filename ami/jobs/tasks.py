--- conflicted
+++ resolved
@@ -4,11 +4,7 @@
 from collections.abc import Callable
 from datetime import datetime
 
-<<<<<<< HEAD
 from asgiref.sync import async_to_sync
-from celery.result import AsyncResult
-=======
->>>>>>> 0b6eb9c0
 from celery.signals import task_failure, task_postrun, task_prerun
 from django.db import transaction
 
@@ -42,7 +38,6 @@
             job.logger.info(f"Finished job {job}")
 
 
-<<<<<<< HEAD
 @celery_app.task(
     bind=True,
     max_retries=3,
@@ -168,8 +163,6 @@
 
 
 @task_postrun.connect(sender=run_job)
-=======
->>>>>>> 0b6eb9c0
 @task_prerun.connect(sender=run_job)
 def pre_update_job_status(sender, task_id, task, **kwargs):
     # in the prerun signal, set the job status to PENDING
