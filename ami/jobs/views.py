import logging

from django.db.models.query import QuerySet
from django.forms import IntegerField
from django.utils import timezone
from drf_spectacular.utils import extend_schema
from rest_framework.decorators import action
from rest_framework.response import Response

from ami.base.permissions import CanCancelJob, CanRetryJob, CanRunJob, JobCRUDPermission
from ami.base.views import ProjectMixin
from ami.main.api.views import DefaultViewSet
from ami.utils.fields import url_boolean_param
from ami.utils.requests import project_id_doc_param

from .models import Job, JobState
from .serializers import JobListSerializer, JobSerializer

logger = logging.getLogger(__name__)


class JobViewSet(DefaultViewSet, ProjectMixin):
    """
    API endpoint that allows jobs to be viewed or edited.

    Pass the ``start_now`` url parameter to the ``POST`` method to enqueue the job immediately.

    Use the `delay` field to create a test job with fake duration of work (in seconds).

    ## Actions

    ### `/jobs/{id}/run/` (`POST`)

    Run a job (add it to the queue).

    ### `/jobs/{id}/cancel/` (`POST`)

    Cancel a job (terminate the background task)
    """

    queryset = Job.objects.select_related(
        "deployment",
        "pipeline",
        "source_image_collection",
        "source_image_single",
    )
    serializer_class = JobSerializer
    filterset_fields = [
        "status",
        "project",
        "deployment",
        "source_image_collection",
        "source_image_single",
        "pipeline",
        "job_type_key",
    ]
    ordering_fields = [
        "name",
        "created_at",
        "updated_at",
        "status",
        "started_at",
        "finished_at",
        "project",
        "deployment",
        "source_image_collection",
        "pipeline",
    ]
    permission_classes = [CanRunJob, CanRetryJob, CanCancelJob, JobCRUDPermission]

    def get_serializer_class(self):
        """
        Return different serializers for list and detail views.
        """
        if self.action == "list":
            return JobListSerializer
        else:
            return JobSerializer

    @action(detail=True, methods=["post"], name="run")
    def run(self, request, pk=None):
        """
        Run a job (add it to the queue).
        """
        job: Job = self.get_object()

        no_async = url_boolean_param(request, "no_async", default=False)
        if no_async:
            job.run()
        else:
            job.enqueue()
        job.refresh_from_db()
        return Response(self.get_serializer(job).data)

    @action(detail=True, methods=["post"], name="retry")
    def retry(self, request, pk=None):
        """
        Re-run a job
        """
        job: Job = self.get_object()
        no_async = url_boolean_param(request, "no_async", default=False)
        if no_async:
            job.retry(async_task=False)
        else:
            job.retry(async_task=True)
        job.refresh_from_db()
        return Response(self.get_serializer(job).data)

    @action(detail=True, methods=["post"], name="cancel")
    def cancel(self, request, pk=None):
        """
        Cancel a job (terminate the background task)
        """
        job: Job = self.get_object()
        job.cancel()
        job.refresh_from_db()
        return Response(self.get_serializer(job).data)

    def perform_create(self, serializer):
        """
        If the ``start_now`` parameter is passed, enqueue the job immediately.
        """

<<<<<<< HEAD
        # All jobs created from the Jobs UI are ML jobs.
        # @TODO Remove this when the UI is updated pass a job type
        # Get an instance for the model without saving
        obj = serializer.Meta.model(**serializer.validated_data)
        # Check permissions before saving
        self.check_object_permissions(self.request, obj)

        if not serializer.validated_data.get("job_type_key"):
            serializer.validated_data["job_type_key"] = MLJob.key

=======
>>>>>>> 31817533
        job: Job = serializer.save()  # type: ignore
        if url_boolean_param(self.request, "start_now", default=False):
            # job.run()
            job.enqueue()

    def get_queryset(self) -> QuerySet:
        jobs = super().get_queryset()
        project = self.get_active_project()
        if project:
            jobs = jobs.filter(project=project)
        cutoff_hours = IntegerField(required=False, min_value=0).clean(
            self.request.query_params.get("cutoff_hours", Job.FAILED_CUTOFF_HOURS)
        )
        # Filter out completed jobs that have not been updated in the last X hours
        cutoff_datetime = timezone.now() - timezone.timedelta(hours=cutoff_hours)
        return jobs.exclude(
            status=JobState.failed_states(),
            updated_at__lt=cutoff_datetime,
        )

    @extend_schema(parameters=[project_id_doc_param])
    def list(self, request, *args, **kwargs):
        return super().list(request, *args, **kwargs)<|MERGE_RESOLUTION|>--- conflicted
+++ resolved
@@ -120,8 +120,6 @@
         """
         If the ``start_now`` parameter is passed, enqueue the job immediately.
         """
-
-<<<<<<< HEAD
         # All jobs created from the Jobs UI are ML jobs.
         # @TODO Remove this when the UI is updated pass a job type
         # Get an instance for the model without saving
@@ -132,8 +130,6 @@
         if not serializer.validated_data.get("job_type_key"):
             serializer.validated_data["job_type_key"] = MLJob.key
 
-=======
->>>>>>> 31817533
         job: Job = serializer.save()  # type: ignore
         if url_boolean_param(self.request, "start_now", default=False):
             # job.run()
