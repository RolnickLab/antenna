--- conflicted
+++ resolved
@@ -1,11 +1,7 @@
 import logging
 
-<<<<<<< HEAD
 from asgiref.sync import async_to_sync
-=======
-import pydantic
 from django.db.models import Q
->>>>>>> 0b6eb9c0
 from django.db.models.query import QuerySet
 from django.forms import IntegerField
 from django.utils import timezone
@@ -13,29 +9,19 @@
 from drf_spectacular.utils import extend_schema
 from rest_framework.decorators import action
 from rest_framework.exceptions import PermissionDenied, ValidationError
-<<<<<<< HEAD
-=======
 from rest_framework.filters import BaseFilterBackend
->>>>>>> 0b6eb9c0
 from rest_framework.response import Response
 
 from ami.base.permissions import ObjectPermission
 from ami.base.views import ProjectMixin
-<<<<<<< HEAD
+from ami.jobs.schemas import batch_param, ids_only_param, incomplete_only_param
 from ami.jobs.tasks import process_pipeline_result
-=======
-from ami.jobs.schemas import batch_param, ids_only_param, incomplete_only_param
 from ami.main.api.schemas import project_id_doc_param
 
 # from ami.jobs.tasks import process_pipeline_result  # TODO: Uncomment when available in main
->>>>>>> 0b6eb9c0
 from ami.main.api.views import DefaultViewSet
-from ami.ml.schemas import PipelineProcessingTask, PipelineTaskResult
+from ami.ml.schemas import PipelineTaskResult
 from ami.utils.fields import url_boolean_param
-<<<<<<< HEAD
-from ami.utils.requests import batch_param, ids_only_param, incomplete_only_param, project_id_doc_param
-=======
->>>>>>> 0b6eb9c0
 
 from .models import Job, JobState
 from .serializers import JobListSerializer, JobSerializer, MinimalJobSerializer
@@ -57,17 +43,10 @@
             "source_image_collection",
             "source_image_single",
             "pipeline",
-<<<<<<< HEAD
-            "pipeline__name",
-            "pipeline__slug",
-=======
->>>>>>> 0b6eb9c0
             "job_type_key",
         ]
 
 
-<<<<<<< HEAD
-=======
 class IncompleteJobFilter(BaseFilterBackend):
     """Filter backend to filter jobs by incomplete status based on results stage."""
 
@@ -90,7 +69,6 @@
         return queryset
 
 
->>>>>>> 0b6eb9c0
 class JobViewSet(DefaultViewSet, ProjectMixin):
     """
     API endpoint that allows jobs to be viewed or edited.
@@ -118,10 +96,6 @@
     )
     serializer_class = JobSerializer
     filterset_class = JobFilterSet
-<<<<<<< HEAD
-=======
-    filter_backends = [*DefaultViewSet.filter_backends, IncompleteJobFilter]
->>>>>>> 0b6eb9c0
     search_fields = ["name", "pipeline__name"]
     ordering_fields = [
         "name",
@@ -232,7 +206,6 @@
         ]
     )
     def list(self, request, *args, **kwargs):
-<<<<<<< HEAD
         # Check if ids_only parameter is set
         ids_only = request.query_params.get("ids_only", "false").lower() in ["true", "1", "yes"]
 
@@ -264,8 +237,6 @@
 
         # Override the queryset for the list view
         self.queryset = queryset
-=======
->>>>>>> 0b6eb9c0
         return super().list(request, *args, **kwargs)
 
     @extend_schema(
@@ -281,28 +252,18 @@
         1. Call this endpoint to get tasks
         2. Process the tasks
         3. POST to /jobs/{id}/result/ with the reply_subject to acknowledge
-<<<<<<< HEAD
-
-        This stateless approach allows workers to communicate over HTTP without
-        maintaining persistent connections to the queue system.
         """
         job: Job = self.get_object()
-        batch = IntegerField(required=False, min_value=1).clean(request.query_params.get("batch", 1))
-        job_id = f"job{job.pk}"
-=======
-        """
-        job: Job = self.get_object()
+        job_id = job.pk
         try:
             batch = IntegerField(required=True, min_value=1).clean(request.query_params.get("batch"))
         except Exception as e:
             raise ValidationError({"batch": str(e)}) from e
->>>>>>> 0b6eb9c0
 
         # Validate that the job has a pipeline
         if not job.pipeline:
             raise ValidationError("This job does not have a pipeline configured")
 
-<<<<<<< HEAD
         # Get tasks from NATS JetStream
         from ami.ml.orchestration.nats_queue import TaskQueueManager
 
@@ -319,70 +280,33 @@
         tasks = async_to_sync(get_tasks)()
 
         return Response({"tasks": tasks})
-=======
-        # TODO: Implement task queue integration
-        logger.warning(f"Task queue endpoint called for job {job.pk} but the implementation is not yet available.")
-
-        dummy_task = PipelineProcessingTask(
-            id="1",
-            image_id="1",
-            image_url="http://example.com/image1",
-            queue_timestamp=timezone.now().isoformat(),
-        )
-
-        # @TODO when this gets fully implemented, use a Serializer or Pydantic schema
-        # for the full repsponse structure.
-        return Response({"tasks": [task.dict() for task in [dummy_task] * batch]})
->>>>>>> 0b6eb9c0
 
     @action(detail=True, methods=["post"], name="result")
     def result(self, request, pk=None):
         """
-        Submit pipeline results for asynchronous processing.
+        The request body should be a list of results: list[PipelineTaskResult]
 
         This endpoint accepts a list of pipeline results and queues them for
-<<<<<<< HEAD
         background processing. Each result will be validated, saved to the database,
         and acknowledged via NATS in a Celery task.
-
-        The request body should be a list of results:
-        [
-            {
-                "reply_subject": "string",  # Required: from the task response
-                "result": {  # Required: PipelineResultsResponse (kept as JSON)
-                    "pipeline": "string",
-                    "algorithms": {},
-                    "total_time": 0.0,
-                    "source_images": [...],
-                    "detections": [...],
-                    "errors": null
-                }
-            },
-            ...
-        ]
-        """
-
-        job_id = pk if pk else self.kwargs.get("pk")
-        if not job_id:
-            raise ValidationError("Job ID is required")
-        job_id = int(job_id)
+        """
+
+        job = self.get_object()
+        job_id = job.pk
 
         # Validate request data is a list
-        if not isinstance(request.data, list):
-            raise ValidationError("Request body must be a list of results")
+        if isinstance(request.data, list):
+            results = request.data
+        else:
+            results = [request.data]
 
         # Queue each result for background processing
         queued_tasks = []
 
-        for idx, item in enumerate(request.data):
-            reply_subject = item.get("reply_subject")
-            result_data = item.get("result")
-
-            if not reply_subject:
-                raise ValidationError(f"Item {idx}: reply_subject is required")
-
-            if not result_data:
-                raise ValidationError(f"Item {idx}: result is required")
+        for item in results:
+            task_result = PipelineTaskResult(**item)
+            reply_subject = task_result.reply_subject
+            result_data = task_result.result
 
             try:
                 # Queue the background task
@@ -404,7 +328,7 @@
                 )
 
             except Exception as e:
-                logger.error(f"Failed to queue result {idx} for job {job_id}: {e}")
+                logger.error(f"Failed to queue result with reply_subject='{reply_subject}' for job {job_id}: {e}")
                 queued_tasks.append(
                     {
                         "reply_subject": reply_subject,
@@ -419,49 +343,5 @@
                 "job_id": job_id,
                 "results_queued": len([t for t in queued_tasks if t["status"] == "queued"]),
                 "tasks": queued_tasks,
-=======
-        background processing. Each result will be validated and saved.
-
-        The request body should be a list of results: list[PipelineTaskResult]
-        """
-
-        job = self.get_object()
-        job_id = job.pk
-
-        # Validate request data is a list
-        if isinstance(request.data, list):
-            results = request.data
-        else:
-            results = [request.data]
-
-        try:
-            queued_tasks = []
-            for item in results:
-                task_result = PipelineTaskResult(**item)
-                # Stub: Log that we received the result but don't process it yet
-                logger.warning(
-                    f"Result endpoint called for job {job_id} (reply_subject: {task_result.reply_subject}) "
-                    "but result processing not yet available."
-                )
-
-                # TODO: Implement result storage and processing
-                queued_tasks.append(
-                    {
-                        "reply_subject": task_result.reply_subject,
-                        "status": "pending_implementation",
-                        "message": "Result processing not yet implemented.",
-                    }
-                )
-        except pydantic.ValidationError as e:
-            raise ValidationError(f"Invalid result data: {e}") from e
-
-        return Response(
-            {
-                "status": "received",
-                "job_id": job_id,
-                "results_received": len(queued_tasks),
-                "tasks": queued_tasks,
-                "message": "Result processing not yet implemented.",
->>>>>>> 0b6eb9c0
             }
         )