import datetime
import logging
import time
import typing

import pydantic
from django.db import models
from django.utils.text import slugify
from django_pydantic_field import SchemaField

import ami.tasks
from ami.base.models import BaseModel
from ami.base.schemas import ConfigurableStage, ConfigurableStageParam
from ami.main.models import Deployment, Project, SourceImage, SourceImageCollection
from ami.ml.models import Pipeline
from ami.utils.schemas import OrderedEnum

logger = logging.getLogger(__name__)


class JobState(str, OrderedEnum):
    """
    These come from Celery, except for CREATED, which is a custom state.
    """

    # CREATED = "Created"
    # PENDING = "Pending"
    # STARTED = "Started"
    # SUCCESS = "Succeeded"
    # FAILURE = "Failed"
    # RETRY = "Retrying"
    # REVOKED = "Revoked"
    # RECEIVED = "Received"

    # Using same value for name and value for now.
    CREATED = "CREATED"
    PENDING = "PENDING"
    STARTED = "STARTED"
    SUCCESS = "SUCCESS"
    FAILURE = "FAILURE"
    RETRY = "RETRY"
    CANCELING = "CANCELING"
    REVOKED = "REVOKED"
    RECEIVED = "RECEIVED"
    UNKNOWN = "UNKNOWN"


def get_status_label(status: JobState, progress: float) -> str:
    """
    A human label of the status and progress percent in a single string.
    """
    if not isinstance(status, JobState):
        status = JobState(status)
    if status in [JobState.CREATED, JobState.PENDING, JobState.RECEIVED]:
        return "Waiting to start"
    elif status in [JobState.STARTED, JobState.RETRY, JobState.SUCCESS]:
        return f"{progress:.0%} complete"
    else:
        return f"{status.name}"


ML_API_ENDPOINT = "http://host.docker.internal:2000/pipeline/process/"


class JobProgressSummary(pydantic.BaseModel):
    """Summary of all stages of a job"""

    status: JobState = JobState.CREATED
    progress: float = 0
    status_label: str = ""

    @pydantic.validator("status_label", always=True)
    def serialize_status_label(cls, value, values) -> str:
        if "status" not in values or "progress" not in values:
            # Does this happen if status label gets initialized before status and progress?
            return ""
        return get_status_label(values["status"], values["progress"])

    class Config:
        use_enum_values = True


class JobProgressStageDetail(ConfigurableStage, JobProgressSummary):
    """A stage of a job"""

    pass


stage_parameters = JobProgressStageDetail.__fields__.keys()


class JobProgress(pydantic.BaseModel):
    """The full progress of a job and its stages."""

    summary: JobProgressSummary
    stages: list[JobProgressStageDetail]
    errors: list[str] = []
    logs: list[str] = []

    def add_stage(self, name: str) -> JobProgressStageDetail:
        stage = JobProgressStageDetail(
            key=slugify(name),
            name=name,
        )
        self.stages.append(stage)
        return stage

    def get_stage(self, stage_key: str) -> JobProgressStageDetail:
        for stage in self.stages:
            if stage.key == stage_key:
                return stage
        raise ValueError(f"Job stage with key '{stage_key}' not found in progress")

    def get_stage_param(self, stage_key: str, param_key: str) -> ConfigurableStageParam:
        stage = self.get_stage(stage_key)
        for param in stage.params:
            if param.key == param_key:
                return param
        raise ValueError(f"Job stage parameter with key '{param_key}' not found in stage '{stage_key}'")

    def add_stage_param(self, stage_key: str, name: str, value: typing.Any = None) -> ConfigurableStageParam:
        stage = self.get_stage(stage_key)
        param = ConfigurableStageParam(
            name=name,
            key=slugify(name),
            value=value,
        )
        stage.params.append(param)
        return param

    def add_or_update_stage_param(self, stage_key: str, name: str, value: typing.Any = None) -> ConfigurableStageParam:
        try:
            param = self.get_stage_param(stage_key, slugify(name))
            param.value = value
            return param
        except ValueError:
            return self.add_stage_param(stage_key, name, value)

    def update_stage(self, stage_key: str, **stage_parameters) -> JobProgressStageDetail | None:
        """ "
        Update the parameters of a stage of the job.

        Will update parameters that are direct attributes of the stage,
        or parameters that are in the stage's params list.
        """
        stage = self.get_stage(stage_key)

        if stage.key == stage_key:
            for k, v in stage_parameters.items():
                # Update a matching attribute directly on the stage object first
                if hasattr(stage, k):
                    setattr(stage, k, v)
                else:
                    # Otherwise update or add matching parameter within the stage's params list
                    self.add_or_update_stage_param(stage_key, k, v)
            return stage

    class Config:
        use_enum_values = True
        as_dict = True


def default_job_progress() -> JobProgress:
    return JobProgress(
        summary=JobProgressSummary(status=JobState.CREATED, progress=0),
        stages=[],
    )


def default_ml_job_progress() -> JobProgress:
    return JobProgress(
        summary=JobProgressSummary(status=JobState.CREATED, progress=0),
        stages=[
            JobProgressStageDetail(
                key="object_detection",
                name="Object Detection",
                status=JobState.CREATED,
                progress=0,
            ),
            JobProgressStageDetail(
                key="binary_classification",
                name="Objects of Interest Filter",
                status=JobState.CREATED,
                progress=0,
            ),
            JobProgressStageDetail(
                key="species_classification",
                name="Species Classification",
                status=JobState.CREATED,
                progress=0,
            ),
            JobProgressStageDetail(
                key="tracking",
                name="Occurrence Tracking",
                status=JobState.CREATED,
                progress=0,
            ),
        ],
    )


class JobLogHandler(logging.Handler):
    """
    Class for handling logs from a job and writing them to the job instance.
    """

    max_log_length = 1000

    def __init__(self, job: "Job", *args, **kwargs):
        self.job = job
        super().__init__(*args, **kwargs)

    def emit(self, record):
        # Log to the current app logger
        logger.log(record.levelno, self.format(record))

        # Write to the logs field on the job instance
        timestamp = datetime.datetime.now().strftime("%Y-%m-%d %H:%M:%S")
        msg = f"[{timestamp}] {record.levelname} {self.format(record)}"
        if msg not in self.job.progress.logs:
            self.job.progress.logs.insert(0, msg)

        # Write a simpler copy of any errors to the errors field
        if record.levelno >= logging.ERROR:
            if record.message not in self.job.progress.errors:
                self.job.progress.errors.insert(0, record.message)

        if len(self.job.progress.logs) > self.max_log_length:
            self.job.progress.logs = self.job.progress.logs[: self.max_log_length]
        self.job.save()


class Job(BaseModel):
    """A job to be run by the scheduler"""

    name = models.CharField(max_length=255)
<<<<<<< HEAD
    # The config field is deprecated in favor of the stages field
    # @TODO remove this field
    # config = models.JSONField(default=default_job_config, null=True, blank=False)
=======
>>>>>>> 041fb5a3
    queue = models.CharField(max_length=255, default="default")
    scheduled_at = models.DateTimeField(null=True, blank=True)
    started_at = models.DateTimeField(null=True, blank=True)
    finished_at = models.DateTimeField(null=True, blank=True)
    # @TODO can we use an Enum or Pydantic model for status?
    status = models.CharField(max_length=255, default=JobState.CREATED.name, choices=JobState.choices())
    progress: JobProgress = SchemaField(JobProgress, default=default_job_progress())
    result = models.JSONField(null=True, blank=True)
    task_id = models.CharField(max_length=255, null=True, blank=True)
    delay = models.IntegerField("Delay in seconds", default=0, help_text="Delay before running the job")

    project = models.ForeignKey(
        Project,
        on_delete=models.CASCADE,
        related_name="jobs",
    )
    deployment = models.ForeignKey(
        Deployment,
        on_delete=models.CASCADE,
        related_name="jobs",
        null=True,
        blank=True,
    )
    source_image_single = models.ForeignKey(
        SourceImage,
        on_delete=models.SET_NULL,
        null=True,
        blank=True,
        related_name="jobs",
    )
    source_image_collection = models.ForeignKey(
        SourceImageCollection,
        on_delete=models.SET_NULL,
        null=True,
        blank=True,
        related_name="jobs",
    )
    pipeline = models.ForeignKey(
        Pipeline,
        on_delete=models.SET_NULL,
        null=True,
        blank=True,
        related_name="jobs",
    )

    def __str__(self) -> str:
        return f'#{self.pk} "{self.name}" ({self.status})'

    def enqueue(self):
        """
        Add the job to the queue so that it will run in the background.
        """
        # ami.tasks.run_job.delay(self.pk)
        # task_id = ami.tasks.run_job.apply_async(args=[self.pk], queue=self.queue).id
        task_id = ami.tasks.run_job.apply_async(kwargs={"job_id": self.pk}).id
        self.task_id = task_id
        self.started_at = None
        self.finished_at = None
        self.scheduled_at = datetime.datetime.now()
        self.status = ami.tasks.run_job.AsyncResult(task_id).status
        self.save()

    def setup(self, save=True):
        """
        Setup the job by creating the job stages.
        """
        self.progress = self.progress or default_job_progress

        if self.delay:
            self.progress.add_stage("Delay")
            self.progress.add_stage_param("delay", "Delay", self.delay)
            self.progress.add_stage_param("delay", "Mood", "😴")

        if save:
            self.save()

    def run(self):
        """
        Run the job.

        This is meant to be called by an async task, not directly.
        """

        self.update_status(JobState.STARTED)
        self.started_at = datetime.datetime.now()
        self.finished_at = None
        self.save()

        if self.delay:
            update_interval_seconds = 2
            last_update = time.time()
            for i in range(self.delay):
                time.sleep(1)
                # Update periodically
                if time.time() - last_update > update_interval_seconds:
                    self.logger.info(f"Delaying job {self.pk} for the {i} out of {self.delay} seconds")
                    self.progress.update_stage(
                        "delay",
                        status=JobState.STARTED,
                        progress=i / self.delay,
                        mood="😵‍💫",
                    )
                    self.save()
                    last_update = time.time()

            self.progress.update_stage(
                "delay",
                status=JobState.SUCCESS,
                progress=1,
                mood="🥳",
            )
            self.save()

        if self.pipeline:
            pipeline_stage = self.progress.add_stage("Pipeline")
            self.progress.add_stage_param(pipeline_stage.key, "Detections", "N/A")
            self.progress.add_stage_param(pipeline_stage.key, "Classifications", "N/A")
            results = None

            image_count = 0
            kwargs = {}
            if self.source_image_collection:
                image_count = self.source_image_collection.source_image_count()
                kwargs["collection"] = self.source_image_collection

            elif self.source_image_single:
                image_count = 1
                kwargs["source_images"] = [self.source_image_single]

            self.logger.info(f"Sending {image_count} images to pipeline")
            self.progress.add_stage_param(pipeline_stage.key, "Source images", image_count)

            self.progress.update_stage(
                pipeline_stage.key,
                status=JobState.STARTED,
                progress=0,
            )

            results = self.pipeline.process_images(**kwargs)

            self.logger.info(f"Results: {results}")
            detections = results.detections
            classifications = results.classifications

            self.progress.update_stage(
                pipeline_stage.key,
                status=JobState.SUCCESS,
                progress=1,
                detections=len(detections),
                classifications=len(classifications),
            )
            self.logger.info(f"Results: {results}")
            self.logger.info(f"Found {len(detections)} detections")
            self.logger.info(f"Found {len(classifications)} classifications")

            saving_stage = self.progress.add_stage("Saving results")
            self.progress.update_stage(
                saving_stage.key,
                status=JobState.STARTED,
                progress=0,
            )
            self.pipeline.save_results(results)
            self.progress.update_stage(
                saving_stage.key,
                status=JobState.SUCCESS,
                progress=1,
            )

        self.update_status(JobState.SUCCESS)
        self.finished_at = datetime.datetime.now()
        self.save()

    def cancel(self):
        """
        Terminate the celery task.
        """
        self.status = JobState.CANCELING
        self.save()
        if self.task_id:
            task = ami.tasks.run_job.AsyncResult(self.task_id)
            if task:
                task.revoke(terminate=True)
                self.status = task.status
                self.save()
        else:
            self.status = JobState.REVOKED
            self.save()

    def update_status(self, status=None, save=True):
        """
        Update the status of the job based on the status of the celery task.
        Or if a status is provided, update the status of the job to that value.
        """
        if not status and self.task_id:
            task = ami.tasks.run_job.AsyncResult(self.task_id)
            status = task.status

        if not status:
            self.logger.warn(f"Could not determine status of job {self.pk}")
            return

        if status != self.status:
            self.logger.info(f"Changing status of job {self.pk} to {status}")
            self.status = status

        self.progress.summary.status = status

        if save:
            self.save()

    def update_progress(self, save=True):
        """
        Update the total aggregate progress from the progress of each stage.
        """
        if not len(self.progress.stages):
            total_progress = 0
        else:
            total_progress = sum([stage.progress for stage in self.progress.stages]) / len(self.progress.stages)

        self.progress.summary.progress = total_progress

        if save:
            self.save()

    def duration(self) -> datetime.timedelta | None:
        if self.started_at and self.finished_at:
            return self.finished_at - self.started_at
        return None

    def save(self, *args, **kwargs):
        """
        Create the job stages if they don't exist.
        """
        if self.progress.stages:
            self.update_progress(save=False)
        else:
            self.setup(save=False)
        super().save(*args, **kwargs)

    @classmethod
    def default_progress(cls) -> JobProgress:
        """Return the progress of each stage of this job as a dictionary"""
        return default_job_progress()

    @property
    def logger(self) -> logging.Logger:
        logger = logging.getLogger(f"ami.jobs.{self.pk}")
        # Also log output to a field on thie model instance
        logger.addHandler(JobLogHandler(self))
        return logger

    class Meta:
        ordering = ["-created_at"]
        # permissions = [
        #     ("run_job", "Can run a job"),
        #     ("cancel_job", "Can cancel a job"),
        # ]<|MERGE_RESOLUTION|>--- conflicted
+++ resolved
@@ -234,12 +234,6 @@
     """A job to be run by the scheduler"""
 
     name = models.CharField(max_length=255)
-<<<<<<< HEAD
-    # The config field is deprecated in favor of the stages field
-    # @TODO remove this field
-    # config = models.JSONField(default=default_job_config, null=True, blank=False)
-=======
->>>>>>> 041fb5a3
     queue = models.CharField(max_length=255, default="default")
     scheduled_at = models.DateTimeField(null=True, blank=True)
     started_at = models.DateTimeField(null=True, blank=True)
