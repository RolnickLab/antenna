import datetime
import json
import logging
import random
import time
import typing
from dataclasses import dataclass

import pydantic
from celery import uuid
from celery.result import AsyncResult
from django.core.serializers.json import DjangoJSONEncoder
from django.db import models, transaction
from django.utils.text import slugify
from django_pydantic_field import SchemaField
from guardian.shortcuts import get_perms

from ami.base.models import BaseModel
from ami.base.schemas import ConfigurableStage, ConfigurableStageParam
from ami.jobs.tasks import run_job
from ami.main.models import Deployment, Project, SourceImage, SourceImageCollection
from ami.ml.models import Pipeline
from ami.ml.schemas import PipelineRequest, PipelineResultsResponse
from ami.ml.tasks import check_ml_job_status
from ami.utils.schemas import OrderedEnum

logger = logging.getLogger(__name__)


class JobState(str, OrderedEnum):
    """
    These come from Celery, except for CREATED, which is a custom state.
    """

    # CREATED = "Created"
    # PENDING = "Pending"
    # STARTED = "Started"
    # SUCCESS = "Succeeded"
    # FAILURE = "Failed"
    # RETRY = "Retrying"
    # REVOKED = "Revoked"
    # RECEIVED = "Received"

    # Using same value for name and value for now.
    CREATED = "CREATED"
    PENDING = "PENDING"
    STARTED = "STARTED"
    SUCCESS = "SUCCESS"
    FAILURE = "FAILURE"
    RETRY = "RETRY"
    CANCELING = "CANCELING"
    REVOKED = "REVOKED"
    RECEIVED = "RECEIVED"
    UNKNOWN = "UNKNOWN"

    @classmethod
    def running_states(cls):
        return [cls.CREATED, cls.PENDING, cls.STARTED, cls.RETRY, cls.CANCELING, cls.UNKNOWN]

    @classmethod
    def final_states(cls):
        return [cls.SUCCESS, cls.FAILURE, cls.REVOKED]

    @classmethod
    def failed_states(cls):
        return [cls.FAILURE, cls.REVOKED, cls.UNKNOWN]


def get_status_label(status: JobState, progress: float) -> str:
    """
    A human label of the status and progress percent in a single string.
    """
    if not isinstance(status, JobState):
        status = JobState(status)
    if status in [JobState.CREATED, JobState.PENDING, JobState.RECEIVED]:
        return "Waiting to start"
    elif status in [JobState.STARTED, JobState.RETRY, JobState.SUCCESS]:
        return f"{progress:.0%} complete"
    else:
        return f"{status.name}"


def python_slugify(value: str) -> str:
    # Use underscore instead of dash so we can use them as python property names
    return slugify(value, allow_unicode=False).replace("-", "_")


class JobProgressSummary(pydantic.BaseModel):
    """Summary of all stages of a job"""

    status: JobState = JobState.CREATED
    progress: float = 0

    @property
    def status_label(self) -> str:
        return get_status_label(self.status, self.progress)

    class Config:
        use_enum_values = True


class JobProgressStageDetail(ConfigurableStage, JobProgressSummary):
    """A stage of a job"""

    pass


stage_parameters = JobProgressStageDetail.__fields__.keys()


class JobProgress(pydantic.BaseModel):
    """The full progress of a job and its stages."""

    summary: JobProgressSummary
    stages: list[JobProgressStageDetail]
    errors: list[str] = []  # Deprecated, @TODO remove in favor of logs.stderr
    logs: list[str] = []  # Deprecated, @TODO remove in favor of logs.stdout

    def make_key(self, name: str) -> str:
        """Generate a key for a stage or param based on its name"""
        return python_slugify(name)

    def add_stage(self, name: str, key: str | None = None) -> JobProgressStageDetail:
        key = key or self.make_key(name)
        try:
            return self.get_stage(key)
        except ValueError:
            stage = JobProgressStageDetail(
                key=key,
                name=name,
            )
            self.stages.append(stage)
            return stage

    def get_stage(self, stage_key: str) -> JobProgressStageDetail:
        for stage in self.stages:
            if stage.key == stage_key:
                return stage
        raise ValueError(f"Job stage with key '{stage_key}' not found in progress")

    def get_stage_param(self, stage_key: str, param_key: str) -> ConfigurableStageParam:
        stage = self.get_stage(stage_key)
        for param in stage.params:
            if param.key == param_key:
                return param
        raise ValueError(f"Job stage parameter with key '{param_key}' not found in stage '{stage_key}'")

    def add_stage_param(self, stage_key: str, param_name: str, value: typing.Any = None) -> ConfigurableStageParam:
        stage = self.get_stage(stage_key)
        try:
            return self.get_stage_param(stage_key, self.make_key(param_name))
        except ValueError:
            param = ConfigurableStageParam(
                name=param_name,
                key=self.make_key(param_name),
                value=value,
            )
            stage.params.append(param)
            return param

    def add_or_update_stage_param(
        self, stage_key: str, param_name: str, value: typing.Any = None
    ) -> ConfigurableStageParam:
        try:
            param = self.get_stage_param(stage_key, self.make_key(param_name))
            param.value = value
            return param
        except ValueError:
            return self.add_stage_param(stage_key, param_name, value)

    def update_stage(self, stage_key_or_name: str, **stage_parameters) -> JobProgressStageDetail | None:
        """ "
        Update the parameters of a stage of the job.

        Will update parameters that are direct attributes of the stage,
        or parameters that are in the stage's params list.

        This is the preferred method to update a stage's parameters.
        """
        stage_key = self.make_key(stage_key_or_name)  # Allow both title or key to be used for lookup
        stage = self.get_stage(stage_key)

        if stage.key == stage_key:
            for k, v in stage_parameters.items():
                # Update a matching attribute directly on the stage object first
                if hasattr(stage, k):
                    setattr(stage, k, v)
                else:
                    # Otherwise update or add matching parameter within the stage's params list
                    self.add_or_update_stage_param(stage_key, k, v)
            return stage

    def reset(self, status: JobState = JobState.CREATED):
        """
        Set the progress of summary and all stages to 0.
        """
        self.summary.progress = 0
        self.summary.status = status
        for stage in self.stages:
            stage.progress = 0
            stage.status = status

    class Config:
        use_enum_values = True
        as_dict = True


def default_job_progress() -> JobProgress:
    return JobProgress(
        summary=JobProgressSummary(status=JobState.CREATED, progress=0),
        stages=[],
    )


def default_ml_job_progress() -> JobProgress:
    """
    Default stages for an ML Job.

    @TODO add this to the get_default_progress() method of the
    MLJob class, or delete it. Currently unused.
    """
    return JobProgress(
        summary=JobProgressSummary(status=JobState.CREATED, progress=0),
        stages=[
            JobProgressStageDetail(
                key="object_detection",
                name="Object Detection",
                status=JobState.CREATED,
                progress=0,
            ),
            JobProgressStageDetail(
                key="binary_classification",
                name="Objects of Interest Filter",
                status=JobState.CREATED,
                progress=0,
            ),
            JobProgressStageDetail(
                key="species_classification",
                name="Species Classification",
                status=JobState.CREATED,
                progress=0,
            ),
            JobProgressStageDetail(
                key="tracking",
                name="Occurrence Tracking",
                status=JobState.CREATED,
                progress=0,
            ),
        ],
    )


class JobLogs(pydantic.BaseModel):
    stdout: list[str] = pydantic.Field(default_factory=list, alias="stdout", title="All messages")
    stderr: list[str] = pydantic.Field(default_factory=list, alias="stderr", title="Error messages")


class JobLogHandler(logging.Handler):
    """
    Class for handling logs from a job and writing them to the job instance.
    """

    max_log_length = 1000

    def __init__(self, job: "Job", *args, **kwargs):
        self.job = job
        super().__init__(*args, **kwargs)

    def emit(self, record: logging.LogRecord):
        # Log to the current app logger
        logger.log(record.levelno, self.format(record))

        # Write to the logs field on the job instance
        timestamp = datetime.datetime.now().strftime("%Y-%m-%d %H:%M:%S")
        msg = f"[{timestamp}] {record.levelname} {self.format(record)}"
        if msg not in self.job.logs.stdout:
            self.job.logs.stdout.insert(0, msg)

        # Write a simpler copy of any errors to the errors field
        if record.levelno >= logging.ERROR:
            if record.message not in self.job.logs.stderr:
                self.job.logs.stderr.insert(0, record.message)

        if len(self.job.logs.stdout) > self.max_log_length:
            self.job.logs.stdout = self.job.logs.stdout[: self.max_log_length]

        # @TODO consider saving logs to the database periodically rather than on every log
        try:
            self.job.save(update_fields=["logs"], update_progress=False)
        except Exception as e:
            logger.error(f"Failed to save logs for job #{self.job.pk}: {e}")
            pass


@dataclass
class JobType:
    """
    The run method of a job is specific to the job type.

    Job types must be defined as classes because they define code, not just configuration.
    """

    name: str
    key: str

    # @TODO Consider adding custom vocabulary for job types to be used in the UI
    # verb: str = "Sync"
    # present_participle: str = "syncing"
    # past_participle: str = "synced"

    @classmethod
    def check_inprogress_subtasks(cls, job: "Job") -> bool | None:
        """
        Check on the status of inprogress subtasks and update the job progress accordingly.
        """
        pass

    @classmethod
    def run(cls, job: "Job"):
        """
        Execute the run function specific to this job type.
        """
        raise NotImplementedError("Job type has not implemented the run method")


class MLJob(JobType):
    name = "ML pipeline"
    key = "ml"

    @classmethod
    def check_inprogress_subtasks(cls, job: "Job") -> bool:
        """
        Check the status of the MLJob subtasks and update/create MLTaskRecords
        based on if the subtasks fail/succeed.
        This is the main function that keeps track of the MLJob's state and all of its subtasks.

        Returns True if all subtasks are completed.
        """
        inprogress_subtasks = job.ml_task_records.filter(
            status=MLSubtaskState.STARTED.name,
            created_at__gte=job.started_at,
        ).all()
        if len(inprogress_subtasks) == 0:
            # No tasks inprogress, update the job progress
            cls.update_job_progress(job)
            return True

        save_results_tasks_to_create = []
        inprogress_subtasks_to_update = []
        for inprogress_subtask in inprogress_subtasks:
            task_name = inprogress_subtask.task_name
            task_id = inprogress_subtask.task_id

            task = AsyncResult(task_id)
            if task.ready():
                inprogress_subtasks_to_update.append(inprogress_subtask)
                inprogress_subtask.status = (
                    MLSubtaskState.SUCCESS.name if task.successful() else MLSubtaskState.FAIL.name
                )
                inprogress_subtask.raw_traceback = task.traceback

                if task.traceback:
                    # TODO: Error logs will have many tracebacks
                    # could add some processing to provide a concise error summary
                    job.logger.error(f"Subtask {task_name} ({task_id}) failed: {task.traceback}")

                results_dict = task.result
                if task_name == MLSubtaskNames.process_pipeline_request.name:
                    results = PipelineResultsResponse(**results_dict)
                    num_captures = len(results.source_images)
                    num_detections = len(results.detections)
                    num_classifications = len([c for d in results.detections for c in d.classifications])
                    # Update the process_pipeline_request MLTaskRecord
                    inprogress_subtask.raw_results = json.loads(json.dumps(results.dict(), cls=DjangoJSONEncoder))
                    inprogress_subtask.num_captures = num_captures
                    inprogress_subtask.num_detections = num_detections
                    inprogress_subtask.num_classifications = num_classifications

                    if results.source_images or results.detections:
                        # Submit a save results task
                        save_results_task = job.pipeline.save_results_async(results=results, job_id=job.pk)
                        save_results_task_record = MLTaskRecord(
                            job=job,
                            task_id=save_results_task.id,
                            task_name=MLSubtaskNames.save_results.name,
                            pipeline_response=results,
                            num_captures=num_captures,
                            num_detections=num_detections,
                            num_classifications=num_classifications,
                        )
                        save_results_tasks_to_create.append(
                            (save_results_task_record, inprogress_subtask.source_images.all())
                        )  # Keep track of source images to set after bulk create

                        inprogress_subtask.subtask_id = save_results_task.id
                elif task_name == MLSubtaskNames.save_results.name:
                    pass
                else:
                    raise Exception(f"Unexpected task_name: {task_name}")

                # To avoid long running jobs from taking a long time to update, bulk update every 10 tasks
                # Bulk save the updated inprogress subtasks
                if len(inprogress_subtasks_to_update) >= 10:
                    MLTaskRecord.objects.bulk_update(
                        inprogress_subtasks_to_update,
                        [
                            "status",
                            "raw_traceback",
                            "raw_results",
                            "num_captures",
                            "num_detections",
                            "num_classifications",
                            "subtask_id",
                        ],
                    )
                    # Bulk create the save results tasks
                    created_task_records = MLTaskRecord.objects.bulk_create(
                        [t[0] for t in save_results_tasks_to_create]
                    )
                    for task_record, source_images in zip(
                        created_task_records, [t[1] for t in save_results_tasks_to_create]
                    ):
                        task_record.source_images.set(source_images)

                    cls.update_job_progress(job)

                    # Reset the lists
                    inprogress_subtasks_to_update = []
                    save_results_tasks_to_create = []

        # Bulk save the remaining items
        # Bulk save the updated inprogress subtasks
        MLTaskRecord.objects.bulk_update(
            inprogress_subtasks_to_update,
            [
                "status",
                "raw_traceback",
                "raw_results",
                "num_captures",
                "num_detections",
                "num_classifications",
                "subtask_id",
            ],
        )
        # Bulk create the save results tasks
        created_task_records = MLTaskRecord.objects.bulk_create([t[0] for t in save_results_tasks_to_create])
        for task_record, source_images in zip(created_task_records, [t[1] for t in save_results_tasks_to_create]):
            task_record.source_images.set(source_images)

        cls.update_job_progress(job)

        inprogress_subtasks = job.ml_task_records.filter(
            status=MLSubtaskState.STARTED.name, created_at__gte=job.started_at
        )
        total_subtasks = job.ml_task_records.all().count()
        if inprogress_subtasks.count() > 0:
            job.logger.info(
                f"{inprogress_subtasks.count()} inprogress subtasks remaining out of {total_subtasks} total subtasks."
            )
            inprogress_task_ids = [task.task_id for task in inprogress_subtasks]
            job.logger.info(f"Subtask ids: {inprogress_task_ids}")  # TODO: remove this? not very useful to the user
            return False
        else:
            job.logger.info("No inprogress subtasks left.")
            return True

    @classmethod
    def update_job_progress(cls, job: "Job"):
        """
        Using the MLTaskRecords and the job subtask_ids, update the job progress.
        This function only updates the UI's job status. No new data is created here.
        """
        # At any time, we should have all process_pipeline_request in queue
        # That is: len(inprogress_process_pipeline) + len(completed_process_pipeline)
        # = total process_pipeline_request tasks
        inprogress_process_pipeline = job.ml_task_records.filter(
            status=MLSubtaskState.STARTED.name,
            task_name=MLSubtaskNames.process_pipeline_request.name,
            created_at__gte=job.started_at,
        )
        completed_process_pipelines = job.ml_task_records.filter(
            status__in=[MLSubtaskState.FAIL.name, MLSubtaskState.SUCCESS.name],
            task_name=MLSubtaskNames.process_pipeline_request.name,
            created_at__gte=job.started_at,
        )

        # Calculate process stage stats
        inprogress_process_captures = sum([ml_task.num_captures for ml_task in inprogress_process_pipeline], 0)
        completed_process_captures = sum([ml_task.num_captures for ml_task in completed_process_pipelines], 0)
        failed_process_captures = sum(
            [
                ml_task.num_captures
                for ml_task in completed_process_pipelines
                if ml_task.status != MLSubtaskState.SUCCESS.name
            ],
            0,
        )

        # Update the process stage
        if inprogress_process_pipeline.count() > 0:
            job.progress.update_stage(
                "process",
                status=JobState.STARTED,
                progress=completed_process_pipelines.count()
                / (completed_process_pipelines.count() + inprogress_process_pipeline.count()),
                processed=completed_process_captures,
                remaining=inprogress_process_captures,
                failed=failed_process_captures,
            )
        else:
            job.progress.update_stage(  # @TODO: should we have a failure threshold of 50%?
                "process",
                status=JobState.FAILURE if failed_process_captures > 0 else JobState.SUCCESS,
                progress=1,
                processed=completed_process_captures,
                remaining=inprogress_process_captures,
                failed=failed_process_captures,
            )

        # More save_results tasks will be queued as len(inprogress_process_pipeline) --> 0
        inprogress_save_results = job.ml_task_records.filter(
            status=MLSubtaskState.STARTED.name,
            task_name=MLSubtaskNames.save_results.name,
            created_at__gte=job.started_at,
        )
        completed_save_results = job.ml_task_records.filter(
            status__in=[MLSubtaskState.FAIL.name, MLSubtaskState.SUCCESS.name],
            task_name=MLSubtaskNames.save_results.name,
            created_at__gte=job.started_at,
        )
        succeeded_save_results = job.ml_task_records.filter(
            status=MLSubtaskState.SUCCESS.name,
            task_name=MLSubtaskNames.save_results.name,
            created_at__gte=job.started_at,
        )

        # Calculate results stage stats
        failed_process_tasks = (
            True
            if any([task_record.status != MLSubtaskState.SUCCESS.name for task_record in completed_process_pipelines])
            else False
        )
        num_failed_save_tasks = sum(
            [1 for ml_task in completed_save_results if ml_task.status != MLSubtaskState.SUCCESS.name],
            0,
        )
        failed_save_tasks = num_failed_save_tasks > 0
        any_failed_tasks = failed_process_tasks or failed_save_tasks

        # only include captures/detections/classifications which we successfully saved
        total_results_captures = sum([ml_task.num_captures for ml_task in succeeded_save_results], 0)
        total_results_detections = sum([ml_task.num_detections for ml_task in succeeded_save_results], 0)
        total_results_classifications = sum([ml_task.num_classifications for ml_task in succeeded_save_results], 0)

        # Update the results stage
        if inprogress_save_results.count() > 0 or inprogress_process_pipeline.count() > 0:
            job.progress.update_stage(
                "results",
                status=JobState.STARTED,
                # Save results tasks may not have been submitted, or they may be in progress
                # progress denominator is based on the total number of process_pipeline_request tasks
                # 1:1 ratio between save_results and process_pipeline_request tasks
                progress=completed_save_results.count()
                / (completed_process_pipelines.count() + inprogress_process_pipeline.count()),
                captures=total_results_captures,
                detections=total_results_detections,
                classifications=total_results_classifications,
                failed=num_failed_save_tasks,
            )
        else:
            job.progress.update_stage(
                "results",
                status=JobState.FAILURE if failed_save_tasks else JobState.SUCCESS,
                progress=1,
                captures=total_results_captures,
                detections=total_results_detections,
                classifications=total_results_classifications,
                failed=num_failed_save_tasks,
            )

            # The ML job is completed, log general job stags
            if job.status != JobState.FAILURE:
                # the job might've already been marked as failed because of unsent process pipeline request tasks
                job.update_status(JobState.FAILURE if any_failed_tasks else JobState.SUCCESS, save=False)

            if any_failed_tasks:
                failed_save_task_ids = [
                    completed_save_result.task_id
                    for completed_save_result in completed_save_results
                    if completed_save_result.status == MLSubtaskState.FAIL.name
                ]
                job.logger.error(
                    f"Failed save result task ids = {failed_save_task_ids}"
                )  # TODO: more for dev debugging?

                failed_process_task_ids = [
                    completed_process_pipeline.task_id
                    for completed_process_pipeline in completed_process_pipelines
                    if completed_process_pipeline.status == MLSubtaskState.FAIL.name
                ]
                job.logger.error(
                    f"Failed process task ids = {failed_process_task_ids}"
                )  # TODO: more for dev debugging?

            job.finished_at = datetime.datetime.now()

        job.save()

    @classmethod
    def run(cls, job: "Job"):
        """
        Procedure for an ML pipeline as a job.
        """
        job.update_status(JobState.STARTED)
        job.started_at = datetime.datetime.now()
        job.finished_at = None
        job.save()

        if job.delay:
            update_interval_seconds = 2
            last_update = time.time()
            for i in range(job.delay):
                time.sleep(1)
                # Update periodically
                if time.time() - last_update > update_interval_seconds:
                    job.logger.info(f"Delaying job {job.pk} for the {i} out of {job.delay} seconds")
                    job.progress.update_stage(
                        "delay",
                        status=JobState.STARTED,
                        progress=i / job.delay,
                        mood="😵‍💫",
                    )
                    job.save()
                    last_update = time.time()

            job.progress.update_stage(
                "delay",
                status=JobState.SUCCESS,
                progress=1,
                mood="🥳",
            )
            job.save()

        if not job.pipeline:
            raise ValueError("No pipeline specified to process images in ML job")

        job.progress.update_stage(
            "collect",
            status=JobState.STARTED,
            progress=0,
        )

        images = list(
            # @TODO return generator plus image count
            # @TODO pass to celery group chain?
            job.pipeline.collect_images(
                collection=job.source_image_collection,
                deployment=job.deployment,
                source_images=[job.source_image_single] if job.source_image_single else None,
                job_id=job.pk,
                skip_processed=True,
                # shuffle=job.shuffle,
            )
        )
        source_image_count = len(images)
        job.progress.update_stage("collect", total_images=source_image_count)

        if job.shuffle and source_image_count > 1:
            job.logger.info("Shuffling images")
            random.shuffle(images)

        if job.limit and source_image_count > job.limit:
            job.logger.warn(f"Limiting number of images to {job.limit} (out of {source_image_count})")
            images = images[: job.limit]
            image_count = len(images)
            job.progress.add_stage_param("collect", "Limit", image_count)
        else:
            image_count = source_image_count

        job.progress.update_stage(
            "collect",
            status=JobState.SUCCESS,
            progress=1,
        )

        # End image collection stage
        job.save()

<<<<<<< HEAD
        job.logger.info(f"Processing {image_count} images with pipeline {job.pipeline.slug}")
        request_sent = time.time()
        try:
            job.pipeline.schedule_process_images(
                images=images,
                job_id=job.pk,
                project_id=job.project.pk,
            )
            job.logger.info(
                "Submitted batch image processing tasks "
                f"(task_name={MLSubtaskNames.process_pipeline_request.name}) in "
                f"{time.time() - request_sent:.2f}s"
=======
        total_captures = 0
        total_detections = 0
        total_classifications = 0

        config = job.pipeline.get_config(project_id=job.project.pk)
        chunk_size = config.get("request_source_image_batch_size", 1)
        chunks = [images[i : i + chunk_size] for i in range(0, image_count, chunk_size)]  # noqa
        request_failed_images = []
        job.logger.info(f"Processing {image_count} images in {len(chunks)} batches of up to {chunk_size}")

        for i, chunk in enumerate(chunks):
            request_sent = time.time()
            job.logger.info(f"Processing image batch {i+1} of {len(chunks)}")
            try:
                results = job.pipeline.process_images(
                    images=chunk,
                    job_id=job.pk,
                    project_id=job.project.pk,
                )
                job.logger.info(f"Processed image batch {i+1} in {time.time() - request_sent:.2f}s")
            except Exception as e:
                # Log error about image batch and continue
                job.logger.error(f"Failed to process image batch {i+1}: {e}")
                request_failed_images.extend([img.pk for img in chunk])
            else:
                total_captures += len(results.source_images)
                total_detections += len(results.detections)
                total_classifications += len([c for d in results.detections for c in d.classifications])

                if results.source_images or results.detections:
                    # @TODO add callback to report errors while saving results marking the job as failed
                    save_results_task: AsyncResult = job.pipeline.save_results_async(results=results, job_id=job.pk)
                    save_tasks.append((i + 1, save_results_task))
                    job.logger.info(f"Saving results for batch {i+1} in sub-task {save_results_task.id}")

            job.progress.update_stage(
                "process",
                status=JobState.STARTED,
                progress=(i + 1) / len(chunks),
                processed=min((i + 1) * chunk_size, image_count),
                failed=len(request_failed_images),
                remaining=max(image_count - ((i + 1) * chunk_size), 0),
>>>>>>> 713bb28a
            )

        except Exception as e:
            job.logger.error(f"Failed to submit all images: {e}")
            # mark the job as failed
            job.progress.update_stage(
                "process",
                status=JobState.FAILURE,
                progress=1,
                failed=image_count,
                processed=0,
                remaining=image_count,
            )
            job.update_status(JobState.FAILURE)
            job.save()
        finally:
            # Handle the successfully submitted tasks
            subtasks = job.ml_task_records.all()
            if subtasks:
                check_ml_job_status.apply_async([job.pk])
            else:
                # No tasks were scheduled, mark the job as done
                job.logger.info("No subtasks were scheduled, ending the job.")
                job.progress.update_stage(
                    "process",
                    status=JobState.SUCCESS,
                    progress=1,
                )
                job.progress.update_stage(
                    "results",
                    status=JobState.SUCCESS,
                    progress=1,
                )
                job.update_status(JobState.SUCCESS, save=False)
                job.finished_at = datetime.datetime.now()
                job.save()


class DataStorageSyncJob(JobType):
    name = "Data storage sync"
    key = "data_storage_sync"

    @classmethod
    def run(cls, job: "Job"):
        """
        Run the data storage sync job.

        This is meant to be called by an async task, not directly.
        """

        job.progress.add_stage(cls.name)
        job.progress.add_stage_param(cls.key, "Total files", "")
        job.update_status(JobState.STARTED)
        job.started_at = datetime.datetime.now()
        job.finished_at = None
        job.save()

        if not job.deployment:
            raise ValueError("No deployment provided for data storage sync job")
        else:
            job.logger.info(f"Syncing captures for deployment {job.deployment}")
            job.progress.update_stage(
                cls.key,
                status=JobState.STARTED,
                progress=0,
                total_files=0,
            )
            job.save()

            job.deployment.sync_captures(job=job)

            job.logger.info(f"Finished syncing captures for deployment {job.deployment}")
            job.progress.update_stage(
                cls.key,
                status=JobState.SUCCESS,
                progress=1,
            )
            job.update_status(JobState.SUCCESS)
            job.save()

        job.finished_at = datetime.datetime.now()
        job.save()


class SourceImageCollectionPopulateJob(JobType):
    name = "Populate captures collection"
    key = "populate_captures_collection"

    @classmethod
    def run(cls, job: "Job"):
        """
        Run the populate source image collection job.

        This is meant to be called by an async task, not directly.
        """
        job.progress.add_stage(cls.name, key=cls.key)
        job.progress.add_stage_param(cls.key, "Captures added", "")
        job.update_status(JobState.STARTED)
        job.started_at = datetime.datetime.now()
        job.finished_at = None
        job.save()

        if not job.source_image_collection:
            raise ValueError("No source image collection provided")

        job.logger.info(f"Populating source image collection {job.source_image_collection}")
        job.update_status(JobState.STARTED)
        job.started_at = datetime.datetime.now()
        job.finished_at = None
        job.progress.update_stage(
            cls.key,
            status=JobState.STARTED,
            progress=0.10,
            captures_added=0,
        )
        job.save()

        job.source_image_collection.populate_sample(job=job)
        job.logger.info(f"Finished populating source image collection {job.source_image_collection}")
        job.save()

        captures_added = job.source_image_collection.images.count()
        job.logger.info(f"Added {captures_added} captures to source image collection {job.source_image_collection}")

        job.progress.update_stage(
            cls.key,
            status=JobState.SUCCESS,
            progress=1,
            captures_added=captures_added,
        )
        job.finished_at = datetime.datetime.now()
        job.update_status(JobState.SUCCESS, save=False)
        job.save()


class DataExportJob(JobType):
    """
    Job type to handle Project data exports
    """

    name = "Data Export"
    key = "data_export"

    @classmethod
    def run(cls, job: "Job"):
        """
        Run the export job asynchronously with format selection (CSV, JSON, Darwin Core).
        """
        logger.info("Job started: Exporting occurrences")

        # Add progress tracking
        job.progress.add_stage("Exporting data", cls.key)
        job.update_status(JobState.STARTED)
        job.started_at = datetime.datetime.now()
        job.finished_at = None
        job.save()

        job.logger.info(f"Starting export for project {job.project}")

        file_url = job.data_export.run_export()

        job.logger.info(f"Export completed: {file_url}")
        job.logger.info(f"File uploaded to Project Storage: {file_url}")
        # Finalize Job
        stage = job.progress.add_stage("Uploading snapshot")
        job.progress.add_stage_param(stage.key, "File URL", f"{file_url}")
        job.progress.update_stage(stage.key, status=JobState.SUCCESS, progress=1)
        job.finished_at = datetime.datetime.now()
        job.update_status(JobState.SUCCESS, save=True)


class UnknownJobType(JobType):
    name = "Unknown"
    key = "unknown"

    @classmethod
    def run(cls, job: "Job"):
        raise ValueError(f"Unknown job type '{job.job_type()}'")


VALID_JOB_TYPES = [MLJob, SourceImageCollectionPopulateJob, DataStorageSyncJob, UnknownJobType, DataExportJob]


def get_job_type_by_key(key: str) -> type[JobType] | None:
    for job_type in VALID_JOB_TYPES:
        if job_type.key == key:
            return job_type


def get_job_type_by_inferred_key(job: "Job") -> type[JobType] | None:
    """
    Infer the job type from the job's attributes.

    This is used for a data migration to set the job type of existing jobs
    before the job type field was added to the model.
    """

    if job.pipeline:
        return MLJob
    # Check the key of the first stage in the job progress
    if job.progress.stages:
        job_type = get_job_type_by_key(job.progress.stages[0].key)
        if job_type:
            return job_type


class MLSubtaskNames(str, OrderedEnum):
    process_pipeline_request = "process_pipeline_request"
    save_results = "save_results"


class MLSubtaskState(str, OrderedEnum):
    STARTED = "STARTED"
    SUCCESS = "SUCCESS"
    FAIL = "FAIL"


class MLTaskRecord(BaseModel):
    """
    A model to track the history of MLJob subtasks.
    Allows us to track the history of source images in a job.
    """

    job = models.ForeignKey("Job", on_delete=models.CASCADE, related_name="ml_task_records")
    task_id = models.CharField(max_length=255)
    source_images = models.ManyToManyField(SourceImage, related_name="ml_task_records")
    task_name = models.CharField(
        max_length=255,
        default=MLSubtaskNames.process_pipeline_request.name,
        choices=MLSubtaskNames.choices(),
    )
    status = models.CharField(
        max_length=255,
        default=MLSubtaskState.STARTED.name,
        choices=MLSubtaskState.choices(),
    )

    raw_results = models.JSONField(null=True, blank=True, default=dict)
    raw_traceback = models.TextField(null=True, blank=True)

    # recreate a process_pipeline_request task
    pipeline_request = SchemaField(PipelineRequest, null=True, blank=True)
    # recreate a save_results task
    pipeline_response = SchemaField(PipelineResultsResponse, null=True, blank=True)

    # track the progress of the job
    num_captures = models.IntegerField(default=0, help_text="Same as number of source_images")
    num_detections = models.IntegerField(default=0)
    num_classifications = models.IntegerField(default=0)

    # only relevant to process pipeline request tasks which have a subsequent save results task
    subtask_id = models.CharField(max_length=255, blank=True, null=True)

    def __str__(self):
        return f"MLTaskRecord(job={self.job.pk}, task_id={self.task_id}, task_name={self.task_name})"


class Job(BaseModel):
    """A job to be run by the scheduler"""

    # Hide old failed jobs after 3 days
    FAILED_CUTOFF_HOURS = 24 * 3

    name = models.CharField(max_length=255)
    queue = models.CharField(max_length=255, default="default")
    scheduled_at = models.DateTimeField(null=True, blank=True)
    started_at = models.DateTimeField(null=True, blank=True)
    finished_at = models.DateTimeField(null=True, blank=True)
    # @TODO can we use an Enum or Pydantic model for status?
    status = models.CharField(max_length=255, default=JobState.CREATED.name, choices=JobState.choices())
    progress: JobProgress = SchemaField(JobProgress, default=default_job_progress)
    logs: JobLogs = SchemaField(JobLogs, default=JobLogs)
    params = models.JSONField(null=True, blank=True)
    result = models.JSONField(null=True, blank=True)
    task_id = models.CharField(max_length=255, null=True, blank=True)
    delay = models.IntegerField("Delay in seconds", default=0, help_text="Delay before running the job")
    limit = models.IntegerField(
        "Limit", null=True, blank=True, default=None, help_text="Limit the number of images to process"
    )
    shuffle = models.BooleanField("Shuffle", default=True, help_text="Process images in a random order")
    job_type_key = models.CharField(
        "Job Type", max_length=255, default=UnknownJobType.key, choices=[(t.key, t.name) for t in VALID_JOB_TYPES]
    )

    project = models.ForeignKey(
        Project,
        on_delete=models.CASCADE,
        related_name="jobs",
    )
    deployment = models.ForeignKey(
        Deployment,
        on_delete=models.CASCADE,
        related_name="jobs",
        null=True,
        blank=True,
    )
    source_image_single = models.ForeignKey(
        SourceImage,
        on_delete=models.SET_NULL,
        null=True,
        blank=True,
        related_name="jobs",
    )
    source_image_collection = models.ForeignKey(
        SourceImageCollection,
        on_delete=models.SET_NULL,
        null=True,
        blank=True,
        related_name="jobs",
    )
    data_export = models.OneToOneField(
        "exports.DataExport",
        on_delete=models.CASCADE,  # If DataExport is deleted, delete the Job
        null=True,
        blank=True,
        related_name="job",
    )
    pipeline = models.ForeignKey(
        Pipeline,
        on_delete=models.SET_NULL,
        null=True,
        blank=True,
        related_name="jobs",
    )

    # For type hints
    ml_task_records: models.QuerySet["MLTaskRecord"]

    def __str__(self) -> str:
        return f'#{self.pk} "{self.name}" ({self.status})'

    def job_type(self) -> type[JobType]:
        job_type_class = get_job_type_by_key(self.job_type_key)
        if job_type_class:
            return job_type_class
        else:
            inferred_job_type = get_job_type_by_inferred_key(self)
            msg = f"Could not determine job type for job {self.pk} with job_type_key '{self.job_type_key}'. "
            if inferred_job_type:
                msg += f"Inferred job type as '{inferred_job_type.name}'"
            raise ValueError(msg)

    def enqueue(self):
        """
        Add the job to the queue so that it will run in the background.
        """
        assert self.pk is not None, "Job must be saved before it can be enqueued"
        task_id = uuid()

        def send_task():
            run_job.apply_async(kwargs={"job_id": self.pk}, task_id=task_id)

        transaction.on_commit(send_task)
        self.task_id = task_id
        self.started_at = None
        self.finished_at = None
        self.scheduled_at = datetime.datetime.now()
        self.status = AsyncResult(task_id).status
        self.update_progress(save=False)
        self.save()

    def setup(self, save=True):
        """
        Setup the job by creating the job stages.
        """
        self.progress = self.progress or self.get_default_progress()

        if self.delay:
            delay_stage = self.progress.add_stage("Delay")
            self.progress.add_stage_param(delay_stage.key, "Delay", self.delay)
            self.progress.add_stage_param(delay_stage.key, "Mood", "😴")

        if self.pipeline:
            collect_stage = self.progress.add_stage("Collect")
            self.progress.add_stage_param(collect_stage.key, "Total Images", "")

            pipeline_stage = self.progress.add_stage("Process")
            self.progress.add_stage_param(pipeline_stage.key, "Processed", "")
            self.progress.add_stage_param(pipeline_stage.key, "Remaining", "")
            self.progress.add_stage_param(pipeline_stage.key, "Failed", "")

            saving_stage = self.progress.add_stage("Results")
            self.progress.add_stage_param(saving_stage.key, "Captures", "")
            self.progress.add_stage_param(saving_stage.key, "Detections", "")
            self.progress.add_stage_param(saving_stage.key, "Classifications", "")

        if save:
            self.save()

    def check_inprogress_subtasks(self) -> bool | None:
        """
        Check the status of the sub-tasks and update the job progress accordingly.

        Returns True if all subtasks are completed, False if any are still in progress.
        """
        job_type = self.job_type()
        return job_type.check_inprogress_subtasks(job=self)

    def run(self):
        """
        Run the job.

        This is meant to be called by an async task, not directly.
        """
        job_type = self.job_type()
        job_type.run(job=self)
        return None

    def retry(self, async_task=True):
        """
        Retry the job.
        """
        self.logger.info(f"Re-running job {self}")
        self.finished_at = None
        self.progress.reset()
        self.status = JobState.RETRY
        self.save()
        if async_task:
            self.enqueue()
        else:
            self.run()

    def cancel(self):
        """
        Terminate the celery task.
        """
        self.status = JobState.CANCELING
        self.save()
        if self.task_id:
            task = run_job.AsyncResult(self.task_id)
            if task:
                task.revoke(terminate=True)
                self.save()
        else:
            self.status = JobState.REVOKED
            self.save()

    def update_status(self, status=None, save=True):
        """
        Update the status of the job based on the status of the celery task.
        Or if a status is provided, update the status of the job to that value.
        """
        if not status and self.task_id:
            task = run_job.AsyncResult(self.task_id)
            status = task.status

        if not status:
            self.logger.warning(f"Could not determine status of job {self.pk}")
            return

        if status != self.status:
            self.logger.info(f"Changing status of job {self.pk} from {self.status} to {status}")
            self.status = status

        self.progress.summary.status = status

        if save:
            self.save()

    def update_progress(self, save=True):
        """
        Update the total aggregate progress from the progress of each stage.
        """
        if not len(self.progress.stages):
            # Need at least one stage to calculate progress
            total_progress = 0
        else:
            for stage in self.progress.stages:
                if stage.progress > 0 and stage.status == JobState.CREATED:
                    # Update any stages that have started but are still in the CREATED state
                    stage.status = JobState.STARTED
                elif stage.status in JobState.final_states() and stage.progress < 1:
                    # Update any stages that are complete but have a progress less than 1
                    stage.progress = 1
                elif stage.progress == 1 and stage.status not in JobState.final_states():
                    # Update any stages that are complete but are still in the STARTED state
                    stage.status = JobState.SUCCESS
            total_progress = sum([stage.progress for stage in self.progress.stages]) / len(self.progress.stages)

        self.progress.summary.progress = total_progress

        if save:
            self.save(update_progress=False)

    def duration(self) -> datetime.timedelta | None:
        if self.started_at and self.finished_at:
            return self.finished_at - self.started_at
        return None

    def save(self, update_progress=True, *args, **kwargs):
        """
        Create the job stages if they don't exist.
        """
        if self.pk and self.progress.stages and update_progress:
            self.update_progress(save=False)
        else:
            self.setup(save=False)
        super().save(*args, **kwargs)
        logger.debug(f"Saved job {self}")
        if self.progress.summary.status != self.status:
            logger.warning(f"Job {self} status mismatches progress: {self.progress.summary.status} != {self.status}")

    def check_custom_permission(self, user, action: str) -> bool:
        job_type = self.job_type_key.lower()
        if self.source_image_single:
            action = "run_single_image"
        if action in ["run", "cancel", "retry"]:
            permission_codename = f"run_{job_type}_job"
        else:
            permission_codename = f"{action}_{job_type}_job"

        project = self.get_project() if hasattr(self, "get_project") else None
        return user.has_perm(permission_codename, project)

    def get_custom_user_permissions(self, user) -> list[str]:
        project = self.get_project()
        if not project:
            return []

        custom_perms = set()
        model_name = "job"
        perms = get_perms(user, project)
        job_type = self.job_type_key.lower()
        for perm in perms:
            # permissions are in the format "action_modelname"
            if perm.endswith(f"{job_type}_{model_name}"):
                action = perm[: -len(f"_{job_type}_{model_name}")]
                # make sure to exclude standard CRUD actions
                if action not in ["view", "create", "update", "delete"]:
                    custom_perms.add(action)
        logger.debug(f"Custom permissions for user {user} on project {self}, with jobtype {job_type}: {custom_perms}")
        return list(custom_perms)

    @classmethod
    def get_default_progress(cls) -> JobProgress:
        """Return the progress of each stage of this job as a dictionary"""
        return default_job_progress()

    @property
    def logger(self) -> logging.Logger:
<<<<<<< HEAD
        logger = logging.getLogger(f"ami.jobs.{self.pk}")
        if not any(
            isinstance(h, JobLogHandler) and h.job == self for h in logger.handlers
        ):  # add the handler once per logger instance to avoid duplicate logs
            logger.addHandler(JobLogHandler(self))
        logger.propagate = False
        return logger
=======
        _logger = logging.getLogger(f"ami.jobs.{self.pk}")

        # Only add JobLogHandler if not already present
        if not any(isinstance(h, JobLogHandler) for h in _logger.handlers):
            # Also log output to a field on thie model instance
            logger.info("Adding JobLogHandler to logger for job %s", self.pk)
            _logger.addHandler(JobLogHandler(self))
        _logger.propagate = False
        return _logger
>>>>>>> 713bb28a

    class Meta:
        ordering = ["-created_at"]
        # permissions = [
        #     ("run_job", "Can run a job"),
        #     ("cancel_job", "Can cancel a job"),<|MERGE_RESOLUTION|>--- conflicted
+++ resolved
@@ -686,7 +686,6 @@
         # End image collection stage
         job.save()
 
-<<<<<<< HEAD
         job.logger.info(f"Processing {image_count} images with pipeline {job.pipeline.slug}")
         request_sent = time.time()
         try:
@@ -699,50 +698,6 @@
                 "Submitted batch image processing tasks "
                 f"(task_name={MLSubtaskNames.process_pipeline_request.name}) in "
                 f"{time.time() - request_sent:.2f}s"
-=======
-        total_captures = 0
-        total_detections = 0
-        total_classifications = 0
-
-        config = job.pipeline.get_config(project_id=job.project.pk)
-        chunk_size = config.get("request_source_image_batch_size", 1)
-        chunks = [images[i : i + chunk_size] for i in range(0, image_count, chunk_size)]  # noqa
-        request_failed_images = []
-        job.logger.info(f"Processing {image_count} images in {len(chunks)} batches of up to {chunk_size}")
-
-        for i, chunk in enumerate(chunks):
-            request_sent = time.time()
-            job.logger.info(f"Processing image batch {i+1} of {len(chunks)}")
-            try:
-                results = job.pipeline.process_images(
-                    images=chunk,
-                    job_id=job.pk,
-                    project_id=job.project.pk,
-                )
-                job.logger.info(f"Processed image batch {i+1} in {time.time() - request_sent:.2f}s")
-            except Exception as e:
-                # Log error about image batch and continue
-                job.logger.error(f"Failed to process image batch {i+1}: {e}")
-                request_failed_images.extend([img.pk for img in chunk])
-            else:
-                total_captures += len(results.source_images)
-                total_detections += len(results.detections)
-                total_classifications += len([c for d in results.detections for c in d.classifications])
-
-                if results.source_images or results.detections:
-                    # @TODO add callback to report errors while saving results marking the job as failed
-                    save_results_task: AsyncResult = job.pipeline.save_results_async(results=results, job_id=job.pk)
-                    save_tasks.append((i + 1, save_results_task))
-                    job.logger.info(f"Saving results for batch {i+1} in sub-task {save_results_task.id}")
-
-            job.progress.update_stage(
-                "process",
-                status=JobState.STARTED,
-                progress=(i + 1) / len(chunks),
-                processed=min((i + 1) * chunk_size, image_count),
-                failed=len(request_failed_images),
-                remaining=max(image_count - ((i + 1) * chunk_size), 0),
->>>>>>> 713bb28a
             )
 
         except Exception as e:
@@ -1283,15 +1238,6 @@
 
     @property
     def logger(self) -> logging.Logger:
-<<<<<<< HEAD
-        logger = logging.getLogger(f"ami.jobs.{self.pk}")
-        if not any(
-            isinstance(h, JobLogHandler) and h.job == self for h in logger.handlers
-        ):  # add the handler once per logger instance to avoid duplicate logs
-            logger.addHandler(JobLogHandler(self))
-        logger.propagate = False
-        return logger
-=======
         _logger = logging.getLogger(f"ami.jobs.{self.pk}")
 
         # Only add JobLogHandler if not already present
@@ -1301,7 +1247,6 @@
             _logger.addHandler(JobLogHandler(self))
         _logger.propagate = False
         return _logger
->>>>>>> 713bb28a
 
     class Meta:
         ordering = ["-created_at"]
