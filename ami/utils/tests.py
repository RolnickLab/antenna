--- conflicted
+++ resolved
@@ -57,9 +57,6 @@
         mock_response.json.side_effect = ValueError("No JSON")
         mock_response.text = "Service unavailable"
         result = extract_error_message_from_response(mock_response)
-<<<<<<< HEAD
-        self.assertIn("Response text: Service unavailable", result)
-=======
         self.assertIn("Response text: Service unavailable", result)
 
         # Test fallback to raw bytes when text access fails
@@ -67,5 +64,4 @@
         mock_response.text = property(lambda self: (_ for _ in ()).throw(Exception("text error")))
         mock_response.content = b"Raw error bytes"
         result = extract_error_message_from_response(mock_response)
-        self.assertIn("Response content: b'Raw error bytes'", result)
->>>>>>> e3b97115
+        self.assertIn("Response content: b'Raw error bytes'", result)