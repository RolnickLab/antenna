import requests
from django.forms import FloatField
<<<<<<< HEAD
from requests.adapters import HTTPAdapter
=======
from drf_spectacular.utils import OpenApiParameter
>>>>>>> 9181362f
from rest_framework.request import Request
from urllib3.util import Retry


def create_session(
    retries: int = 3,
    backoff_factor: int = 2,
    status_forcelist: tuple[int, ...] = (500, 502, 503, 504),
) -> requests.Session:
    """
    Create a requests Session with retry capabilities.

    Args:
        retries: Maximum number of retries
        backoff_factor: Backoff factor for retries
        status_forcelist: HTTP status codes to retry on

    Returns:
        Session configured with retry behavior
    """
    session = requests.Session()
    retry = Retry(
        total=retries,
        read=retries,
        connect=retries,
        backoff_factor=backoff_factor,
        status_forcelist=status_forcelist,
    )
    adapter = HTTPAdapter(max_retries=retry)
    session.mount("http://", adapter)
    session.mount("https://", adapter)
    return session

from ami.main.models import Project


def get_active_classification_threshold(request: Request) -> float:
    """
    Get the active classification threshold from request parameters.

    Args:
        request: The incoming request object

    Returns:
        The classification threshold value, defaulting to 0 if not specified
    """
    # Look for a query param to filter by score
    classification_threshold = request.query_params.get("classification_threshold")

    if classification_threshold is not None:
        classification_threshold = FloatField(required=False).clean(classification_threshold)
    else:
        classification_threshold = 0
    return classification_threshold


def get_active_project(request: Request) -> Project | None:
    project_id = request.query_params.get("project_id")
    if project_id:
        return Project.objects.filter(id=project_id).first()
    return None


project_id_doc_param = OpenApiParameter(
    name="project_id",
    description="Filter by project ID",
    required=False,
    type=int,
)<|MERGE_RESOLUTION|>--- conflicted
+++ resolved
@@ -1,12 +1,11 @@
 import requests
 from django.forms import FloatField
-<<<<<<< HEAD
+from drf_spectacular.utils import OpenApiParameter
 from requests.adapters import HTTPAdapter
-=======
-from drf_spectacular.utils import OpenApiParameter
->>>>>>> 9181362f
 from rest_framework.request import Request
 from urllib3.util import Retry
+
+from ami.main.models import Project
 
 
 def create_session(
@@ -37,8 +36,6 @@
     session.mount("http://", adapter)
     session.mount("https://", adapter)
     return session
-
-from ami.main.models import Project
 
 
 def get_active_classification_threshold(request: Request) -> float:
