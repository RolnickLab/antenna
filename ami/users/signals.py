--- conflicted
+++ resolved
@@ -6,17 +6,9 @@
 logger = logging.getLogger(__name__)
 
 
-<<<<<<< HEAD
-@receiver(post_migrate)
 def create_roles(sender, **kwargs):
-    """Creates predefined roles with specific permissions"""
-=======
-def create_and_assign_roles(sender, **kwargs):
-    """Creates predefined roles with specific permissions when the app starts and auto assign them."""
+    """Creates predefined roles with specific permissions ."""
 
-    logger.info("Creating roles and assigning them to project members")
-
-    # Get all Role subclasses dynamically
->>>>>>> 964711cc
+    logger.info("Creating roles")
     for project in Project.objects.all():
         create_roles_for_project(project)