import logging

from django.contrib.auth.models import Group, Permission
from django.contrib.contenttypes.models import ContentType
from guardian.shortcuts import assign_perm, get_perms, remove_perm

from ami.main.models import Project

logger = logging.getLogger(__name__)


class Role:
    """Base class for all roles."""

    permissions = {Project.Permissions.VIEW_PROJECT}

    # @TODO : Refactor after adding the project <-> Group formal relationship
    @classmethod
    def get_group_name(cls, project):
        """
        Construct the name of the group that manages a role for a given project.
        """
        return f"{project.pk}_{project.name}_{cls.__name__}"

    @classmethod
    def assign_user(cls, user, project):
        # Get or create the Group
        # @TODO Make the relationship between the group and the project more formal (use a many-to-many field)
        group_name = cls.get_group_name(project)
        group, created = Group.objects.get_or_create(name=group_name)
        if created:
            logger.info(f"Created permission group {group_name} for project {project}")
        # Add user to group
        user.groups.add(group)

    @classmethod
    def unassign_user(cls, user, project):
        group_name = cls.get_group_name(project)
        group = Group.objects.get(name=group_name)
        # remove user from group
        user.groups.remove(group)

    @classmethod
    def has_role(cls, user, project):
        """Checks if the user has the role permissions on the given project."""
        group_name = cls.get_group_name(project)
        return user.groups.filter(name=group_name).exists()

    @staticmethod
    def user_has_any_role(user, project):
        """Checks if the user has any role assigned to a given project."""
        return any(role_class.has_role(user, project) for role_class in Role.__subclasses__())


class BasicMember(Role):
    permissions = Role.permissions | {
        Project.Permissions.VIEW_PRIVATE_DATA,
        Project.Permissions.STAR_SOURCE_IMAGE,
<<<<<<< HEAD
=======
        Project.Permissions.CREATE_JOB,
>>>>>>> 28571b02
        Project.Permissions.RUN_SINGLE_IMAGE_JOB,
    }


class Researcher(Role):
    permissions = BasicMember.permissions | {Project.Permissions.TRIGGER_EXPORT}


class Identifier(Role):
    permissions = BasicMember.permissions | {
        Project.Permissions.CREATE_IDENTIFICATION,
        Project.Permissions.UPDATE_IDENTIFICATION,
        Project.Permissions.DELETE_IDENTIFICATION,
    }


class MLDataManager(Role):
    permissions = BasicMember.permissions | {
        Project.Permissions.CREATE_JOB,
        Project.Permissions.UPDATE_JOB,
        # RUN ML jobs is revoked for now
<<<<<<< HEAD
        # Project.Permissions.RUN_JOB,
=======
        # Project.Permissions.RUN_ML_JOB,
>>>>>>> 28571b02
        Project.Permissions.RUN_POPULATE_CAPTURES_COLLECTION_JOB,
        Project.Permissions.RUN_DATA_STORAGE_SYNC_JOB,
        Project.Permissions.RUN_DATA_EXPORT_JOB,
        Project.Permissions.DELETE_JOB,
        Project.Permissions.DELETE_OCCURRENCES,
    }


class ProjectManager(Role):
    permissions = (
        BasicMember.permissions
        | Researcher.permissions
        | Identifier.permissions
        | MLDataManager.permissions
        | {
<<<<<<< HEAD
            Project.Permissions.UPDATE_PROJECT,
            Project.Permissions.DELETE_PROJECT,
=======
            Project.Permissions.CHANGE,
            Project.Permissions.DELETE,
>>>>>>> 28571b02
            Project.Permissions.IMPORT_DATA,
            Project.Permissions.MANAGE_MEMBERS,
            Project.Permissions.POPULATE_COLLECTION,
            Project.Permissions.CREATE_COLLECTION,
            Project.Permissions.DELETE_COLLECTION,
            Project.Permissions.UPDATE_COLLECTION,
            Project.Permissions.CREATE_STORAGE,
            Project.Permissions.UPDATE_STORAGE,
            Project.Permissions.DELETE_STORAGE,
            Project.Permissions.CREATE_DEPLOYMENT,
            Project.Permissions.UPDATE_DEPLOYMENT,
            Project.Permissions.DELETE_DEPLOYMENT,
            Project.Permissions.CREATE_SITE,
            Project.Permissions.UPDATE_SITE,
            Project.Permissions.DELETE_SITE,
            Project.Permissions.CREATE_DEVICE,
            Project.Permissions.UPDATE_DEVICE,
            Project.Permissions.DELETE_DEVICE,
            Project.Permissions.CREATE_SOURCE_IMAGE,
            Project.Permissions.DELETE_SOURCE_IMAGE,
            Project.Permissions.UPDATE_SOURCE_IMAGE,
            Project.Permissions.CREATE_SOURCE_IMAGE_UPLOAD,
            Project.Permissions.UPDATE_SOURCE_IMAGE_UPLOAD,
            Project.Permissions.DELETE_SOURCE_IMAGE_UPLOAD,
        }
    )


def create_roles_for_project(project):
    """Creates role-based permission groups for a given project."""
    project_ct = ContentType.objects.get_for_model(Project)

    for role_class in Role.__subclasses__():
        role_name = f"{project.pk}_{project.name}_{role_class.__name__}"
        permissions = role_class.permissions
        group, created = Group.objects.get_or_create(name=role_name)
        if created:
            logger.debug(f"Role created {role_class} for project {project}")
        else:
            # Reset permissions to make sure permissions are updated
            # every time we call this function
            group.permissions.clear()
            assigned_perms = get_perms(group, project)
            for perm_codename in assigned_perms:
                remove_perm(perm_codename, group, project)
        for perm_codename in permissions:
            permission, perm_created = Permission.objects.get_or_create(
                codename=perm_codename,
                content_type=project_ct,
                defaults={"name": f"Can {perm_codename.replace('_', ' ')}"},
            )

            group.permissions.add(permission)  # Assign the permission group to the project
            assign_perm(perm_codename, group, project)<|MERGE_RESOLUTION|>--- conflicted
+++ resolved
@@ -56,10 +56,7 @@
     permissions = Role.permissions | {
         Project.Permissions.VIEW_PRIVATE_DATA,
         Project.Permissions.STAR_SOURCE_IMAGE,
-<<<<<<< HEAD
-=======
         Project.Permissions.CREATE_JOB,
->>>>>>> 28571b02
         Project.Permissions.RUN_SINGLE_IMAGE_JOB,
     }
 
@@ -81,11 +78,7 @@
         Project.Permissions.CREATE_JOB,
         Project.Permissions.UPDATE_JOB,
         # RUN ML jobs is revoked for now
-<<<<<<< HEAD
-        # Project.Permissions.RUN_JOB,
-=======
         # Project.Permissions.RUN_ML_JOB,
->>>>>>> 28571b02
         Project.Permissions.RUN_POPULATE_CAPTURES_COLLECTION_JOB,
         Project.Permissions.RUN_DATA_STORAGE_SYNC_JOB,
         Project.Permissions.RUN_DATA_EXPORT_JOB,
@@ -101,13 +94,8 @@
         | Identifier.permissions
         | MLDataManager.permissions
         | {
-<<<<<<< HEAD
             Project.Permissions.UPDATE_PROJECT,
             Project.Permissions.DELETE_PROJECT,
-=======
-            Project.Permissions.CHANGE,
-            Project.Permissions.DELETE,
->>>>>>> 28571b02
             Project.Permissions.IMPORT_DATA,
             Project.Permissions.MANAGE_MEMBERS,
             Project.Permissions.POPULATE_COLLECTION,
