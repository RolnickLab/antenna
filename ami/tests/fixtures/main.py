import datetime
import logging
import os
import pathlib
import random
import uuid

from django.db import transaction
from django.utils import timezone

from ami.main.models import (
    Deployment,
    Detection,
    Event,
    Occurrence,
    Project,
    SourceImage,
    SourceImageCollection,
    TaxaList,
    Taxon,
    TaxonRank,
    group_images_into_events,
)
from ami.ml.models.processing_service import ProcessingService
from ami.ml.tasks import create_detection_images
from ami.tests.fixtures.storage import GeneratedTestFrame, create_storage_source, populate_bucket

logger = logging.getLogger(__name__)


def update_site_settings(**kwargs):
    from django.contrib.sites.models import Site

    site = Site.objects.get_current()
    for key, value in kwargs.items():
        setattr(site, key, value)
    site.save()
    return site


def create_processing_service(project):
    processing_service_to_add = {
        "slug": "test_processing_service",
        "name": "Test Processing Service",
        "projects": [{"name": project.name}],
        "endpoint_url": "http://processing_service:2000",
    }

    processing_service, created = ProcessingService.objects.get_or_create(
        name=processing_service_to_add["name"],
        slug=processing_service_to_add["slug"],
        endpoint_url=processing_service_to_add["endpoint_url"],
    )
    processing_service.save()

    if created:
        logger.info(f'Successfully created processing service with {processing_service_to_add["endpoint_url"]}.')
    else:
        logger.info(f'Using existing processing service with {processing_service_to_add["endpoint_url"]}.')

<<<<<<< HEAD
    for project_data in processing_service_to_add["projects"]:
        try:
            project = Project.objects.get(name=project_data["name"])
            processing_service.projects.add(project)
            processing_service.save()
        except Exception:
            logger.error(f'Could not find project {project_data["name"]}.')

    processing_service.create_pipelines()
=======
        for algorithm_data in pipeline_data["algorithms"]:
            algorithm, _ = Algorithm.objects.get_or_create(name=algorithm_data["name"], key=algorithm_data["key"])
            pipeline.algorithms.add(algorithm)
        pipeline.projects.add(project)
        pipeline.save()
>>>>>>> b08ff185

    return processing_service


def create_deployment(
    project: Project,
    data_source,
    name="Test Deployment",
) -> Deployment:
    """
    Create a test deployment with a data source for source images.
    """
    deployment, _ = Deployment.objects.get_or_create(
        project=project,
        name=name,
        defaults=dict(
            description=f"Created at {timezone.now()}",
            data_source=data_source,
            data_source_subdir="/",
            data_source_regex=".*\\.jpg",
            latitude=45.0,
            longitude=-123.0,
            research_site=project.sites.first(),
            device=project.devices.first(),
        ),
    )
    return deployment


def setup_test_project(reuse=True) -> tuple[Project, Deployment]:
<<<<<<< HEAD
    if reuse:
        short_id = "001"
        project, _ = Project.objects.get_or_create(name=f"Test Project {short_id}")
        data_source = create_storage_source(project, "Test Data Source")
        deployment, _ = Deployment.objects.get_or_create(
            project=project, name="Test Deployment", defaults=dict(data_source=data_source)
        )
        create_processing_service(project)
    else:
        short_id = uuid.uuid4().hex[:8]
        project = Project.objects.create(name=f"Test Project {short_id}")
        data_source = create_storage_source(project, f"Test Data Source {short_id}")
        deployment = Deployment.objects.create(
            project=project, name=f"Test Deployment {short_id}", data_source=data_source
        )
        create_processing_service(project)
=======
    project = Project.objects.filter(name__startswith="Test Project").first()

    if not project or not reuse:
        short_id = uuid.uuid4().hex[:8]
        project = Project.objects.create(name=f"Test Project {short_id}")
        data_source = create_storage_source(project, f"Test Data Source {short_id}")
        deployment = create_deployment(project, data_source, f"Test Deployment {short_id}")
        create_ml_pipeline(project)
    else:
        deployment = Deployment.objects.filter(project=project).first()
        assert deployment, "No deployment found for existing project. Create a new project instead."

>>>>>>> b08ff185
    return project, deployment


def create_captures(
    deployment: Deployment,
    num_nights: int = 3,
    images_per_night: int = 3,
    interval_minutes: int = 10,
    subdir: str = "test",
):
    # Create some images over a few monitoring nights
    first_night = datetime.datetime.now()

    created = []
    for night in range(num_nights):
        night_timestamp = first_night + datetime.timedelta(days=night)
        for i in range(images_per_night):
            random_prefix = uuid.uuid4().hex[:8]
            path = pathlib.Path(subdir) / f"{random_prefix}_{night}_{i}.jpg"
            img = SourceImage.objects.create(
                deployment=deployment,
                timestamp=night_timestamp + datetime.timedelta(minutes=i * interval_minutes),
                path=path,
            )
            created.append(img)

    collection = SourceImageCollection.objects.create(
        project=deployment.project,
        name="Test Source Image Collection",
    )
    collection.images.set(created)

    return created


def create_captures_from_files(
    deployment: Deployment, skip_existing=True
) -> list[tuple[SourceImage, GeneratedTestFrame]]:
    assert deployment.data_source is not None
    frame_data = populate_bucket(
        config=deployment.data_source.config,
        subdir=f"deployment_{deployment.pk}",
        skip_existing=skip_existing,
    )

    deployment.sync_captures()
    assert deployment.captures.count() > 0, "Captures were synced, but no files were found."
    group_images_into_events(deployment)

    collection = SourceImageCollection.objects.create(
        project=deployment.project,
        name="Test Source Image Collection",
    )
    collection.images.set(SourceImage.objects.filter(deployment=deployment))

    source_images = SourceImage.objects.filter(deployment=deployment).order_by("timestamp")
    source_images = [img for img in source_images if any(img.path.endswith(frame.filename) for frame in frame_data)]

    assert len(source_images) == len(
        frame_data
    ), f"There are {len(source_images)} source images and {len(frame_data)} frame data items."
    frame_data = sorted(frame_data, key=lambda x: x.timestamp)
    frames_with_images = list(zip(source_images, frame_data))
    for source_image, frame in frames_with_images:
        assert source_image.timestamp == frame.timestamp
        assert source_image.path.endswith(frame.filename)

    return frames_with_images


def create_taxa(project: Project) -> TaxaList:
    taxa_list = TaxaList.objects.create(name="Test Taxa List")
    taxa_list.projects.add(project)
    root, _created = Taxon.objects.get_or_create(name="Lepidoptera", rank=TaxonRank.ORDER.name)
    root.projects.add(project)
    family_taxon, _ = Taxon.objects.get_or_create(name="Nymphalidae", parent=root, rank=TaxonRank.FAMILY.name)
    family_taxon.projects.add(project)
    genus_taxon, _ = Taxon.objects.get_or_create(name="Vanessa", parent=family_taxon, rank=TaxonRank.GENUS.name)
    genus_taxon.projects.add(project)
    for species in ["Vanessa itea", "Vanessa cardui", "Vanessa atalanta"]:
        species_taxa = []
        taxon, _ = Taxon.objects.get_or_create(
            name=species,
            defaults=dict(
                parent=genus_taxon,
                rank=TaxonRank.SPECIES.name,
            ),
        )
        species_taxa.append(taxon)
        taxon.projects.add(project)
    taxa_list.taxa.set([root, family_taxon, genus_taxon] + species_taxa)
    for taxon in taxa_list.taxa.all():
        taxon.projects.add(project)
    #  project.taxa.set([taxa_list.taxa.all()])
    return taxa_list


TEST_TAXA_CSV_DATA = """
id,name,rank,parent_id
1,Lepidoptera,ORDER,
2,Nymphalidae,FAMILY,1
3,Vanessa,GENUS,2
4,Vanessa atalanta,SPECIES,3
5,Vanessa cardui,SPECIES,3
6,Vanessa itea,SPECIES,3
""".strip()


def create_taxa_from_csv(project: Project, csv_data: str = TEST_TAXA_CSV_DATA):
    import csv
    from io import StringIO

    taxa_list = TaxaList.objects.create(name="Test Taxa List")
    taxa_list.projects.add(project)

    def create_taxon(taxon_data: dict, parent=None):
        taxon, _ = Taxon.objects.get_or_create(
            id=taxon_data["id"],
            name=taxon_data["name"],
            rank=taxon_data["rank"],
            parent_id=taxon_data["parent_id"] or None,
        )
        taxon.projects.add(project)
        taxa_list.taxa.add(taxon)
        taxon.save(update_calculated_fields=True)

        return taxon

    reader = csv.DictReader(StringIO(csv_data.strip()))
    for row in reader:
        create_taxon(row)

    return taxa_list


def create_detections(
    source_image: SourceImage,
    bboxes: list[tuple[float, float, float, float]],
):
    for i, bbox in enumerate(bboxes):
        detection = Detection.objects.create(
            source_image=source_image,
            timestamp=source_image.timestamp,
            bbox=bbox,
        )
        taxon = Taxon.objects.filter(projects=source_image.deployment.project).order_by("?").first()
        if taxon:
            detection.classifications.create(
                taxon=taxon,
                score=random.randint(70, 98) / 100,
                timestamp=source_image.timestamp,
            )


def create_occurrences_from_frame_data(
    frame_data: list[tuple[SourceImage, GeneratedTestFrame]],
    taxa_list: TaxaList | None = None,
) -> list[Occurrence]:
    def make_identifier(series_id: str, bbox_identifier: str):
        return f"{series_id}_{bbox_identifier}"

    # Create an Occurrence for each series of detections, using the same "identifier"
    occurrences_by_identifier = {}
    for source_image, frame in frame_data:
        assert source_image.event, f"Source image {source_image} has no event"
        for bbox in frame.bounding_boxes:
            identifier = make_identifier(frame.series_id, bbox.identifier)
            if identifier not in occurrences_by_identifier:
                occurrences_by_identifier[identifier] = Occurrence.objects.create(
                    event=source_image.event,
                    deployment=source_image.deployment,
                    project=source_image.project,
                )

    # Group detections by identifier and create a Detection for each with the same Taxon classification
    detections_by_identifier = {}
    for source_image, frame in frame_data:
        for bbox in frame.bounding_boxes:
            identifier = make_identifier(frame.series_id, bbox.identifier)
            detections_by_identifier.setdefault(identifier, []).append((source_image, bbox.bbox))

    for identifier, detections in detections_by_identifier.items():
        assert source_image.deployment
        if not taxa_list:
            taxon = Taxon.objects.order_by("?").first()
        else:
            taxon = taxa_list.taxa.order_by("?").first()
        assert taxon, f"No taxon found to create classification for detections with identifier {identifier}"
        for source_image, bbox in detections:
            detection = Detection.objects.create(
                source_image=source_image,
                timestamp=source_image.timestamp,
                bbox=bbox,
                occurrence=occurrences_by_identifier[identifier],
            )
            detection.classifications.create(
                taxon=taxon,
                score=random.randint(41, 92) / 100,
                timestamp=datetime.datetime.now(),
            )
            detection.save()

    occurrences = list(occurrences_by_identifier.values())

    # Resave all occurrences to update the best detection and species determination
    for occurrence in occurrences:
        occurrence.save()

    # Resave all source images to update cached properties
    for source_image, _ in frame_data:
        source_image.save()

    logger.info(f"Created {len(occurrences)} occurrences from {len(frame_data)} frames")

    create_detection_images(source_image_ids=[img.pk for img, _ in frame_data])

    return occurrences


def create_occurrences(
    deployment: Deployment,
    num: int = 6,
    taxon: Taxon | None = None,
):
    event = Event.objects.filter(deployment=deployment).first()
    if not event:
        raise ValueError("No events found for deployment")

    for i in range(num):
        # Every Occurrence requires a Detection
        source_image = SourceImage.objects.filter(event=event).order_by("?").first()
        if not source_image:
            raise ValueError("No source images found for event")
        taxon = taxon or Taxon.objects.filter(projects=deployment.project).order_by("?").first()
        if not taxon:
            raise ValueError("No taxa found for project")
        detection = Detection.objects.create(
            source_image=source_image,
            timestamp=source_image.timestamp,  # @TODO this should be automatically set to the source image timestamp
            bbox=[0.1, 0.1, 0.2, 0.2],
        )
        # Could speed this up by creating an Occurrence with a determined taxon directly
        # but this tests more of the code.
        detection.classifications.create(
            taxon=taxon,
            score=0.9,
            timestamp=datetime.datetime.now(),
        )
        occurrence = detection.associate_new_occurrence()

        # Assert that the occurrence was created and has a detection, event, first_appearance,
        # and species determination
        assert detection.occurrence is not None
        assert detection.occurrence.event is not None
        assert detection.occurrence.first_appearance is not None
        assert occurrence.best_detection is not None
        assert occurrence.best_prediction is not None
        assert occurrence.determination is not None
        assert occurrence.determination_score is not None


def create_complete_test_project():
    with transaction.atomic():
        project, deployment = setup_test_project(reuse=False)
        frame_data = create_captures_from_files(deployment)
        taxa_list = create_taxa(project)
        create_occurrences_from_frame_data(frame_data, taxa_list=taxa_list)
        logger.info(f"Created test project {project}")


def create_local_admin_user():
    from django.core.management import call_command

    logger.info("Creating superuser with the credentials set in environment variables")
    try:
        call_command("createsuperuser", interactive=False)
    except Exception as e:
        logger.error(f"Failed to create superuser: {e}")

    email = os.environ.get("DJANGO_SUPERUSER_EMAIL", "Unknown")
    password = os.environ.get("DJANGO_SUPERUSER_PASSWORD", "Unknown")
    logger.info(f"Test user credentials: {email} / {password}")<|MERGE_RESOLUTION|>--- conflicted
+++ resolved
@@ -58,7 +58,6 @@
     else:
         logger.info(f'Using existing processing service with {processing_service_to_add["endpoint_url"]}.')
 
-<<<<<<< HEAD
     for project_data in processing_service_to_add["projects"]:
         try:
             project = Project.objects.get(name=project_data["name"])
@@ -68,13 +67,6 @@
             logger.error(f'Could not find project {project_data["name"]}.')
 
     processing_service.create_pipelines()
-=======
-        for algorithm_data in pipeline_data["algorithms"]:
-            algorithm, _ = Algorithm.objects.get_or_create(name=algorithm_data["name"], key=algorithm_data["key"])
-            pipeline.algorithms.add(algorithm)
-        pipeline.projects.add(project)
-        pipeline.save()
->>>>>>> b08ff185
 
     return processing_service
 
@@ -105,24 +97,6 @@
 
 
 def setup_test_project(reuse=True) -> tuple[Project, Deployment]:
-<<<<<<< HEAD
-    if reuse:
-        short_id = "001"
-        project, _ = Project.objects.get_or_create(name=f"Test Project {short_id}")
-        data_source = create_storage_source(project, "Test Data Source")
-        deployment, _ = Deployment.objects.get_or_create(
-            project=project, name="Test Deployment", defaults=dict(data_source=data_source)
-        )
-        create_processing_service(project)
-    else:
-        short_id = uuid.uuid4().hex[:8]
-        project = Project.objects.create(name=f"Test Project {short_id}")
-        data_source = create_storage_source(project, f"Test Data Source {short_id}")
-        deployment = Deployment.objects.create(
-            project=project, name=f"Test Deployment {short_id}", data_source=data_source
-        )
-        create_processing_service(project)
-=======
     project = Project.objects.filter(name__startswith="Test Project").first()
 
     if not project or not reuse:
@@ -130,12 +104,11 @@
         project = Project.objects.create(name=f"Test Project {short_id}")
         data_source = create_storage_source(project, f"Test Data Source {short_id}")
         deployment = create_deployment(project, data_source, f"Test Deployment {short_id}")
-        create_ml_pipeline(project)
+        create_processing_service(project)
     else:
         deployment = Deployment.objects.filter(project=project).first()
         assert deployment, "No deployment found for existing project. Create a new project instead."
 
->>>>>>> b08ff185
     return project, deployment
 
 
