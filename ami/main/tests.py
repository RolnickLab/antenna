import datetime
import logging
from io import BytesIO

from django.core.files.uploadedfile import SimpleUploadedFile
from django.db import connection, models
<<<<<<< HEAD
from django.test import TestCase
=======
from django.test import TestCase, override_settings
>>>>>>> 28571b02
from guardian.shortcuts import assign_perm, get_perms, remove_perm
from PIL import Image
from rest_framework import status
from rest_framework.test import APIRequestFactory, APITestCase
from rich import print

from ami.jobs.models import VALID_JOB_TYPES, Job
from ami.main.models import (
    Deployment,
    Device,
    Event,
    Identification,
    Occurrence,
    Project,
    S3StorageSource,
    Site,
    SourceImage,
    SourceImageCollection,
    SourceImageUpload,
    Taxon,
    TaxonRank,
    group_images_into_events,
)
from ami.ml.models.pipeline import Pipeline
from ami.ml.models.project_pipeline_config import ProjectPipelineConfig
from ami.tests.fixtures.main import create_captures, create_occurrences, create_taxa, setup_test_project
from ami.tests.fixtures.storage import populate_bucket
from ami.users.models import User
from ami.users.roles import BasicMember, Identifier, ProjectManager

logger = logging.getLogger(__name__)


class TestProjectSetup(TestCase):
    def test_project_creation(self):
        project = Project.objects.create(name="New Project with Defaults", create_defaults=True)
        self.assertIsInstance(project, Project)

    def test_default_related_models(self):
        """Test that the default related models are created correctly when a project is created."""
        project = Project.objects.create(name="New Project with Defaults", create_defaults=True)

        # Check that the project has a default deployment
        self.assertGreaterEqual(project.deployments.count(), 1)
        deployment = project.deployments.first()
        self.assertIsInstance(deployment, Deployment)

        # Check that the deployment has a default site
        self.assertGreaterEqual(project.sites.count(), 1)
        site = project.sites.first()
        self.assertIsInstance(site, Site)

        # Check that the deployment has a default device
        self.assertGreaterEqual(project.devices.count(), 1)
        device = project.devices.first()
        self.assertIsInstance(device, Device)

        # Check that the project has a default source image collection
        self.assertGreaterEqual(project.sourceimage_collections.count(), 1)
        collection = project.sourceimage_collections.first()
        self.assertIsInstance(collection, SourceImageCollection)

    # Disable this test for now, as it requires a more complex setup
    def no_test_default_permissions(self):
        pass

    @override_settings(
        DEFAULT_PROCESSING_SERVICE_NAME="Default Processing Service",
        DEFAULT_PROCESSING_SERVICE_ENDPOINT="http://ml_backend:2009/",
    )
    def test_processing_service_if_configured(self):
        """
        Test that the default processing service is created if the environment variables are set.
        """
        from ami.ml.models.processing_service import get_or_create_default_processing_service

        project = Project.objects.create(name="Test Project for Processing Service", create_defaults=False)

        service = get_or_create_default_processing_service(project=project, register_pipelines=False)
        self.assertIsNotNone(service, "Default processing service should be created if environment variables are set.")
        assert service is not None  # For type checking
        self.assertIsNotNone(service.endpoint_url)
        self.assertIsNotNone(service.name)
        self.assertGreaterEqual(project.processing_services.count(), 1)

    @override_settings(
        DEFAULT_PROCESSING_SERVICE_NAME=None,
        DEFAULT_PROCESSING_SERVICE_ENDPOINT=None,
    )
    def test_processing_service_if_not_configured(self):
        """
        Test that the default processing service is not created if the environment variables are not set.
        """
        from ami.ml.models.processing_service import get_or_create_default_processing_service

        project = Project.objects.create(name="Test Project for Processing Service", create_defaults=False)

        service = get_or_create_default_processing_service(project=project)
        self.assertIsNone(
            service, "Default processing service should not be created if environment variables are not set."
        )

    @override_settings(
        DEFAULT_PROCESSING_SERVICE_NAME="Default Processing Service",
        DEFAULT_PROCESSING_SERVICE_ENDPOINT="http://ml_backend:2000/",
        DEFAULT_PIPELINES_ENABLED=[],  # All pipelines DISABLED by default
    )
    def test_processing_service_with_disabled_pipelines(self):
        """
        Test that the default processing service is created with all pipelines disabled
        if DEFAULT_PIPELINES_ENABLED is any empty list.
        """
        project = Project.objects.create(name="Test Project for Processing Service", create_defaults=True)
        processing_service = project.processing_services.first()
        assert processing_service is not None
        # There should be at least two pipelines created by default
        self.assertGreaterEqual(processing_service.pipelines.count(), 2)
        # All pipelines should be disabled by default
        project_pipeline_configs = ProjectPipelineConfig.objects.filter(project=project)
        for config in project_pipeline_configs:
            self.assertFalse(
                config.enabled,
                f"Pipeline {config.pipeline.name} should be disabled for project {project.name}.",
            )

    @override_settings(
        DEFAULT_PROCESSING_SERVICE_NAME="Default Processing Service",
        DEFAULT_PROCESSING_SERVICE_ENDPOINT="http://ml_backend:2000/",
        DEFAULT_PIPELINES_ENABLED=None,  # All pipelines ENABLED by default
    )
    def test_processing_service_with_enabled_pipelines(self):
        """
        Test that the default processing service is created with all pipelines enabled
        if the DEFAULT_PIPELINES_ENABLED setting is None (or missing).
        """
        project = Project.objects.create(name="Test Project for Processing Service", create_defaults=True)
        processing_service = project.processing_services.first()
        assert processing_service is not None
        # There should be at least two pipelines created by default
        self.assertGreaterEqual(processing_service.pipelines.count(), 2)
        # All pipelines should be enabled by default
        project_pipeline_configs = ProjectPipelineConfig.objects.filter(project=project)
        for config in project_pipeline_configs:
            self.assertTrue(
                config.enabled,
                f"Pipeline {config.pipeline.name} should be enabled for project {project.name}.",
            )

    @override_settings(
        DEFAULT_PROCESSING_SERVICE_NAME="Default Processing Service",
        DEFAULT_PROCESSING_SERVICE_ENDPOINT="http://ml_backend:2000/",  # should have at least two pipelines
        DEFAULT_PIPELINES_ENABLED=["constant"],
    )
    def test_existing_processing_service_new_project(self):
        """
        Create a new project, enable all pipelines.
        Create a 2nd project, ensure that the same processing service is used and only the enabled pipelines are
        registered.
        """
        enabled_pipelines = ["constant"]

        project_one = Project.objects.create(name="Test Project One", create_defaults=True)

        # Enable all pipelines for the first project
        ProjectPipelineConfig.objects.filter(project=project_one).update(enabled=True)

        project_two = Project.objects.create(name="Test Project Two", create_defaults=True)

        project_one_processing_service = project_one.processing_services.first()
        project_two_processing_service = project_two.processing_services.first()

        assert project_one_processing_service is not None
        assert project_two_processing_service is not None

        # Ensure only the same processing service instance is used (and they are not None)
        self.assertEqual(
            project_one_processing_service,
            project_two_processing_service,
            "Both projects should use the same processing service instance.",
        )

        # Ensure that only the enabled pipelines are enabled for the second project
        project_two_pipeline_configs = ProjectPipelineConfig.objects.filter(project=project_two)
        self.assertGreaterEqual(project_two_pipeline_configs.count(), 2, "Project should have at least two pipelines.")
        for config in project_two_pipeline_configs:
            if config.pipeline.slug in enabled_pipelines:
                self.assertTrue(
                    config.enabled,
                    f"Pipeline {config.pipeline.name} should be enabled for project {project_two.name}.",
                )
            else:
                self.assertFalse(
                    config.enabled,
                    f"Pipeline {config.pipeline.name} should not be enabled for project {project_two.name}.",
                )


class TestImageGrouping(TestCase):
    def setUp(self) -> None:
        print(f"Currently active database: {connection.settings_dict}")
        self.project, self.deployment = setup_test_project()
        return super().setUp()

    def test_grouping(self):
        num_nights = 3
        images_per_night = 3

        create_captures(
            deployment=self.deployment,
            num_nights=num_nights,
            images_per_night=images_per_night,
            interval_minutes=10,
        )

        events = group_images_into_events(
            deployment=self.deployment,
            max_time_gap=datetime.timedelta(hours=2),
        )

        assert len(events) == num_nights
        for event in events:
            assert event.captures.count() == images_per_night

    def test_pruning_empty_events(self):
        from ami.main.models import delete_empty_events

        captures = create_captures(deployment=self.deployment)
        events = Event.objects.filter(captures__in=captures).distinct()

        for event in events:
            event.captures.all().delete()

        delete_empty_events(deployment=self.deployment)

        remaining_events = Event.objects.filter(pk__in=[event.pk for event in events])

        assert remaining_events.count() == 0

    def test_setting_image_dimensions(self):
        from ami.main.models import set_dimensions_for_collection

        image_width, image_height = 100, 100

        captures = create_captures(deployment=self.deployment)
        events = Event.objects.filter(captures__in=captures).distinct()

        for event in events:
            first_image = event.captures.first()
            assert first_image is not None
            first_image.width, first_image.height = image_width, image_height
            first_image.save()
            set_dimensions_for_collection(event=event)

            for capture in event.captures.all():
                # print(capture.path, capture.width, capture.height)
                assert (capture.width == image_width) and (capture.height == image_height)


# This test is disabled because it requires certain data to be present in the database
# and data in a configured S3 bucket. Will require Minio or something like it to be running.
# from unittest import TestCase as UnitTestCase
# class TestExistingDatabase(UnitTestCase):
#     def test_sync_source_images(self):
#         from django.db import models
#
#         from ami.main.models import Deployment
#         from ami.tasks import sync_source_images
#
#         deployment = Deployment.objects.get(
#             name="Test",
#         )
#         sync_source_images(deployment.pk)
#
#         # Get deployment with the most captures
#         deployment = (
#             Deployment.objects.annotate(captures_count=models.Count("captures")).order_by("-captures_count").first()
#         )
#         if deployment:
#             sync_source_images(deployment.pk)


class TestEvents(TestCase):
    def setUp(self) -> None:
        project, deployment = setup_test_project()
        create_captures(deployment=deployment, num_nights=2, images_per_night=5)
        self.project = project
        self.deployment = deployment
        return super().setUp()

    def test_event_calculated_fields(self):
        event, event_2 = self.deployment.events.all()

        # Test initial calculated fields
        event.update_calculated_fields(save=True)
        event.refresh_from_db()

        self.assertEqual(event.captures_count, 5)
        self.assertIsNotNone(event.detections_count)
        self.assertIsNotNone(event.occurrences_count)

        initial_update_date = event.calculated_fields_updated_at
        self.assertIsNotNone(initial_update_date)

        # Add more captures and test that the calculated fields are updated
        for capture in event_2.captures.all():
            event.captures.add(capture)  # type: ignore

        event.update_calculated_fields(save=True)
        event.refresh_from_db()

        self.assertEqual(event.captures_count, event.get_captures_count())
        self.assertEqual(event.captures_count, 10)
        self.assertGreater(event.calculated_fields_updated_at, initial_update_date)  # type: ignore

    def test_event_calculated_fields_batch(self):
        from ami.main.models import update_calculated_fields_for_events

        last_updated_timestamps = []
        for event in self.deployment.events.all().order_by("pk"):
            self.assertEqual(event.captures_count, event.get_captures_count())
            self.assertEqual(event.detections_count, event.get_detections_count())
            self.assertEqual(event.occurrences_count, event.get_occurrences_count())
            self.assertIsNotNone(event.calculated_fields_updated_at)
            last_updated_timestamps.append(event.calculated_fields_updated_at)

        # Delete all detections for all source images and test that the calculated fields are updated
        from ami.main.models import Detection

        Detection.objects.all().delete()

        update_calculated_fields_for_events(last_updated=datetime.datetime(3000, 1, 1, 0, 0, 0))

        for event, last_updated in zip(self.deployment.events.all().order_by("pk"), last_updated_timestamps):
            self.assertEqual(event.captures_count, event.get_captures_count())
            self.assertEqual(event.detections_count, event.get_detections_count())
            self.assertEqual(event.occurrences_count, event.get_occurrences_count())
            self.assertGreater(event.calculated_fields_updated_at, last_updated)

        # Delete all captures and test that the calculated fields are updated
        self.deployment.captures.all().delete()

        update_calculated_fields_for_events(last_updated=datetime.datetime(3000, 1, 1, 0, 0, 0))

        for event, last_updated in zip(self.deployment.events.all().order_by("pk"), last_updated_timestamps):
            self.assertEqual(event.captures_count, event.get_captures_count())
            self.assertEqual(event.detections_count, event.get_detections_count())
            self.assertEqual(event.occurrences_count, event.get_occurrences_count())
            self.assertGreater(event.calculated_fields_updated_at, last_updated)  # type: ignore


class TestDuplicateFieldsOnChildren(TestCase):
    def setUp(self) -> None:
        from ami.main.models import Deployment, Project

        self.project_one = Project.objects.create(name="Test Project One")
        self.project_two = Project.objects.create(name="Test Project Two")
        self.deployment = Deployment.objects.create(name="Test Deployment", project=self.project_one)

        create_captures(deployment=self.deployment)
        self.deployment.save(regroup_async=False)  # Ensure events are grouped immediately
        create_taxa(project=self.project_one)
        create_taxa(project=self.project_two)
        create_occurrences(deployment=self.deployment, num=1)

        return super().setUp()

    def test_initial_project(self):
        assert self.deployment.project == self.project_one
        assert self.deployment.captures.first().project == self.project_one
        assert self.deployment.events.first().project == self.project_one
        assert self.deployment.occurrences.first().project == self.project_one
        assert self.deployment.occurrences.first().detections.first().source_image.project == self.project_one

    def test_change_project(self):
        self.deployment.project = self.project_two
        self.deployment.save()

        self.deployment.refresh_from_db()

        assert self.deployment.project == self.project_two
        assert self.deployment.captures.first().project == self.project_two
        assert self.deployment.events.first().project == self.project_two
        assert self.deployment.occurrences.first().project == self.project_two

    def test_delete_project(self):
        self.project_one.delete()

        self.deployment.refresh_from_db()

        assert self.deployment.project is None
        assert self.deployment.captures.first().project is None
        assert self.deployment.events.first().project is None
        assert self.deployment.occurrences.first().project is None


class TestSourceImageCollections(TestCase):
    def setUp(self) -> None:
        from ami.main.models import Deployment, Project

        self.project_one = Project.objects.create(name="Test Project One")
        self.deployment = Deployment.objects.create(name="Test Deployment", project=self.project_one)

        create_captures(deployment=self.deployment, num_nights=2, images_per_night=10, interval_minutes=1)

        return super().setUp()

    def test_random_sample(self):
        from ami.main.models import SourceImageCollection

        sample_size = 10

        collection = SourceImageCollection.objects.create(
            name="Test Random Source Image Collection",
            project=self.project_one,
            method="random",
            kwargs={"size": sample_size},
        )
        collection.save()
        collection.populate_sample()

        assert collection.images.count() == sample_size

    def test_manual_sample(self):
        from ami.main.models import SourceImageCollection

        images = self.deployment.captures.all()

        collection = SourceImageCollection.objects.create(
            name="Test Manual Source Image Collection",
            project=self.project_one,
            method="manual",
            kwargs={"image_ids": [image.pk for image in images]},
        )
        collection.save()
        collection.populate_sample()

        assert collection.images.count() == len(images)
        for image in images:
            assert image in collection.images.all()

    def test_interval_sample(self):
        # Ensure that the images are 5 at least minutes apart and less than 6 minutes apart within each event
        # This depends on the test setUp creating images with a 1 minute interval

        from ami.main.models import SourceImageCollection

        minute_interval = 10

        collection = SourceImageCollection.objects.create(
            name="Test Interval Source Image Collection",
            project=self.project_one,
            method="interval",
            kwargs={"minute_interval": minute_interval},
        )
        collection.save()
        collection.populate_sample()

        events = collection.images.values_list("event", flat=True).distinct()
        for event in events:
            last_image = None
            for image in collection.images.filter(event=event):
                if last_image:
                    interval = image.timestamp - last_image.timestamp
                    assert interval >= datetime.timedelta(minutes=minute_interval)
                    assert interval < datetime.timedelta(minutes=minute_interval + 1)
                last_image = image

    def test_interval_with_excluded_events(self):
        from ami.main.models import SourceImageCollection

        minute_interval = 5
        events = self.deployment.events.all()
        excluded_event = events.first()
        assert excluded_event is not None

        collection = SourceImageCollection.objects.create(
            name="Test Interval With Excluded Events",
            project=self.project_one,
            method="interval",
            kwargs={"minute_interval": minute_interval, "exclude_events": [excluded_event.pk]},
        )
        collection.save()
        collection.populate_sample()

        # Ensure that no images from the excluded event are in the collection
        for image in collection.images.all():
            assert image.event != excluded_event

    def test_extra_arguments(self):
        # Assert that a value error is raised when trying to call a sampling method with extra arguments
        from ami.main.models import SourceImageCollection

        collection = SourceImageCollection.objects.create(
            name="Test Extra Arguments Collection",
            project=self.project_one,
            method="interval",
            kwargs={"birthday": True, "cake": "chocolate"},
        )
        collection.save()

        with self.assertRaises(TypeError):
            collection.populate_sample()

    def test_last_and_random(self):
        from ami.main.models import SourceImageCollection

        collection = SourceImageCollection.objects.create(
            name="Test Last and Random Collection",
            project=self.project_one,
            method="last_and_random_from_each_event",
            kwargs={"num_each": 2},
        )
        collection.save()
        collection.populate_sample()

        collection_images = collection.images.all()

        # 2 nights, last image from each, 2 additional random images from each
        self.assertEqual(collection_images.count(), 6)

        for event in self.project_one.events.all():
            last_capture = event.captures.last()
            assert last_capture
            # ensure last_capture is in the collection
            self.assertIn(last_capture, collection_images)
            # ensure there are 2 other random images from each event
            self.assertEqual(collection_images.filter(event=event).exclude(pk=last_capture.pk).count(), 2)

    def test_random_from_each_event(self):
        from ami.main.models import SourceImageCollection

        collection = SourceImageCollection.objects.create(
            name="Test Random From Each Event Collection",
            project=self.project_one,
            method="random_from_each_event",
            kwargs={"num_each": 2},
        )
        collection.save()
        collection.populate_sample()

        collection_images = collection.images.all()

        # 2 nights, 2 random images from each
        assert collection_images.count() == 4

        # Test that there are 2 images from each event
        for event in self.project_one.events.all():
            assert collection_images.filter(event=event).count() == 2

    def test_common_combined_deployment_ids(self):
        """Test that common_combined sampling method correctly filters by deployment_ids"""
        from ami.main.models import Deployment, SourceImageCollection

        # Create two additional deployments
        deployment_two = Deployment.objects.create(name="Test Deployment Two", project=self.project_one)
        deployment_three = Deployment.objects.create(name="Test Deployment Three", project=self.project_one)

        # Create captures for each deployment
        create_captures(deployment=deployment_two, num_nights=2, images_per_night=10, interval_minutes=1)
        create_captures(deployment=deployment_three, num_nights=2, images_per_night=10, interval_minutes=1)

        # Verify that we have images from the deployments
        assert deployment_two.captures.count() > 0
        assert deployment_three.captures.count() > 0

        # Create collection using only deployment_two and deployment_three
        collection = SourceImageCollection.objects.create(
            name="Test Common Combined Deployment IDs",
            project=self.project_one,
            method="common_combined",
            kwargs={
                "deployment_ids": [deployment_two.pk, deployment_three.pk],
                "shuffle": True,
                "max_num": 100,
            },
        )
        collection.save()
        collection.populate_sample()

        collection_images = collection.images.all()

        # Verify images only come from specified deployments
        self.assertEqual(
            collection_images.filter(deployment__in=[deployment_two, deployment_three]).count(),
            collection_images.count(),
        )
        self.assertEqual(collection_images.filter(deployment=self.deployment).count(), 0)

        # Verify we got images from both specified deployments
        self.assertGreater(collection_images.filter(deployment=deployment_two).count(), 0)
        self.assertGreater(collection_images.filter(deployment=deployment_three).count(), 0)


class TestTaxonomy(TestCase):
    def setUp(self) -> None:
        project, deployment = setup_test_project()
        create_taxa(project=project)
        return super().setUp()

    def test_tree(self):
        """
        example_tree = {
            'taxon': <Taxon: Lepidoptera (order)>,
            'children': [
                {
                    'taxon': <Taxon: Vanessa (genus)>,
                    'children': [
                        {'taxon': <Taxon: Vanessa atalanta (species)>, 'children': []},
                        {'taxon': <Taxon: Vanessa cardui (species)>, 'children': []},
                        {'taxon': <Taxon: Vanessa itea (species)>, 'children': []}
                    ]
                }
            ]
        }
        """
        from ami.main.models import Taxon

        tree = Taxon.objects.tree()
        self.assertDictContainsSubset({"taxon": Taxon.objects.get(name="Lepidoptera")}, tree)

    def test_rank_formatting(self):
        """
        Test that all ranks in the DB are uppercase and match a TaxonRank value
        """

        from ami.main.models import Taxon

        for taxon in Taxon.objects.all():
            self.assertIn(taxon.rank, [rank.name for rank in TaxonRank])
            self.assertEqual(taxon.rank, taxon.rank.upper())

    def _test_filtered_tree(self, filter_ranks: list[TaxonRank]):
        """ """
        filter_rank_names = [rank.name for rank in filter_ranks]
        expected_taxa = list(Taxon.objects.filter(rank__in=filter_rank_names).all())

        tree = Taxon.objects.tree(filter_ranks=filter_ranks)

        # collect all Taxon objects in tree to test against expected
        def _tree_taxa(tree: dict) -> list[Taxon]:
            taxa = []
            taxa.append(tree["taxon"])
            for child in tree["children"]:
                taxa.extend(_tree_taxa(child))
            return taxa

        taxa_in_tree = _tree_taxa(tree)
        expected_taxa = expected_taxa

        self.assertListEqual(taxa_in_tree, expected_taxa)

    def test_tree_filtered_families(self):
        # Try skipping over family
        filter_ranks = [TaxonRank.ORDER, TaxonRank.GENUS, TaxonRank.SPECIES]
        self._test_filtered_tree(filter_ranks)

    def test_tree_filtered_genera(self):
        # Try skipping over genus
        filter_ranks = [TaxonRank.ORDER, TaxonRank.FAMILY, TaxonRank.SPECIES]
        self._test_filtered_tree(filter_ranks)

    def test_tree_filtered_species(self):
        # Try skipping over species
        filter_ranks = [TaxonRank.ORDER, TaxonRank.FAMILY, TaxonRank.GENUS]
        self._test_filtered_tree(filter_ranks)

    def test_tree_filtered_root(self):
        # Try skipping over order
        root = Taxon.objects.root()
        filter_ranks = [rank for rank in TaxonRank if rank != root.get_rank()]
        with self.assertRaises(ValueError):
            self._test_filtered_tree(filter_ranks)

    def test_update_parents(self):
        for taxon in Taxon.objects.all():
            taxon.update_parents(save=True)
            taxon.refresh_from_db()
            self._test_parents_json(taxon)

    def test_update_all_parents(self):
        from ami.main.models import Taxon

        Taxon.objects.update_all_parents()

        for taxon in Taxon.objects.exclude(parent=None):
            self._test_parents_json(taxon)

    def _test_parents_json(self, taxon):
        from ami.main.models import TaxonParent, TaxonRank

        # Ensure all taxon have parents_json populated
        if taxon.parent:
            self.assertGreater(
                len(taxon.parents_json),
                0,
                f"Taxon {taxon} has no parents_json, even though it has the parent {taxon.parent}",
            )
        else:
            self.assertEqual(
                len(taxon.parents_json),
                0,
                f"Taxon {taxon} has parents_json, even though it has no parent",
            )

        for parent_taxon in taxon.parents_json:
            # Ensure all parents_json are TaxonParent objects
            self.assertIsInstance(parent_taxon, TaxonParent)
            self.assertIsInstance(parent_taxon.rank, TaxonRank)

            # Ensure a parent rank is not the same as the taxon itself
            self.assertNotEqual(taxon.rank, parent_taxon.rank)

        # Ensure the order of all parents is correct
        sorted_parents = sorted(taxon.parents_json, key=lambda x: x.rank)
        self.assertListEqual(taxon.parents_json, sorted_parents)

        # For each rank, test that it is lower than the previous rank
        previous_rank = None
        for parent in taxon.parents_json:
            if previous_rank:
                self.assertGreater(parent.rank, previous_rank)
            previous_rank = parent.rank

        # Ensure last item in parents_json is the taxon's direct parent
        if taxon.parent:
            direct_parent = taxon.parents_json[-1]
            self.assertEqual(
                direct_parent.id,
                taxon.parent_id,
                (
                    f"Taxon {taxon} has incorrect direct parent: {direct_parent.name} != {taxon.parent.name}. "
                    f"All parents: {taxon.parents_json}"
                ),
            )


class TestTaxonomyViews(TestCase):
    def setUp(self) -> None:
        project_one, deployment_one = setup_test_project(reuse=False)
        project_two, deployment_two = setup_test_project(reuse=False)
        create_taxa(project=project_one)
        create_taxa(project=project_two)
        # Show project & deployment IDs
        print(f"Project One: {project_one}")
        print(f"Project Two: {project_two}")
        print(f"Deployment One: {deployment_one.pk}")
        print(f"Deployment Two: {deployment_two.pk}")
        create_captures(deployment=deployment_one)
        create_captures(deployment=deployment_two)
        create_occurrences(deployment=deployment_one, num=5)
        create_occurrences(deployment=deployment_two, num=5)
        self.project_one = project_one
        self.project_two = project_two
        return super().setUp()

    def test_occurrences_for_project(self):
        # Test that occurrences are specific to each project
        for project in [self.project_one, self.project_two]:
            response = self.client.get(f"/api/v2/occurrences/?project_id={project.pk}")
            self.assertEqual(response.status_code, 200)
            self.assertEqual(response.json()["count"], Occurrence.objects.filter(project=project).count())

    def no_test_project_species_list(self):
        """
        Test that the taxa for a project (of species rank) are returned from the API

        @TODO this randomly fails, need to investigate
        """
        species_for_project = self.project_one.taxa.filter(rank=TaxonRank.SPECIES.name)
        # Ensure there are species for the project
        self.assertGreater(species_for_project.count(), 0)

        response = self.client.get(
            "/api/v2/taxa/",
            {
                "project": self.project_one.pk,
                "rank": TaxonRank.SPECIES.name,
            },
        )

        taxa_returned = response.json()["results"]
        self.assertGreater(len(taxa_returned), 0)

        # Assert only species are returned
        for taxon in taxa_returned:
            self.assertEqual(taxon["rank"], str(TaxonRank.SPECIES))

        # Compare lists of taxa:
        self.assertListEqual(
            sorted([taxon.name for taxon in species_for_project]),
            sorted([taxon["name"] for taxon in taxa_returned]),
            "Expected taxa for project (list one) do not match taxa in API response (list two)",
        )

    def _test_taxa_for_project(self, project: Project):
        """
        Ensure the annotation counts are specific to each project, not global counts
        of occurrences and detections.
        """
        from ami.main.models import Taxon

        response = self.client.get(f"/api/v2/taxa/?project_id={project.pk}")
        self.assertEqual(response.status_code, 200)
        project_occurred_taxa = Taxon.objects.filter(occurrences__project=project).distinct()
        # project_any_taxa = Taxon.objects.filter(projects=project)
        self.assertGreater(project_occurred_taxa.count(), 0)
        self.assertEqual(response.json()["count"], project_occurred_taxa.count())

        # Check counts for each taxon
        results = response.json()["results"]
        for taxon_result in results:
            taxon: Taxon = Taxon.objects.get(pk=taxon_result["id"])
            project_occurrences = taxon.occurrences.filter(project=project).count()
            # project_detections = taxon.detections.filter(project=project).count()
            self.assertEqual(taxon_result["occurrences_count"], project_occurrences)

    def test_taxa_for_project(self):
        for project in [self.project_one, self.project_two]:
            self._test_taxa_for_project(project)

    def test_taxon_detail(self):
        from ami.main.models import Taxon

        taxon = Taxon.objects.last()
        assert taxon is not None
        print("Testing taxon", taxon, taxon.pk)
        response = self.client.get(f"/api/v2/taxa/{taxon.pk}/")
        self.assertEqual(response.status_code, 200)
        self.assertEqual(response.json()["name"], taxon.name)

    def test_recursive_occurrence_counts_single(self):
        # First, assert that we have taxa with parents and occurrences
        from ami.main.models import Taxon

        taxa = Taxon.objects.exclude(parent=None).filter(occurrences__isnull=False)
        self.assertGreater(taxa.count(), 0)
        for taxon in taxa:
            occurrence_count_direct = taxon.occurrences.count()
            occurrence_count_total = taxon.occurrences_count_recursive()
            self.assertGreaterEqual(occurrence_count_total, occurrence_count_direct)

            # Manually add up the occurrences for each taxon and its children, recursively:
            def _count_occurrences_recursive(taxon):
                count = taxon.occurrences.count()
                for child in taxon.direct_children.all():
                    count += _count_occurrences_recursive(child)
                return count

            manual_count = _count_occurrences_recursive(taxon)
            self.assertEqual(occurrence_count_total, manual_count)

        # The top level test taxa should have all occurrences
        top_level_taxa = Taxon.objects.root()
        count = top_level_taxa.occurrences_count_recursive()
        self.assertGreater(count, 0)
        project_ids = top_level_taxa.projects.values_list("id", flat=True)
        total_occurrences = Occurrence.objects.filter(project__in=project_ids).count()
        self.assertEqual(count, total_occurrences)

    def test_recursive_occurrence_count_from_manager(self):
        from ami.main.models import Taxon

        with self.assertRaises(NotImplementedError):
            taxa_with_counts = Taxon.objects.with_occurrence_counts()
            for taxon in taxa_with_counts:
                occurrence_count_total = taxon.occurrences_count_recursive()
                self.assertEqual(occurrence_count_total, taxon.occurrences_count)

            for taxon in taxa_with_counts:
                occurrence_count_direct = taxon.occurrences.count()
                occurrence_count_total = taxon.occurrences_count_recursive()
                self.assertEqual(occurrence_count_total, occurrence_count_direct)


class TestIdentification(APITestCase):
    def setUp(self) -> None:
        project, deployment = setup_test_project()
        create_taxa(project=project)
        create_captures(deployment=deployment)
        create_occurrences(deployment=deployment, num=5)
        self.project = project
        self.user = User.objects.create_user(  # type: ignore
            email="testuser@insectai.org",
            is_staff=True,
            is_superuser=True,
        )
        self.factory = APIRequestFactory()
        self.client.force_authenticate(user=self.user)
        return super().setUp()

    def test_identification(self):
        from ami.main.models import Identification, Taxon

        """
        Post a new identification suggestion and check that it changed the occurrence's determination.
        """

        suggest_id_endpoint = f"/api/v2/identifications/?project_id={self.project.pk}"
        taxa = Taxon.objects.filter(projects=self.project)
        assert taxa.count() > 1

        occurrence = Occurrence.objects.filter(project=self.project).exclude(determination=None)[0]
        original_taxon = occurrence.determination
        assert original_taxon is not None
        new_taxon = Taxon.objects.exclude(pk=original_taxon.pk)[0]
        comment = "Test identification comment"

        response = self.client.post(
            suggest_id_endpoint,
            {
                "occurrence_id": occurrence.pk,
                "taxon_id": new_taxon.pk,
                "comment": comment,
            },
        )
        self.assertEqual(response.status_code, 201)
        occurrence.refresh_from_db()
        self.assertEqual(occurrence.determination, new_taxon)
        identification = Identification.objects.get(pk=response.json()["id"])
        self.assertEqual(identification.comment, comment)


class TestMovingSourceImages(TestCase):
    previous_subdir = "test/old_subdir"
    prev_sub_subdir_1 = previous_subdir + "/2022"
    prev_sub_subdir_2 = previous_subdir + "/2023"
    new_subdir = "test/new_subdir"
    new_sub_subdir_1 = new_subdir + "/2022"
    new_sub_subdir_2 = new_subdir + "/2023"
    other_subdir = "test/other_subdir"
    images_per_dir = 10

    def setUp(self) -> None:
        project, deployment = setup_test_project()
        create_captures(
            deployment=deployment, subdir=self.prev_sub_subdir_1, num_nights=1, images_per_night=self.images_per_dir
        )
        create_captures(
            deployment=deployment, subdir=self.prev_sub_subdir_2, num_nights=1, images_per_night=self.images_per_dir
        )
        create_captures(
            deployment=deployment, subdir=self.other_subdir, num_nights=1, images_per_night=self.images_per_dir
        )
        self.project = project
        self.deployment = deployment
        return super().setUp()

    def test_audit_subdirs(self):
        counts = self.deployment.audit_subdir_of_captures(ignore_deepest=False)
        expected_counts = {
            self.prev_sub_subdir_1: self.images_per_dir,
            self.prev_sub_subdir_2: self.images_per_dir,
            self.other_subdir: self.images_per_dir,
        }
        self.assertDictEqual(dict(counts), expected_counts)

    def test_audit_subdirs_ignore_date_folder(self):
        counts = self.deployment.audit_subdir_of_captures(ignore_deepest=True)
        other_subdir_truncated = self.other_subdir.rsplit("/", 1)[0]
        expected_counts = {
            self.previous_subdir: self.images_per_dir * 2,
            other_subdir_truncated: self.images_per_dir,
        }
        self.assertDictEqual(dict(counts), expected_counts)

    def test_update_subdir(self):
        # Move all images to a new subdirectory
        self.deployment.update_subdir_of_captures(new_subdir=self.new_subdir, previous_subdir=self.previous_subdir)

        counts = self.deployment.audit_subdir_of_captures()
        expected_counts = {
            self.new_sub_subdir_1: self.images_per_dir,
            self.new_sub_subdir_2: self.images_per_dir,
            self.other_subdir: self.images_per_dir,
        }
        self.assertDictEqual(dict(counts), expected_counts)


class TestProjectSettingsFiltering(APITestCase):
    """Test  Project Settings filter by project_id"""

    def setUp(self) -> None:
        for _ in range(3):
            project, deployment = setup_test_project(reuse=False)
            create_taxa(project=project)
            create_captures(deployment=deployment)
            create_occurrences(deployment=deployment, num=5)
        self.project_ids = [project.pk for project in Project.objects.all()]

        self.user = User.objects.create_user(  # type: ignore
            email="testuser@insectai.org",
            is_staff=True,
        )
        self.factory = APIRequestFactory()
        self.client.force_authenticate(user=self.user)
        return super().setUp()

    def test_project_summary(self):
        project_id = self.project_ids[1]
        endpoint_url = f"/api/v2/status/summary/?project_id={project_id}"
        response = self.client.get(endpoint_url)
        response_data = response.json()
        self.assertEqual(response.status_code, status.HTTP_200_OK)
        project = Project.objects.get(pk=project_id)

        self.assertEqual(response_data["deployments_count"], project.deployments_count())
        self.assertEqual(
            response_data["taxa_count"],
            Taxon.objects.annotate(occurrences_count=models.Count("occurrences"))
            .filter(
                occurrences_count__gt=0,
                occurrences__determination_score__gte=0,
                occurrences__project=project,
            )
            .distinct()
            .count(),
        )
        self.assertEqual(
            response_data["events_count"],
            Event.objects.filter(deployment__project=project, deployment__isnull=False).count(),
        )
        self.assertEqual(
            response_data["captures_count"], SourceImage.objects.filter(deployment__project=project).count()
        )
        self.assertEqual(
            response_data["occurrences_count"],
            Occurrence.objects.filter(
                project=project,
                determination_score__gte=0,
                event__isnull=False,
            ).count(),
        )
        self.assertEqual(
            response_data["captures_count"], SourceImage.objects.filter(deployment__project=project).count()
        )

    def test_project_collections(self):
        project_id = self.project_ids[1]
        project = Project.objects.get(pk=project_id)
        endpoint_url = f"/api/v2/captures/collections/?project_id={project_id}"
        response = self.client.get(endpoint_url)
        response_data = response.json()
        expected_project_collection_ids = {
            source_image_collection.id
            for source_image_collection in SourceImageCollection.objects.filter(project=project)
        }
        response_source_image_collection_ids = {result.get("id") for result in response_data["results"]}
        self.assertEqual(response_source_image_collection_ids, expected_project_collection_ids)

    def test_project_pipelines(self):
        project_id = self.project_ids[0]
        project = Project.objects.get(pk=project_id)
        endpoint_url = f"/api/v2/ml/pipelines/?project_id={project_id}"
        response = self.client.get(endpoint_url)
        response_data = response.json()

        expected_project_pipeline_ids = {pipeline.id for pipeline in Pipeline.objects.filter(projects=project)}
        response_pipeline_ids = {pipeline.get("id") for pipeline in response_data["results"]}
        self.assertEqual(response_pipeline_ids, expected_project_pipeline_ids)

    def test_project_storage(self):
        project_id = self.project_ids[0]
        project = Project.objects.get(pk=project_id)
        endpoint_url = f"/api/v2/storage/?project_id={project_id}"
        response = self.client.get(endpoint_url)
        response_data = response.json()
        expected_storage_ids = {storage.id for storage in S3StorageSource.objects.filter(project=project)}
        response_storage_ids = {storage.get("id") for storage in response_data["results"]}
        self.assertEqual(response_storage_ids, expected_storage_ids)

    def test_project_sites(self):
        project_id = self.project_ids[1]
        project = Project.objects.get(pk=project_id)
        endpoint_url = f"/api/v2/deployments/sites/?project_id={project_id}"
        response = self.client.get(endpoint_url)
        response_data = response.json()
        exepcted_site_ids = {site.id for site in Site.objects.filter(project=project)}
        response_site_ids = {site.get("id") for site in response_data["results"]}
        self.assertEqual(response_site_ids, exepcted_site_ids)

    def test_project_devices(self):
        project_id = self.project_ids[1]
        project = Project.objects.get(pk=project_id)
        endpoint_url = f"/api/v2/deployments/devices/?project_id={project_id}"
        response = self.client.get(endpoint_url)
        response_data = response.json()
        exepcted_device_ids = {device.id for device in Device.objects.filter(project=project)}
        response_device_ids = {device.get("id") for device in response_data["results"]}
        self.assertEqual(response_device_ids, exepcted_device_ids)


class TestProjectOwnerAutoAssignment(APITestCase):
    def setUp(self) -> None:
        self.user_1 = User.objects.create_user(email="testuser@insectai.org", is_staff=True, is_superuser=True)
        self.factory = APIRequestFactory()
        self.client.force_authenticate(user=self.user_1)
        return super().setUp()

    def test_can_auto_assign_project_owner(self):
        project_endpoint = "/api/v2/projects/"
        request = {"name": "Test Project1234", "description": "Test Description"}
        self.client.post(project_endpoint, request)
        project = Project.objects.filter(name=request["name"]).first()
        self.assertEqual(self.user_1.id, project.owner.id)


class TestProjectPermissions(APITestCase):
    def _create_project(self, owner, member):
        self.project = Project.objects.create(name="T Project", description="Test Description", owner=owner)
        self.project.members.add(member)

    def setUp(self) -> None:
        # Create users
        self.superuser = User.objects.create_superuser(
            email="superuser@insectai.org",
            password="password123",
            is_staff=True,
        )
        self.owner = User.objects.create_user(email="owner@insectai.org", is_staff=True)
        self.new_owner = User.objects.create_user(email="new_owner@insectai.org", is_staff=False)
        self.member = User.objects.create_user(email="member@insectai.org", is_staff=False)
        self.other_user = User.objects.create_user(email="other@insectai.org", is_staff=False)
        # Create a staff user
        self.staff_user = User.objects.create_user(
            email="staffuser@insectai.org",
            password="password123",
            is_staff=True,
        )
        # Create a regular user
        self.regular_user = User.objects.create_user(
            email="regularuser@insectai.org",
            password="password123",
        )

        # API endpoint for creating projects
        self.project_create_endpoint = "/api/v2/projects/"
        # Create a project
        self._create_project(self.owner, self.member)
        # Setup the request factory and authenticate as owner by default
        self.factory = APIRequestFactory()

    def test_owner_permissions(self):
        # Owner has view, change, and delete permissions
        self.assertTrue(self.owner.has_perm(Project.Permissions.VIEW_PROJECT, self.project))
        self.assertTrue(self.owner.has_perm(Project.Permissions.UPDATE_PROJECT, self.project))
        self.assertTrue(self.owner.has_perm(Project.Permissions.DELETE_PROJECT, self.project))
        # test permissions from the API
        self.client.force_authenticate(user=self.owner)

        # Owner can view, update, and delete the project
        response = self.client.get(f"/api/v2/projects/{self.project.id}/")
        self.assertEqual(response.status_code, status.HTTP_200_OK)

        response = self.client.patch(f"/api/v2/projects/{self.project.id}/", {"name": "Updated Project"})
        self.assertEqual(response.status_code, status.HTTP_200_OK)

        response = self.client.delete(f"/api/v2/projects/{self.project.id}/")
        self.assertEqual(response.status_code, status.HTTP_204_NO_CONTENT)

    def test_member_permissions(self):
        # Member has view and change permissions, but not delete
        self.assertTrue(self.member.has_perm(Project.Permissions.VIEW_PROJECT, self.project))
        self.assertFalse(self.member.has_perm(Project.Permissions.DELETE_PROJECT, self.project))

        # test permissions from the API
        # create the project
        self._create_project(self.owner, self.member)

        # Authenticate as member
        self.client.force_authenticate(user=self.member)

        # Member can view and update, but not delete
        response = self.client.get(f"/api/v2/projects/{self.project.id}/")
        self.assertEqual(response.status_code, status.HTTP_200_OK)

        response = self.client.patch(f"/api/v2/projects/{self.project.id}/", {"name": "Updated Again"})
        self.assertEqual(response.status_code, status.HTTP_403_FORBIDDEN)

        response = self.client.delete(f"/api/v2/projects/{self.project.id}/")
        self.assertEqual(response.status_code, status.HTTP_403_FORBIDDEN)

    def test_other_user_permissions(self):
        # Other users only have view permissions
        self.assertTrue(self.other_user.has_perm(Project.Permissions.VIEW_PROJECT, self.project))
        self.assertFalse(self.other_user.has_perm(Project.Permissions.UPDATE_PROJECT, self.project))
        self.assertFalse(self.other_user.has_perm(Project.Permissions.DELETE_PROJECT, self.project))

        # test permissions from the API
        # Authenticate as other_user
        self.client.force_authenticate(user=self.other_user)

        # Other users can only view
        response = self.client.get(f"/api/v2/projects/{self.project.id}/")
        self.assertEqual(response.status_code, status.HTTP_200_OK)

        response = self.client.put(f"/api/v2/projects/{self.project.id}/", {"name": "Should Fail"})
        self.assertEqual(response.status_code, status.HTTP_403_FORBIDDEN)

        response = self.client.delete(f"/api/v2/projects/{self.project.id}/")
        self.assertEqual(response.status_code, status.HTTP_403_FORBIDDEN)

    def test_permissions_on_owner_change(self):
        """Test permissions update when the project owner is changed."""

        self._create_project(self.owner, self.member)
        # Change the owner
        self.project.owner = self.new_owner
        self.project.save()

        # Check the new owner has the owner permissions
        self.assertTrue(self.new_owner.has_perm(Project.Permissions.VIEW_PROJECT, self.project))
        self.assertTrue(self.new_owner.has_perm(Project.Permissions.UPDATE_PROJECT, self.project))
        self.assertTrue(self.new_owner.has_perm(Project.Permissions.DELETE_PROJECT, self.project))

    def test_permissions_on_member_removal(self):
        """Test permissions are removed when a user is no longer a member of the project."""
        # Remove the member from the project
        self.project.members.remove(self.member)

        # Check the removed member no longer has permissions
        self.assertFalse(self.member.has_perm(Project.Permissions.UPDATE_PROJECT, self.project))

    def test_superuser_has_all_permissions(self):
        # Log in as the superuser
        self.client.force_authenticate(user=self.superuser)

        # Get all permissions for the superuser on the project
        superuser_permissions = get_perms(self.superuser, self.project)

        # Assert that the superuser has all object-level permissions
        project_permissions = [
            Project.Permissions.VIEW_PROJECT,
            Project.Permissions.UPDATE_PROJECT,
            Project.Permissions.DELETE_PROJECT,
        ]
        for perm in project_permissions:
            self.assertIn(perm, superuser_permissions)

    def test_superuser_can_create_project(self):
        """Ensure a superuser can create a project."""
        self.client.force_authenticate(user=self.superuser)
        data = {"name": "Superuser Project", "description": "Created by superuser"}
        response = self.client.post(self.project_create_endpoint, data)
        self.assertEqual(response.status_code, status.HTTP_201_CREATED)

    def test_regular_user_cannot_create_project(self):
        """Ensure a regular user cannot create a project."""
        self.client.force_authenticate(user=self.regular_user)
        data = {"name": "Regular User Project", "description": "Created by regular user"}
        response = self.client.post(self.project_create_endpoint, data)
        self.assertEqual(response.status_code, status.HTTP_403_FORBIDDEN)

    def test_anonymous_user_cannot_create_project(self):
        """Ensure an anonymous user cannot create a project."""
        data = {"name": "Anonymous User Project", "description": "Created by anonymous user"}
        response = self.client.post(self.project_create_endpoint, data)
        self.assertEqual(response.status_code, status.HTTP_401_UNAUTHORIZED)


class TestRolePermissions(APITestCase):
    # Create users
    def setUp(self) -> None:
        self.super_user = User.objects.create_user(email="super_user@insectai.org", is_staff=True, is_superuser=True)
        self.project_manager = User.objects.create_user(email="project_manager@insectai.org", is_staff=False)
        self._create_project(self.project_manager)

        self.basic_member = User.objects.create_user(email="basic_member@insectai.org", is_staff=False)
        self.identifier = User.objects.create_user(email="identifier@insectai.org", is_staff=False)

        self._assign_roles()
        # Create a regular with no role assigned in the project
        self.regular_user = User.objects.create_user(email="ru@insectai.org", is_staff=False)

        self._create_job()
        self.PERMISSIONS_MAPS = {
            "project_manager": {
                "project": {"create": False, "update": True, "delete": True},
                "collection": {"create": True, "update": True, "delete": True, "populate": True},
                "storage": {"create": True, "update": True, "delete": True},
                "sourceimage": {"create": True, "update": True, "delete": True},
                "sourceimageupload": {"create": True, "update": True, "delete": True},
                "site": {"create": True, "update": True, "delete": True},
                "device": {"create": True, "update": True, "delete": True},
                "job": {
                    "create": True,
                    "update": True,
                    "delete": True,
                    "run_single_image": True,
                    "run": False,
                    "retry": False,
                    "cancel": False,
                },
                "identification": {"create": True, "update": True, "delete": True},
                "capture": {"star": True, "unstar": True},
            },
            "basic_member": {
                "project": {"create": False, "update": False, "delete": False},
                "collection": {"create": False, "update": False, "delete": False, "populate": False},
                "storage": {"create": False, "update": False, "delete": False},
                "site": {"create": False, "update": False, "delete": False},
                "sourceimage": {"create": False, "update": False, "delete": False},
                "sourceimageupload": {"create": False, "update": False, "delete": False},
                "device": {"create": False, "update": False, "delete": False},
                "job": {
                    "create": True,
                    "update": False,
                    "delete": False,
                    "run_single_image": True,
                    "run": False,
                    "retry": False,
                    "cancel": False,
                },
                "identification": {"create": False, "delete": False},
                "capture": {"star": True, "unstar": True},
            },
            "identifier": {
                "project": {"create": False, "update": False, "delete": False},
                "collection": {"create": False, "update": False, "delete": False, "populate": False},
                "storage": {"create": False, "update": False, "delete": False},
                "sourceimage": {"create": False, "update": False, "delete": False},
                "sourceimageupload": {"create": False, "update": False, "delete": False},
                "site": {"create": False, "update": False, "delete": False},
                "device": {"create": False, "update": False, "delete": False},
                "job": {
                    "create": True,
                    "update": False,
                    "delete": False,
                    "run_single_image": True,
                    "run": False,
                    "retry": False,
                    "cancel": False,
                },
                "identification": {"create": True, "update": True, "delete": True},
                "capture": {"star": True, "unstar": True},
            },
            "regular_user": {
                "project": {"create": False, "update": False, "delete": False},
                "collection": {"create": False, "update": False, "delete": False, "populate": False},
                "storage": {"create": False, "update": False, "delete": False},
                "sourceimage": {"create": False, "update": False, "delete": False},
                "sourceimageupload": {"create": False, "update": False, "delete": False},
                "site": {"create": False, "update": False, "delete": False},
                "device": {"create": False, "update": False, "delete": False},
                "job": {
                    "create": False,
                    "update": False,
                    "delete": False,
                    "run_single_image": False,
                    "run": False,
                    "retry": False,
                    "cancel": False,
                },
                "identification": {"create": False, "delete": False},
                "capture": {"star": False, "unstar": False},
            },
        }

    def _assign_roles(self):
        ProjectManager.assign_user(self.project_manager, self.project)
        BasicMember.assign_user(self.basic_member, self.project)
        Identifier.assign_user(self.identifier, self.project)

    def _create_project(self, owner):
        self.project = Project.objects.create(name="Insect Project", description="Test Description", owner=owner)
        self.deployment = Deployment.objects.create(name="Test Deployment", project=self.project)
        S3StorageSource.objects.create(name="New source", project=self.project, bucket="Test Bucket")
        create_captures(deployment=self.deployment)
        create_taxa(project=self.project)
        create_occurrences(deployment=self.deployment, num=1)
        self._create_job()
        Identification.objects.create(
            user=self.project_manager, taxon=Taxon.objects.first(), occurrence=self.project.occurrences.first()
        )

    def _create_job(self):
        self.job = Job.objects.create(name="Test Job", project=self.project, job_type_key="ml")

    def _create_source_image_upload_file(self):
        image_buffer = BytesIO()
        image = Image.new("RGB", (100, 100), color=(255, 0, 0))  # a red square
        image.save(image_buffer, format="JPEG")
        image_buffer.seek(0)

        image_file = SimpleUploadedFile(
            name="20210101120000-snapshot.jpg", content=image_buffer.read(), content_type="image/jpeg"
        )
        return image_file

    def _create_test_source_image_upload(self, user):
        """
        Creates a SourceImageUpload instance using a valid in-memory JPEG image
        and self.project.deployments.first() as the deployment.
        """
        deployment = self.project.deployments.first()

        # Generate a valid JPEG image in memory using Pillow
        image_file = self._create_source_image_upload_file()
        upload = SourceImageUpload.objects.create(
            image=image_file,
            user=user,
            deployment=deployment,
        )
        self.source_image_upload = upload
        return upload

    def _create_test_source_image(self):
        return SourceImage.objects.create(
            project=self.project,
            deployment=self.project.deployments.first(),
            uploaded_by=self.project_manager,
            test_image=False,
        )

    def _test_role_permissions(self, role_class, user, permissions_map):
        """Generic function to test role-based permissions based on an entity permission map."""
        self._create_project(owner=self.project_manager)
        self._assign_roles()
        capture_id = self.project.occurrences.first().detections.first().source_image.pk
        occurrence_id = self.project.occurrences.first().pk
        endpoints = {
            "collection": "/api/v2/captures/collections/",
            "site": "/api/v2/deployments/sites/",
            "device": "/api/v2/deployments/devices/",
            "storage": "/api/v2/storage/",
            "job": "/api/v2/jobs/",
            "identification": "/api/v2/identifications/",
            "project": "/api/v2/projects/",
            "capture_star": f"/api/v2/captures/{capture_id}/star/",
            "capture_unstar": f"/api/v2/captures/{capture_id}/unstar/",
        }

        self.client.force_authenticate(user=user)

        entity_ids = {
            "project": self.project.pk,
            "collection": self.project.sourceimage_collections.first().pk,
            "storage": self.project.storage_sources.first().pk,
            "device": self.project.devices.first().pk,
            "site": self.project.sites.first().pk,
            "job": self.project.jobs.first().pk,
            "identification": self.project.occurrences.first().identifications.first().pk,
        }
        create_data = {
            "collection": {
                "description": "New Collection",
                "name": "Collection 1",
                "project": self.project.pk,
                "method": "common_combined",
            },
            "site": {"description": "New Site", "name": "Site 1", "project": self.project.pk},
            "device": {"description": "New Device", "name": "Device 1", "project": self.project.pk},
            "storage": {"name": "New Storage", "project": self.project.pk, "bucket": "test-bucket"},
            "job": {"delay": "1", "name": "Test Job", "project_id": self.project.pk},
            "identification": {"occurrence_id": occurrence_id, "taxon_id": "5", "comment": "Identifier comment"},
            "project": {"name": "New Project", "description": "This is a test project."},
        }

        for entity, actions in permissions_map.items():
            if entity in ["capture", "sourceimageupload", "sourceimage"]:
                continue
            # Check Collection-Level Permissions in List Response
            response = self.client.get(f"{endpoints[entity]}?project_id={self.project.pk}")
            self.assertEqual(response.status_code, status.HTTP_200_OK)
            logger.info(f"{role_class} , {entity} list response {response.json()}")
            expected_collection_permissions = []
            if actions.get("create", False):
                # Identification update permissions are included
                # in the user_permissions field at the object level
                # in the /occurrences/{id}/ endpoint response.
                if entity != "identification":
                    expected_collection_permissions.append("create")
            logger.info(
                f"{role_class}, expected collection level permissions for {entity}: {expected_collection_permissions}"
            )
            self.assertEqual(set(response.json().get("user_permissions", [])), set(expected_collection_permissions))

            # Step 1: Test Create
            logger.info(f"Testing {role_class} create permission for {entity} ")
            can_create = actions["create"] if "create" in actions else False
            logger.info(f"entity endpoint : {endpoints[entity]}")
            if entity == "project":
                response = self.client.post(endpoints[entity], create_data.get(entity, {}), format="multipart")
            else:
                response = self.client.post(endpoints[entity], create_data.get(entity, {}))
            expected_status = status.HTTP_201_CREATED if can_create else status.HTTP_403_FORBIDDEN
            self.assertEqual(response.status_code, expected_status)
            entity_ids[entity] = response.json().get("id") if can_create else entity_ids.get(entity, None)

            #  Check Object-Level Permissions in List Response
            if entity_ids[entity]:
                response = self.client.get(endpoints[entity])
                self.assertEqual(response.status_code, status.HTTP_200_OK)

            object_permissions = []
            # Add update, delete and other custom permissions
            # populate, retry_job, cancel_job, start_job
            for action, allowed in actions.items():
                if allowed and action != "create":
                    object_permissions.append(action)

            results = response.json().get("results", [])
            if results:
                object_id = entity_ids[entity]
                obj = next((r for r in results if r["id"] == object_id), None)
                if obj:
                    self.assertEqual(
                        set(obj.get("user_permissions", [])),
                        set(object_permissions),
                        f"Object permissions mismatch for {entity}",
                    )

            # Step 2: Test Update
            logger.info(f"Testing {role_class} update permission for {entity} , actions {actions}")
            can_update = actions["update"] if "update" in actions else False
            logger.info(f"{entity} can_update: {can_update}")
            if entity_ids[entity]:
                logger.info(f"{entity} update request {create_data.get(entity, {})}")
                response = self.client.patch(
                    f"{endpoints[entity]}{entity_ids[entity]}/",
                    create_data.get(entity, {}).update({"name": "Updated Name"}),
                )
                logger.info(f"{entity} update response {response.json()}")
                expected_status = status.HTTP_200_OK if can_update else status.HTTP_403_FORBIDDEN
                logger.info(f"{entity} expected_status: {expected_status}, response_status:{response.status_code}")
                self.assertEqual(response.status_code, expected_status)

            # Step 3: Test Custom Actions
            if entity == "job" and entity_ids[entity]:
                for action in ["run", "retry", "cancel"]:
                    logger.info(f"Testing {role_class} for job {action} custom permission")
                    if action in actions:
                        response = self.client.post(f"{endpoints[entity]}{entity_ids[entity]}/{action}/")
                        expected_status = status.HTTP_200_OK if actions[action] else status.HTTP_403_FORBIDDEN
                        self.assertEqual(
                            response.status_code,
                            expected_status,
                            f"{role_class} {action} permission failed for {entity}",
                        )

            if entity == "collection" and entity_ids[entity] and "populate" in actions:
                logger.info(f"Testing {role_class} for  collection populate custom permission")
                response = self.client.post(f"{endpoints[entity]}{entity_ids[entity]}/populate/")
                expected_status = status.HTTP_200_OK if actions["populate"] else status.HTTP_403_FORBIDDEN
                self.assertEqual(response.status_code, expected_status)
        # Step 4: Test Capture (Star/Unstar)
        if "capture" in permissions_map:
            logger.info(f"Testing {role_class} for  capture star permission ")
            can_star = permissions_map["capture"].get("star", False)
            response = self.client.post(endpoints["capture_star"])
            expected_status = status.HTTP_200_OK if can_star else status.HTTP_403_FORBIDDEN
            self.assertEqual(response.status_code, expected_status, f"{role_class} star permission failed")
            logger.info(f"Testing {role_class} for  capture unstar permission ")
            can_unstar = permissions_map["capture"].get("unstar", False)
            response = self.client.post(endpoints["capture_unstar"])
            expected_status = status.HTTP_200_OK if can_unstar else status.HTTP_403_FORBIDDEN
            self.assertEqual(response.status_code, expected_status, f"{role_class} unstar permission failed")
        logger.info(f"{role_class}: entity_ids: {entity_ids}")
        # Step 5: Unassign Role and Verify Permissions are Revoked
        if role_class:
            role_class.unassign_user(user, self.project)
            BasicMember.unassign_user(user, project=self.project)
            self.client.force_authenticate(user=user)

            for entity, actions in permissions_map.items():
                if entity in ["sourceimage", "sourceimageupload"]:
                    continue
                if "create" in actions:
                    logger.info(f"Testing {role_class} for create permission on {entity} after role unassignment")
                    response = self.client.post(endpoints[entity], create_data.get(entity, {}))
                    self.assertEqual(response.status_code, status.HTTP_403_FORBIDDEN)
                if "update" in actions:
                    logger.info(f"Testing {role_class} for update permission on {entity} after role unassignment")
                    logger.info(
                        f"""Testing {role_class}
                        after role unassignment endpoint:
                         {endpoints[entity]}{entity_ids[entity]}/"""
                    )
                    response = self.client.patch(
                        f"{endpoints[entity]}{entity_ids[entity]}/",
                        create_data.get(entity, {}).update({"name": "Updated Name"}),
                    )
                    self.assertEqual(response.status_code, status.HTTP_403_FORBIDDEN)

            response = self.client.post(endpoints["capture_star"])
            logger.info(f"star capture response: {response.json()}")
            logger.info(f"Testing {role_class} for star capture permission after role unassignment")
            logger.info(f"{role_class} {user} user permissions: {get_perms(user, self.project)}")
            self.assertEqual(response.status_code, status.HTTP_403_FORBIDDEN)

            response = self.client.post(endpoints["capture_unstar"])
            logger.info(f"Testing {role_class} for unstar capture permission after role unassignment")
            self.assertEqual(response.status_code, status.HTTP_403_FORBIDDEN)

        # Step 6: Reassign Role and Verify Ability to Delete Objects
        if role_class:
            role_class.assign_user(user, self.project)
            self.client.force_authenticate(user=user)

            for entity, actions in permissions_map.items():
                if entity in ["project", "sourceimage", "sourceimageupload"]:
                    # skip deleting project for now and sourceimage,sourceimageupload
                    continue

                if "delete" in actions and actions["delete"] and entity_ids[entity]:
                    logger.info(f"Testing {role_class} for delete permission on {entity}")
                    can_delete = actions["delete"]
                    response = self.client.delete(f"{endpoints[entity]}{entity_ids[entity]}/")
                    logger.info(f"{role_class} delete response status for {entity} : {response.status_code}")
                    expected_status = status.HTTP_204_NO_CONTENT if can_delete else status.HTTP_403_FORBIDDEN
                    self.assertEqual(response.status_code, expected_status, f"Delete permission failed for {entity}")

            # try to delete the project
            entity = "project"
            actions = permissions_map[entity]
            if "delete" in actions and actions["delete"] and entity_ids[entity]:
                logger.info(f"Testing {role_class} for delete permission on {entity}")
                can_delete = actions["delete"]
                response = self.client.delete(f"{endpoints[entity]}{entity_ids[entity]}/")
                logger.info(f"{role_class} delete response status for {entity} : {response.status_code}")
                expected_status = status.HTTP_204_NO_CONTENT if can_delete else status.HTTP_403_FORBIDDEN
                self.assertEqual(response.status_code, expected_status)

    def _test_sourceimageupload_permissions(self, user, permission_map):
        self._create_project(owner=self.project_manager)
        self.client.force_authenticate(user=self.super_user)
        list_url = "/api/v2/captures/upload/"

        self.client.force_authenticate(user=user)

        # --- Test Create ---
        response = self.client.post(
            list_url,
            {
                "image": self._create_source_image_upload_file(),
                "deployment": self.deployment.pk,
                "project_id": self.project.pk,
            },
            format="multipart",
        )

        if permission_map.get("create", False):
            self.assertEqual(response.status_code, 201, f"{user.email} should be able to create sourceimageupload")
            object_id = response.data["id"]

        else:
            source_image_upload = self._create_test_source_image_upload(user=user)
            object_id = source_image_upload.pk

        detail_url = f"{list_url}{object_id}/"
        # --- Confirm existence ---
        response = self.client.get(detail_url)
        self.assertEqual(
            response.status_code, 200, f"{user.email} should be able to view the sourceimageupload object"
        )
        logger.info(f"[{user.email}] GET {detail_url} returned 200 OK")
        # --- Test Update ---
        expected_update = 200 if permission_map.get("update", False) else 403
        response = self.client.patch(detail_url, {"details": "updated"}, format="json")
        self.assertEqual(response.status_code, expected_update, f"{user.email} update sourceimageupload")

        # --- Test Delete ---
        expected_delete = 204 if permission_map.get("delete", False) else 403
        response = self.client.delete(detail_url)
        self.assertEqual(response.status_code, expected_delete, f"{user.email} delete sourceimageupload")

    def _test_sourceimage_permissions(self, user, permission_map):
        self.client.force_authenticate(user=user)
        self._create_project(owner=self.project_manager)
        list_url = "/api/v2/captures/"
        # --- Test Create ---
        response = self.client.post(
            list_url,
            {"project": self.project.pk, "deployment": self.deployment.pk, "test_image": False},
            format="json",
        )

        if permission_map.get("create", False):
            self.assertEqual(response.status_code, 201, f"{user.email} should be able to create sourceimage")
            object_id = response.data["id"]
        else:
            self.assertEqual(response.status_code, 403, f"{user.email} should NOT be able to create sourceimage")
            image = self._create_test_source_image()
            object_id = image.id

        detail_url = f"{list_url}{object_id}/"

        # --- Test Update ---
        expected_update = 200 if permission_map.get("update", False) else 403
        response = self.client.patch(detail_url, {"test_image": True}, format="json")
        self.assertEqual(response.status_code, expected_update, f"{user.email} update sourceimage")

        # --- Test Delete ---
        expected_delete = 204 if permission_map.get("delete", False) else 403
        response = self.client.delete(detail_url)
        self.assertEqual(response.status_code, expected_delete, f"{user.email} delete sourceimage")

    def test_identifier_permissions(self):
        """Test Identifier role permissions."""

        expected_permissions = Identifier.permissions
        assigned_permissions = set(get_perms(self.identifier, self.project))
        self.assertEqual(assigned_permissions, expected_permissions)
        self._test_role_permissions(Identifier, self.identifier, self.PERMISSIONS_MAPS["identifier"])
        self._test_sourceimage_permissions(
            user=self.identifier, permission_map=self.PERMISSIONS_MAPS["identifier"]["sourceimage"]
        )
        self._test_sourceimageupload_permissions(
            user=self.identifier, permission_map=self.PERMISSIONS_MAPS["identifier"]["sourceimageupload"]
        )

    def test_basic_member_permissions_(self):
        """Test Basic Member role permissions."""
        expected_permissions = BasicMember.permissions
        assigned_permissions = set(get_perms(self.basic_member, self.project))
        self.assertEqual(assigned_permissions, expected_permissions)

        self._test_role_permissions(BasicMember, self.basic_member, self.PERMISSIONS_MAPS["basic_member"])
        self._test_sourceimage_permissions(
            user=self.basic_member, permission_map=self.PERMISSIONS_MAPS["basic_member"]["sourceimage"]
        )
        self._test_sourceimageupload_permissions(
            user=self.basic_member, permission_map=self.PERMISSIONS_MAPS["basic_member"]["sourceimageupload"]
        )

    def test_regular_user_permissions(self):
        """Test Regular User permissions (view-only)."""
        self._test_role_permissions(None, self.regular_user, self.PERMISSIONS_MAPS["regular_user"])
        self._test_sourceimage_permissions(
            user=self.regular_user, permission_map=self.PERMISSIONS_MAPS["regular_user"]["sourceimage"]
        )
        self._test_sourceimageupload_permissions(
            user=self.regular_user, permission_map=self.PERMISSIONS_MAPS["regular_user"]["sourceimageupload"]
        )

    def test_project_manager_permissions_(self):
        """Test Project Manager role permissions."""
        expected_permissions = ProjectManager.permissions
        assigned_permissions = set(get_perms(self.project_manager, self.project))
        self.assertEqual(assigned_permissions, expected_permissions)
        self._test_role_permissions(ProjectManager, self.project_manager, self.PERMISSIONS_MAPS["project_manager"])
        self._test_sourceimage_permissions(
            user=self.project_manager, permission_map=self.PERMISSIONS_MAPS["project_manager"]["sourceimage"]
        )
        self._test_sourceimageupload_permissions(
            user=self.project_manager, permission_map=self.PERMISSIONS_MAPS["project_manager"]["sourceimageupload"]
        )


<<<<<<< HEAD
=======
class TestDeploymentSyncCreatesEvents(TestCase):
    def test_sync_creates_events_and_updates_counts(self):
        # Set up a new project and deployment with test data
        project, deployment = setup_test_project(reuse=False)

        # Populate the object store with image data
        assert deployment.data_source is not None
        populate_bucket(
            config=deployment.data_source.config,
            subdir=f"deployment_{deployment.pk}",
            skip_existing=False,
        )

        # Sync captures
        deployment.sync_captures()

        # Refresh and check results
        deployment.refresh_from_db()
        initial_events = Event.objects.filter(deployment=deployment)
        initial_events_count = initial_events.count()

        # Assertions
        self.assertTrue(initial_events.exists(), "Expected events to be created")
        self.assertEqual(
            deployment.events_count, initial_events.count(), "Deployment events_count should match actual events"
        )
        # Simulate new images added to object store
        populate_bucket(
            config=deployment.data_source.config,
            subdir=f"deployment_{deployment.pk}",
            skip_existing=False,
            num_nights=2,
            images_per_day=5,
            minutes_interval=120,
        )

        # Sync again
        deployment.sync_captures()
        deployment.refresh_from_db()
        updated_events = Event.objects.filter(deployment=deployment)

        # Assertions for second sync
        self.assertGreater(
            updated_events.count(), initial_events_count, "New events should be created after adding new images"
        )
        self.assertEqual(
            deployment.events_count,
            updated_events.count(),
            "Deployment events_count should reflect updated event count",
        )
        logger.info(f"Initial events count: {initial_events_count}, Updated events count: {updated_events.count()}")


>>>>>>> 28571b02
class TestFineGrainedJobRunPermission(APITestCase):
    def setUp(self):
        super().setUp()
        self.user = User.objects.create_user(
            email="regularuser@insectai.org",
            password="password123",
        )
        self.client.force_authenticate(self.user)

        self.project = Project.objects.create(
            name="Job Permission Project", description="For testing job run permission"
        )
        assign_perm(Project.Permissions.CREATE_JOB, self.user, self.project)
        self.valid_job_keys = [cls.key for cls in VALID_JOB_TYPES if cls.key != "unknown"]

    def _create_job(self, job_type_key):
        job = Job.objects.create(name="Test Job", project=self.project, job_type_key=job_type_key)
        return job

    def assign_run_permission(self, key):
        perm = f"main.run_{key}_job"
        assign_perm(perm, self.user, self.project)

    def remove_run_permission(self, key):
        perm = f"main.run_{key}_job"
        remove_perm(perm, self.user, self.project)

    def test_can_only_run_permitted_job_type(self):
        allowed_key = self.valid_job_keys[0]
        self.assign_run_permission(allowed_key)

        for job_type_key in self.valid_job_keys:
            job = self._create_job(job_type_key)
            response = self.client.post(f"/api/v2/jobs/{job.pk}/run/", format="json")
            if job_type_key == allowed_key:
                self.assertEqual(response.status_code, status.HTTP_200_OK, f"{job_type_key} should run successfully")
            else:
                self.assertEqual(response.status_code, status.HTTP_403_FORBIDDEN, f"{job_type_key} should be denied")

    def test_can_run_multiple_if_permitted(self):
        allowed_keys = self.valid_job_keys[:2]
        for key in allowed_keys:
            self.assign_run_permission(key)

        for job_type_key in self.valid_job_keys:
            job = self._create_job(job_type_key)
            response = self.client.post(f"/api/v2/jobs/{job.pk}/run/", format="json")

            if job_type_key in allowed_keys:
                self.assertEqual(response.status_code, status.HTTP_200_OK, f"{job_type_key} should run successfully")
            else:
                self.assertEqual(response.status_code, status.HTTP_403_FORBIDDEN, f"{job_type_key} should be denied")

    def test_cannot_run_any_without_permission(self):
        for job_type_key in self.valid_job_keys:
            job = self._create_job(job_type_key)
            response = self.client.post(f"/api/v2/jobs/{job.pk}/run/", format="json")
            self.assertEqual(response.status_code, status.HTTP_403_FORBIDDEN, f"{job_type_key} should be denied")

    def test_user_permissions_reflected_in_job_detail(self):
        job = self._create_job(job_type_key="ml")

        # By default, the user shouldn't have any job-related perms
        response = self.client.get(f"/api/v2/jobs/{job.pk}/")
        self.assertEqual(response.status_code, 200)
        self.assertEqual(response.data.get("user_permissions"), [], "User should not have any job perms initially")

        # Assign run permission and check if it's reflected
        assign_perm(Project.Permissions.RUN_ML_JOB, self.user, self.project)
        response = self.client.get(f"/api/v2/jobs/{job.pk}/")
        self.assertEqual(response.status_code, 200)
        self.assertIn("run", response.data.get("user_permissions", []))

        # Remove run permission and confirm it's removed
        remove_perm(Project.Permissions.RUN_ML_JOB, self.user, self.project)
        response = self.client.get(f"/api/v2/jobs/{job.pk}/")
        self.assertEqual(response.status_code, 200)
        self.assertNotIn("run", response.data.get("user_permissions", []))


class TestRunSingleImageJobPermission(APITestCase):
    def setUp(self):
        super().setUp()
        self.user = User.objects.create_user(
            email="regularuser@insectai.org",
            password="password123",
        )
        self.project = Project.objects.create(name="Single Image Project", description="Testing single image job")
        self.pipeline = Pipeline.objects.create(
            name="Test ML pipeline",
            description="Test ML pipeline",
        )
        self.pipeline.projects.add(self.project)
        self.deployment = Deployment.objects.create(name="Test Deployment", project=self.project)
        create_captures(deployment=self.deployment)
        group_images_into_events(deployment=self.deployment)
        self.capture = self.deployment.captures.first()
        self.client.force_authenticate(self.user)

    def _grant_create_job__and_run_single_image_perm(self):
        """Grants run_single_image_job permission on a specific capture to the user."""
        assign_perm(Project.Permissions.CREATE_JOB, self.user, self.project)
        assign_perm(Project.Permissions.RUN_SINGLE_IMAGE_JOB, self.user, self.project)

    def _remove_run_single_image_perm(self):
        remove_perm(Project.Permissions.RUN_SINGLE_IMAGE_JOB, self.user, self.project)

    def test_user_can_run_single_image_job_and_perm_is_reflected(self):
        self._grant_create_job__and_run_single_image_perm()

        # Verify permission is reflected in capture detail response
        capture_detail_url = f"/api/v2/captures/{self.capture.pk}/"
        response = self.client.get(capture_detail_url)
        self.assertEqual(response.status_code, 200)
        self.assertIn(
            "run_single_image_ml_job",
            response.data.get("user_permissions", []),
            "run_single_image permission not reflected",
        )

        # Try to run a job using source_image_single_id
        run_url = "/api/v2/jobs/?start_now"
        payload = {
            "delay": 0,
            "name": f"Capture #{self.capture.pk}",
            "project_id": str(self.project.pk),
            "pipeline_id": str(self.pipeline.pk),
            "source_image_single_id": str(self.capture.pk),
        }
        response = self.client.post(run_url, payload, format="json")
        self.assertEqual(
            response.status_code, 201, f"User should be able to run single image job, got {response.status_code}"
        )
        # Remove permission
        self._remove_run_single_image_perm()

        # Permission should no longer appear in capture detail
        response = self.client.get(capture_detail_url)
        self.assertEqual(response.status_code, 200)
        self.assertNotIn(
            "run_single_image_ml_job",
            response.data.get("user_permissions", []),
            "run_single_image permission should be removed but still present",
        )

        # Should not be able to run job now
        response = self.client.post(run_url, payload, format="json")
        self.assertEqual(
            response.status_code,
            403,
            f"User should NOT be able to run single image job after permission removal, got {response.status_code}",
<<<<<<< HEAD
        )


class TestDraftProjectPermissions(APITestCase):
    def setUp(self) -> None:
        # Users
        self.owner = User.objects.create_user(email="owner@insectai.org", is_staff=True)
        self.member = User.objects.create_user(email="member@insectai.org", is_staff=False)
        self.outsider = User.objects.create_user(email="outsider@insectai.org", is_staff=False)
        self.superuser = User.objects.create_superuser(
            email="superuser@insectai.org",
            password="password123",
            is_staff=True,
        )

        # Draft project with owner
        self.project = Project.objects.create(
            name="Draft Only Project",
            description="Draft visibility test",
            owner=self.owner,
            draft=True,
        )
        self.project.members.add(self.member)

        self.detail_url = f"/api/v2/projects/{self.project.pk}/"

        # Deployment
        self.deployment = Deployment.objects.create(name="Test Deployment", project=self.project)

    def _auth_get(self, user, url):
        self.client.force_authenticate(user)
        return self.client.get(url)

    # Project detail tests
    def test_owner_can_view_draft_project(self):
        resp = self._auth_get(self.owner, self.detail_url)
        self.assertEqual(resp.status_code, status.HTTP_200_OK, "Owner should be able to view draft project")

    def test_member_can_view_draft_project(self):
        resp = self._auth_get(self.member, self.detail_url)
        self.assertEqual(resp.status_code, status.HTTP_200_OK, "Member should be able to view draft project")

    def test_member_removed_cannot_view_draft_project(self):
        self.project.members.remove(self.member)
        resp = self._auth_get(self.member, self.detail_url)
        self.assertIn(
            resp.status_code,
            (status.HTTP_403_FORBIDDEN, status.HTTP_404_NOT_FOUND),
            " Member should not view draft project after removal",
        )

    def test_outsider_cannot_view_draft_project(self):
        resp = self._auth_get(self.outsider, self.detail_url)
        self.assertIn(
            resp.status_code,
            (status.HTTP_403_FORBIDDEN, status.HTTP_404_NOT_FOUND),
            " Non-member should not view draft project",
        )

    def test_superuser_can_view_draft_project(self):
        resp = self._auth_get(self.superuser, self.detail_url)
        self.assertEqual(resp.status_code, status.HTTP_200_OK, "Superuser should be able to view draft project")

    def test_draft_project_detail_access(self):
        url = f"/api/v2/projects/{self.project.pk}/"

        assert self._auth_get(self.superuser, url).status_code == 200
        assert self._auth_get(self.owner, url).status_code == 200
        assert self._auth_get(self.member, url).status_code == 200

        response = self._auth_get(self.outsider, url)
        assert response.status_code in [403, 404]

    def test_draft_project_list_visibility(self):
        url = "/api/v2/projects/"

        for user in [self.superuser, self.owner, self.member]:
            self.client.force_authenticate(user)
            response = self.client.get(url)
            ids = [p["id"] for p in response.data["results"]]
            assert self.project.pk in ids

        self.client.force_authenticate(self.outsider)
        response = self.client.get(url)
        ids = [p["id"] for p in response.data["results"]]
        assert self.project.pk not in ids

    # Deployment detail & list tests
    def test_deployment_detail_draft_project(self):
        url = f"/api/v2/deployments/{self.deployment.pk}/"

        assert self._auth_get(self.superuser, url).status_code == 200
        assert self._auth_get(self.owner, url).status_code == 200
        assert self._auth_get(self.member, url).status_code == 200

        response = self._auth_get(self.outsider, url)
        assert response.status_code in [403, 404]

    def test_deployment_list_draft_project(self):
        url = f"/api/v2/deployments/?project_id={self.project.pk}"

        for user in [self.superuser, self.owner, self.member]:
            self.client.force_authenticate(user)
            response = self.client.get(url)
            ids = [d["id"] for d in response.data["results"]]
            assert self.deployment.pk in ids

        self.client.force_authenticate(self.outsider)
        response = self.client.get(url)
        ids = [d["id"] for d in response.data["results"]]
        assert self.deployment.pk not in ids

    def test_access_after_publishing_project(self):
        self.project.draft = False
        self.project.save()

        project_url = f"/api/v2/projects/{self.project.pk}/"
        deployment_url = f"/api/v2/deployments/{self.deployment.pk}/"

        assert self._auth_get(self.outsider, project_url).status_code == 200
        assert self._auth_get(self.outsider, deployment_url).status_code == 200
=======
        )
>>>>>>> 28571b02
<|MERGE_RESOLUTION|>--- conflicted
+++ resolved
@@ -4,11 +4,7 @@
 
 from django.core.files.uploadedfile import SimpleUploadedFile
 from django.db import connection, models
-<<<<<<< HEAD
-from django.test import TestCase
-=======
 from django.test import TestCase, override_settings
->>>>>>> 28571b02
 from guardian.shortcuts import assign_perm, get_perms, remove_perm
 from PIL import Image
 from rest_framework import status
@@ -1757,8 +1753,6 @@
         )
 
 
-<<<<<<< HEAD
-=======
 class TestDeploymentSyncCreatesEvents(TestCase):
     def test_sync_creates_events_and_updates_counts(self):
         # Set up a new project and deployment with test data
@@ -1811,8 +1805,6 @@
         )
         logger.info(f"Initial events count: {initial_events_count}, Updated events count: {updated_events.count()}")
 
-
->>>>>>> 28571b02
 class TestFineGrainedJobRunPermission(APITestCase):
     def setUp(self):
         super().setUp()
@@ -1964,7 +1956,6 @@
             response.status_code,
             403,
             f"User should NOT be able to run single image job after permission removal, got {response.status_code}",
-<<<<<<< HEAD
         )
 
 
@@ -2085,7 +2076,4 @@
         deployment_url = f"/api/v2/deployments/{self.deployment.pk}/"
 
         assert self._auth_get(self.outsider, project_url).status_code == 200
-        assert self._auth_get(self.outsider, deployment_url).status_code == 200
-=======
-        )
->>>>>>> 28571b02
+        assert self._auth_get(self.outsider, deployment_url).status_code == 200