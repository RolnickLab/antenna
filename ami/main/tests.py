import datetime
import logging
from io import BytesIO

from django.core.files.uploadedfile import SimpleUploadedFile
from django.db import connection, models
from django.test import TestCase
from guardian.shortcuts import get_perms
from PIL import Image
from rest_framework import status
from rest_framework.test import APIRequestFactory, APITestCase
from rich import print

from ami.jobs.models import Job
from ami.main.models import (
    Deployment,
    Device,
    Event,
    Identification,
    Occurrence,
    Project,
    S3StorageSource,
    Site,
    SourceImage,
    SourceImageCollection,
    SourceImageUpload,
    Taxon,
    TaxonRank,
    group_images_into_events,
)
from ami.ml.models.pipeline import Pipeline
<<<<<<< HEAD
from ami.tests.fixtures.main import (
    create_captures,
    create_captures_in_range,
    create_occurrences,
    create_taxa,
    setup_test_project,
)
=======
from ami.tests.fixtures.main import create_captures, create_occurrences, create_taxa, setup_test_project
from ami.tests.fixtures.storage import populate_bucket
>>>>>>> 634cbe08
from ami.users.models import User
from ami.users.roles import BasicMember, Identifier, ProjectManager

logger = logging.getLogger(__name__)


class TestImageGrouping(TestCase):
    def setUp(self) -> None:
        print(f"Currently active database: {connection.settings_dict}")
        self.project, self.deployment = setup_test_project()
        return super().setUp()

    def test_grouping(self):
        num_nights = 3
        images_per_night = 3

        create_captures(
            deployment=self.deployment,
            num_nights=num_nights,
            images_per_night=images_per_night,
            interval_minutes=10,
        )

        events = group_images_into_events(
            deployment=self.deployment,
            max_time_gap=datetime.timedelta(hours=2),
        )

        assert len(events) == num_nights
        for event in events:
            assert event.captures.count() == images_per_night

    def test_pruning_empty_events(self):
        from ami.main.models import delete_empty_events

        create_captures(deployment=self.deployment)
        events = group_images_into_events(deployment=self.deployment)

        for event in events:
            event.captures.all().delete()

        delete_empty_events(deployment=self.deployment)

        remaining_events = Event.objects.filter(pk__in=[event.pk for event in events])

        assert remaining_events.count() == 0

    def test_setting_image_dimensions(self):
        from ami.main.models import set_dimensions_for_collection

        image_width, image_height = 100, 100

        create_captures(deployment=self.deployment)
        events = group_images_into_events(deployment=self.deployment)

        for event in events:
            first_image = event.captures.first()
            assert first_image is not None
            first_image.width, first_image.height = image_width, image_height
            first_image.save()
            set_dimensions_for_collection(event=event)

            for capture in event.captures.all():
                # print(capture.path, capture.width, capture.height)
                assert (capture.width == image_width) and (capture.height == image_height)

    def test_grouping_merges_overlapping_groups(self):
        now = datetime.datetime.now()

        # Create initial captures (4 captures  0 to 30 mins from now)
        create_captures_in_range(
            deployment=self.deployment,
            start_time=now,
            end_time=now + datetime.timedelta(minutes=30),
            interval_minutes=10,
            keep_existing=False,
        )

        # Initial grouping with default max_time_gap (2 hours)
        initial_events = group_images_into_events(
            deployment=self.deployment,
            use_existing=False,  # force full grouping
        )

        assert len(initial_events) == 1
        initial_event = initial_events[0]
        initial_capture_count = initial_event.captures.count()

        # Create overlapping captures (4 captures 25 to 55 mins from now )
        create_captures_in_range(
            deployment=self.deployment,
            start_time=now + datetime.timedelta(minutes=25),
            end_time=now + datetime.timedelta(minutes=55),
            interval_minutes=10,
        )

        # Group again using use_existing=True (only new captures will be merged)
        merged_events = group_images_into_events(
            deployment=self.deployment,
            use_existing=True,  # merge behavior
        )

        # Assert that the same event was merged into
        assert len(merged_events) == 1  # only one updated event
        assert merged_events[0] == initial_event, "Expected the same event to be updated with new captures"
        initial_event.refresh_from_db(fields=["start", "end"])
        updated_capture_count = initial_event.captures.count()

        assert updated_capture_count == initial_capture_count + 4  # 4 new overlapping captures
        # Assert that the start and end times are updated correctly
        assert initial_event.start == now
        assert initial_event.end >= now + datetime.timedelta(minutes=55)

    def test_grouping_merges_on_proximity(self):
        now = datetime.datetime.now()

        # Create first group: 0 to 30 minutes (4 captures)
        create_captures_in_range(
            deployment=self.deployment,
            start_time=now,
            end_time=now + datetime.timedelta(minutes=30),
            interval_minutes=10,
            keep_existing=False,
        )

        # Group first batch (force new event)
        initial_events = group_images_into_events(
            deployment=self.deployment,
            use_existing=False,
        )
        assert len(initial_events) == 1
        initial_event = initial_events[0]
        initial_capture_count = initial_event.captures.count()
        # Assert that the first group has 4 captures
        assert initial_capture_count == 4

        # Create second group: starts just under 2 hours after first group ends
        # First group ends at now + 30 min => second group starts at now + 1 hr 50 min
        create_captures_in_range(
            deployment=self.deployment,
            start_time=now + datetime.timedelta(hours=1, minutes=50),
            end_time=now + datetime.timedelta(hours=2, minutes=20),
            interval_minutes=10,
        )

        # Group new captures
        merged_events = group_images_into_events(
            deployment=self.deployment,
            use_existing=True,
        )

        # The proximity between first group's end and second group's start
        # is 1h 20min, which is within the default 2h . We should merge
        assert len(merged_events) == 1  # one event was updated

        initial_event.refresh_from_db(fields=["start", "end"])
        updated_capture_count = initial_event.captures.count()

        assert updated_capture_count == initial_capture_count + 4  # 4 new images
        assert initial_event.end >= now + datetime.timedelta(hours=2, minutes=20)

    def test_grouping_does_not_merge_when_proximity_exceeds_default_gap(self):
        now = datetime.datetime.now()

        # Create first group: 0 to 30 minutes
        initial_captures = create_captures_in_range(
            deployment=self.deployment,
            start_time=now,
            end_time=now + datetime.timedelta(minutes=30),
            interval_minutes=10,
            keep_existing=False,
        )

        # Group first batch (fresh start)
        initial_events = group_images_into_events(
            deployment=self.deployment,
            use_existing=False,
        )
        assert len(initial_events) == 1

        # Create second group: starts just after 2 hours from first group's end
        # First group ends at now + 30 min. Second group starts at now + 2 hr 31 min
        second_event_captures = create_captures_in_range(
            deployment=self.deployment,
            start_time=now + datetime.timedelta(hours=2, minutes=31),
            end_time=now + datetime.timedelta(hours=3),
            interval_minutes=10,
        )

        # Group new captures (should not merge due to exceeding time gap)
        group_images_into_events(
            deployment=self.deployment,
            use_existing=True,
        )

        # Check that a new event was created instead of merging
        all_events = Event.objects.filter(deployment=self.deployment).order_by("start")
        assert all_events.count() == 2

        first_event, second_event = all_events
        assert first_event.captures.count() == len(initial_captures)
        assert second_event.captures.count() == len(second_event_captures)
        assert second_event.start == now + datetime.timedelta(hours=2, minutes=31)
        assert second_event.end == now + datetime.timedelta(hours=2, minutes=51)

    def test_grouping_exact_overlap(self):
        now = datetime.datetime.now()

        # Create initial captures (0 to 30 min)
        create_captures_in_range(
            deployment=self.deployment,
            start_time=now,
            end_time=now + datetime.timedelta(minutes=30),
            interval_minutes=10,
            keep_existing=False,
        )

        # Group initial captures
        initial_events = group_images_into_events(
            deployment=self.deployment,
            use_existing=False,
        )
        assert len(initial_events) == 1
        initial_event = initial_events[0]
        initial_capture_count = initial_event.captures.count()

        # Create new captures with exact same timestamps (overlap)
        create_captures_in_range(
            deployment=self.deployment,
            start_time=now,
            end_time=now + datetime.timedelta(minutes=30),
            interval_minutes=5,
        )

        # Group again with use_existing=False
        group_images_into_events(
            deployment=self.deployment,
            use_existing=False,
        )

        # Assertions
        all_events = Event.objects.filter(deployment=self.deployment)
        assert all_events.count() == 1  # no new event created
        updated_event = all_events.first()
        assert updated_event is not None
        # assert that updated_event is the same as initial_event
        assert updated_event == initial_event
        assert updated_event.pk == initial_event.pk
        assert (
            updated_event.captures.count() == initial_capture_count + 3
        )  # 3 new images are added (not considered duplicates)


# This test is disabled because it requires certain data to be present in the database
# and data in a configured S3 bucket. Will require Minio or something like it to be running.
# from unittest import TestCase as UnitTestCase
# class TestExistingDatabase(UnitTestCase):
#     def test_sync_source_images(self):
#         from django.db import models
#
#         from ami.main.models import Deployment
#         from ami.tasks import sync_source_images
#
#         deployment = Deployment.objects.get(
#             name="Test",
#         )
#         sync_source_images(deployment.pk)
#
#         # Get deployment with the most captures
#         deployment = (
#             Deployment.objects.annotate(captures_count=models.Count("captures")).order_by("-captures_count").first()
#         )
#         if deployment:
#             sync_source_images(deployment.pk)


class TestEvents(TestCase):
    def setUp(self) -> None:
        project, deployment = setup_test_project()
        create_captures(deployment=deployment, num_nights=2, images_per_night=5)
        group_images_into_events(deployment=deployment)
        self.project = project
        self.deployment = deployment
        return super().setUp()

    def test_event_calculated_fields(self):
        event, event_2 = self.deployment.events.all()

        # Test initial calculated fields
        event.update_calculated_fields(save=True)
        event.refresh_from_db()

        self.assertEqual(event.captures_count, 5)
        self.assertIsNotNone(event.detections_count)
        self.assertIsNotNone(event.occurrences_count)

        initial_update_date = event.calculated_fields_updated_at
        self.assertIsNotNone(initial_update_date)

        # Add more captures and test that the calculated fields are updated
        for capture in event_2.captures.all():
            event.captures.add(capture)  # type: ignore

        event.update_calculated_fields(save=True)
        event.refresh_from_db()

        self.assertEqual(event.captures_count, event.get_captures_count())
        self.assertEqual(event.captures_count, 10)
        self.assertGreater(event.calculated_fields_updated_at, initial_update_date)  # type: ignore

    def test_event_calculated_fields_batch(self):
        from ami.main.models import update_calculated_fields_for_events

        last_updated_timestamps = []
        for event in self.deployment.events.all().order_by("pk"):
            self.assertEqual(event.captures_count, event.get_captures_count())
            self.assertEqual(event.detections_count, event.get_detections_count())
            self.assertEqual(event.occurrences_count, event.get_occurrences_count())
            self.assertIsNotNone(event.calculated_fields_updated_at)
            last_updated_timestamps.append(event.calculated_fields_updated_at)

        # Delete all detections for all source images and test that the calculated fields are updated
        from ami.main.models import Detection

        Detection.objects.all().delete()

        update_calculated_fields_for_events(last_updated=datetime.datetime(3000, 1, 1, 0, 0, 0))

        for event, last_updated in zip(self.deployment.events.all().order_by("pk"), last_updated_timestamps):
            self.assertEqual(event.captures_count, event.get_captures_count())
            self.assertEqual(event.detections_count, event.get_detections_count())
            self.assertEqual(event.occurrences_count, event.get_occurrences_count())
            self.assertGreater(event.calculated_fields_updated_at, last_updated)

        # Delete all captures and test that the calculated fields are updated
        self.deployment.captures.all().delete()

        update_calculated_fields_for_events(last_updated=datetime.datetime(3000, 1, 1, 0, 0, 0))

        for event, last_updated in zip(self.deployment.events.all().order_by("pk"), last_updated_timestamps):
            self.assertEqual(event.captures_count, event.get_captures_count())
            self.assertEqual(event.detections_count, event.get_detections_count())
            self.assertEqual(event.occurrences_count, event.get_occurrences_count())
            self.assertGreater(event.calculated_fields_updated_at, last_updated)  # type: ignore


class TestDuplicateFieldsOnChildren(TestCase):
    def setUp(self) -> None:
        from ami.main.models import Deployment, Project

        self.project_one = Project.objects.create(name="Test Project One")
        self.project_two = Project.objects.create(name="Test Project Two")
        self.deployment = Deployment.objects.create(name="Test Deployment", project=self.project_one)

        create_captures(deployment=self.deployment)
        group_images_into_events(deployment=self.deployment)
        create_taxa(project=self.project_one)
        create_taxa(project=self.project_two)
        create_occurrences(deployment=self.deployment, num=1)

        return super().setUp()

    def test_initial_project(self):
        assert self.deployment.project == self.project_one
        assert self.deployment.captures.first().project == self.project_one
        assert self.deployment.events.first().project == self.project_one
        assert self.deployment.occurrences.first().project == self.project_one
        assert self.deployment.occurrences.first().detections.first().source_image.project == self.project_one

    def test_change_project(self):
        self.deployment.project = self.project_two
        self.deployment.save()

        self.deployment.refresh_from_db()

        assert self.deployment.project == self.project_two
        assert self.deployment.captures.first().project == self.project_two
        assert self.deployment.events.first().project == self.project_two
        assert self.deployment.occurrences.first().project == self.project_two

    def test_delete_project(self):
        self.project_one.delete()

        self.deployment.refresh_from_db()

        assert self.deployment.project is None
        assert self.deployment.captures.first().project is None
        assert self.deployment.events.first().project is None
        assert self.deployment.occurrences.first().project is None


class TestSourceImageCollections(TestCase):
    def setUp(self) -> None:
        from ami.main.models import Deployment, Project

        self.project_one = Project.objects.create(name="Test Project One")
        self.deployment = Deployment.objects.create(name="Test Deployment", project=self.project_one)

        create_captures(deployment=self.deployment, num_nights=2, images_per_night=10, interval_minutes=1)
        group_images_into_events(deployment=self.deployment)

        return super().setUp()

    def test_random_sample(self):
        from ami.main.models import SourceImageCollection

        sample_size = 10

        collection = SourceImageCollection.objects.create(
            name="Test Random Source Image Collection",
            project=self.project_one,
            method="random",
            kwargs={"size": sample_size},
        )
        collection.save()
        collection.populate_sample()

        assert collection.images.count() == sample_size

    def test_manual_sample(self):
        from ami.main.models import SourceImageCollection

        images = self.deployment.captures.all()

        collection = SourceImageCollection.objects.create(
            name="Test Manual Source Image Collection",
            project=self.project_one,
            method="manual",
            kwargs={"image_ids": [image.pk for image in images]},
        )
        collection.save()
        collection.populate_sample()

        assert collection.images.count() == len(images)
        for image in images:
            assert image in collection.images.all()

    def test_interval_sample(self):
        # Ensure that the images are 5 at least minutes apart and less than 6 minutes apart within each event
        # This depends on the test setUp creating images with a 1 minute interval

        from ami.main.models import SourceImageCollection

        minute_interval = 10

        collection = SourceImageCollection.objects.create(
            name="Test Interval Source Image Collection",
            project=self.project_one,
            method="interval",
            kwargs={"minute_interval": minute_interval},
        )
        collection.save()
        collection.populate_sample()

        events = collection.images.values_list("event", flat=True).distinct()
        for event in events:
            last_image = None
            for image in collection.images.filter(event=event):
                if last_image:
                    interval = image.timestamp - last_image.timestamp
                    assert interval >= datetime.timedelta(minutes=minute_interval)
                    assert interval < datetime.timedelta(minutes=minute_interval + 1)
                last_image = image

    def test_interval_with_excluded_events(self):
        from ami.main.models import SourceImageCollection

        minute_interval = 5
        events = self.deployment.events.all()
        excluded_event = events.first()
        assert excluded_event is not None

        collection = SourceImageCollection.objects.create(
            name="Test Interval With Excluded Events",
            project=self.project_one,
            method="interval",
            kwargs={"minute_interval": minute_interval, "exclude_events": [excluded_event.pk]},
        )
        collection.save()
        collection.populate_sample()

        # Ensure that no images from the excluded event are in the collection
        for image in collection.images.all():
            assert image.event != excluded_event

    def test_extra_arguments(self):
        # Assert that a value error is raised when trying to call a sampling method with extra arguments
        from ami.main.models import SourceImageCollection

        collection = SourceImageCollection.objects.create(
            name="Test Extra Arguments Collection",
            project=self.project_one,
            method="interval",
            kwargs={"birthday": True, "cake": "chocolate"},
        )
        collection.save()

        with self.assertRaises(TypeError):
            collection.populate_sample()

    def test_last_and_random(self):
        from ami.main.models import SourceImageCollection

        collection = SourceImageCollection.objects.create(
            name="Test Last and Random Collection",
            project=self.project_one,
            method="last_and_random_from_each_event",
            kwargs={"num_each": 2},
        )
        collection.save()
        collection.populate_sample()

        collection_images = collection.images.all()

        # 2 nights, last image from each, 2 additional random images from each
        self.assertEqual(collection_images.count(), 6)

        for event in self.project_one.events.all():
            last_capture = event.captures.last()
            assert last_capture
            # ensure last_capture is in the collection
            self.assertIn(last_capture, collection_images)
            # ensure there are 2 other random images from each event
            self.assertEqual(collection_images.filter(event=event).exclude(pk=last_capture.pk).count(), 2)

    def test_random_from_each_event(self):
        from ami.main.models import SourceImageCollection

        collection = SourceImageCollection.objects.create(
            name="Test Random From Each Event Collection",
            project=self.project_one,
            method="random_from_each_event",
            kwargs={"num_each": 2},
        )
        collection.save()
        collection.populate_sample()

        collection_images = collection.images.all()

        # 2 nights, 2 random images from each
        assert collection_images.count() == 4

        # Test that there are 2 images from each event
        for event in self.project_one.events.all():
            assert collection_images.filter(event=event).count() == 2

    def test_common_combined_deployment_ids(self):
        """Test that common_combined sampling method correctly filters by deployment_ids"""
        from ami.main.models import Deployment, SourceImageCollection

        # Create two additional deployments
        deployment_two = Deployment.objects.create(name="Test Deployment Two", project=self.project_one)
        deployment_three = Deployment.objects.create(name="Test Deployment Three", project=self.project_one)

        # Create captures for each deployment
        create_captures(deployment=deployment_two, num_nights=2, images_per_night=10, interval_minutes=1)
        create_captures(deployment=deployment_three, num_nights=2, images_per_night=10, interval_minutes=1)
        group_images_into_events(deployment=deployment_two)
        group_images_into_events(deployment=deployment_three)

        # Verify that we have images from the deployments
        assert deployment_two.captures.count() > 0
        assert deployment_three.captures.count() > 0

        # Create collection using only deployment_two and deployment_three
        collection = SourceImageCollection.objects.create(
            name="Test Common Combined Deployment IDs",
            project=self.project_one,
            method="common_combined",
            kwargs={
                "deployment_ids": [deployment_two.pk, deployment_three.pk],
                "shuffle": True,
                "max_num": 100,
            },
        )
        collection.save()
        collection.populate_sample()

        collection_images = collection.images.all()

        # Verify images only come from specified deployments
        self.assertEqual(
            collection_images.filter(deployment__in=[deployment_two, deployment_three]).count(),
            collection_images.count(),
        )
        self.assertEqual(collection_images.filter(deployment=self.deployment).count(), 0)

        # Verify we got images from both specified deployments
        self.assertGreater(collection_images.filter(deployment=deployment_two).count(), 0)
        self.assertGreater(collection_images.filter(deployment=deployment_three).count(), 0)


class TestTaxonomy(TestCase):
    def setUp(self) -> None:
        project, deployment = setup_test_project()
        create_taxa(project=project)
        return super().setUp()

    def test_tree(self):
        """
        example_tree = {
            'taxon': <Taxon: Lepidoptera (order)>,
            'children': [
                {
                    'taxon': <Taxon: Vanessa (genus)>,
                    'children': [
                        {'taxon': <Taxon: Vanessa atalanta (species)>, 'children': []},
                        {'taxon': <Taxon: Vanessa cardui (species)>, 'children': []},
                        {'taxon': <Taxon: Vanessa itea (species)>, 'children': []}
                    ]
                }
            ]
        }
        """
        from ami.main.models import Taxon

        tree = Taxon.objects.tree()
        self.assertDictContainsSubset({"taxon": Taxon.objects.get(name="Lepidoptera")}, tree)

    def test_rank_formatting(self):
        """
        Test that all ranks in the DB are uppercase and match a TaxonRank value
        """

        from ami.main.models import Taxon

        for taxon in Taxon.objects.all():
            self.assertIn(taxon.rank, [rank.name for rank in TaxonRank])
            self.assertEqual(taxon.rank, taxon.rank.upper())

    def _test_filtered_tree(self, filter_ranks: list[TaxonRank]):
        """ """
        filter_rank_names = [rank.name for rank in filter_ranks]
        expected_taxa = list(Taxon.objects.filter(rank__in=filter_rank_names).all())

        tree = Taxon.objects.tree(filter_ranks=filter_ranks)

        # collect all Taxon objects in tree to test against expected
        def _tree_taxa(tree: dict) -> list[Taxon]:
            taxa = []
            taxa.append(tree["taxon"])
            for child in tree["children"]:
                taxa.extend(_tree_taxa(child))
            return taxa

        taxa_in_tree = _tree_taxa(tree)
        expected_taxa = expected_taxa

        self.assertListEqual(taxa_in_tree, expected_taxa)

    def test_tree_filtered_families(self):
        # Try skipping over family
        filter_ranks = [TaxonRank.ORDER, TaxonRank.GENUS, TaxonRank.SPECIES]
        self._test_filtered_tree(filter_ranks)

    def test_tree_filtered_genera(self):
        # Try skipping over genus
        filter_ranks = [TaxonRank.ORDER, TaxonRank.FAMILY, TaxonRank.SPECIES]
        self._test_filtered_tree(filter_ranks)

    def test_tree_filtered_species(self):
        # Try skipping over species
        filter_ranks = [TaxonRank.ORDER, TaxonRank.FAMILY, TaxonRank.GENUS]
        self._test_filtered_tree(filter_ranks)

    def test_tree_filtered_root(self):
        # Try skipping over order
        root = Taxon.objects.root()
        filter_ranks = [rank for rank in TaxonRank if rank != root.get_rank()]
        with self.assertRaises(ValueError):
            self._test_filtered_tree(filter_ranks)

    def test_update_parents(self):
        for taxon in Taxon.objects.all():
            taxon.update_parents(save=True)
            taxon.refresh_from_db()
            self._test_parents_json(taxon)

    def test_update_all_parents(self):
        from ami.main.models import Taxon

        Taxon.objects.update_all_parents()

        for taxon in Taxon.objects.exclude(parent=None):
            self._test_parents_json(taxon)

    def _test_parents_json(self, taxon):
        from ami.main.models import TaxonParent, TaxonRank

        # Ensure all taxon have parents_json populated
        if taxon.parent:
            self.assertGreater(
                len(taxon.parents_json),
                0,
                f"Taxon {taxon} has no parents_json, even though it has the parent {taxon.parent}",
            )
        else:
            self.assertEqual(
                len(taxon.parents_json),
                0,
                f"Taxon {taxon} has parents_json, even though it has no parent",
            )

        for parent_taxon in taxon.parents_json:
            # Ensure all parents_json are TaxonParent objects
            self.assertIsInstance(parent_taxon, TaxonParent)
            self.assertIsInstance(parent_taxon.rank, TaxonRank)

            # Ensure a parent rank is not the same as the taxon itself
            self.assertNotEqual(taxon.rank, parent_taxon.rank)

        # Ensure the order of all parents is correct
        sorted_parents = sorted(taxon.parents_json, key=lambda x: x.rank)
        self.assertListEqual(taxon.parents_json, sorted_parents)

        # For each rank, test that it is lower than the previous rank
        previous_rank = None
        for parent in taxon.parents_json:
            if previous_rank:
                self.assertGreater(parent.rank, previous_rank)
            previous_rank = parent.rank

        # Ensure last item in parents_json is the taxon's direct parent
        if taxon.parent:
            direct_parent = taxon.parents_json[-1]
            self.assertEqual(
                direct_parent.id,
                taxon.parent_id,
                (
                    f"Taxon {taxon} has incorrect direct parent: {direct_parent.name} != {taxon.parent.name}. "
                    f"All parents: {taxon.parents_json}"
                ),
            )


class TestTaxonomyViews(TestCase):
    def setUp(self) -> None:
        project_one, deployment_one = setup_test_project(reuse=False)
        project_two, deployment_two = setup_test_project(reuse=False)
        create_taxa(project=project_one)
        create_taxa(project=project_two)
        # Show project & deployment IDs
        print(f"Project One: {project_one}")
        print(f"Project Two: {project_two}")
        print(f"Deployment One: {deployment_one.pk}")
        print(f"Deployment Two: {deployment_two.pk}")
        create_captures(deployment=deployment_one)
        create_captures(deployment=deployment_two)
        group_images_into_events(deployment=deployment_one)
        group_images_into_events(deployment=deployment_two)
        create_occurrences(deployment=deployment_one, num=5)
        create_occurrences(deployment=deployment_two, num=5)
        self.project_one = project_one
        self.project_two = project_two
        return super().setUp()

    def test_occurrences_for_project(self):
        # Test that occurrences are specific to each project
        for project in [self.project_one, self.project_two]:
            response = self.client.get(f"/api/v2/occurrences/?project_id={project.pk}")
            self.assertEqual(response.status_code, 200)
            self.assertEqual(response.json()["count"], Occurrence.objects.filter(project=project).count())

    def no_test_project_species_list(self):
        """
        Test that the taxa for a project (of species rank) are returned from the API

        @TODO this randomly fails, need to investigate
        """
        species_for_project = self.project_one.taxa.filter(rank=TaxonRank.SPECIES.name)
        # Ensure there are species for the project
        self.assertGreater(species_for_project.count(), 0)

        response = self.client.get(
            "/api/v2/taxa/",
            {
                "project": self.project_one.pk,
                "rank": TaxonRank.SPECIES.name,
            },
        )

        taxa_returned = response.json()["results"]
        self.assertGreater(len(taxa_returned), 0)

        # Assert only species are returned
        for taxon in taxa_returned:
            self.assertEqual(taxon["rank"], str(TaxonRank.SPECIES))

        # Compare lists of taxa:
        self.assertListEqual(
            sorted([taxon.name for taxon in species_for_project]),
            sorted([taxon["name"] for taxon in taxa_returned]),
            "Expected taxa for project (list one) do not match taxa in API response (list two)",
        )

    def _test_taxa_for_project(self, project: Project):
        """
        Ensure the annotation counts are specific to each project, not global counts
        of occurrences and detections.
        """
        from ami.main.models import Taxon

        response = self.client.get(f"/api/v2/taxa/?project_id={project.pk}")
        self.assertEqual(response.status_code, 200)
        project_occurred_taxa = Taxon.objects.filter(occurrences__project=project).distinct()
        # project_any_taxa = Taxon.objects.filter(projects=project)
        self.assertGreater(project_occurred_taxa.count(), 0)
        self.assertEqual(response.json()["count"], project_occurred_taxa.count())

        # Check counts for each taxon
        results = response.json()["results"]
        for taxon_result in results:
            taxon: Taxon = Taxon.objects.get(pk=taxon_result["id"])
            project_occurrences = taxon.occurrences.filter(project=project).count()
            # project_detections = taxon.detections.filter(project=project).count()
            self.assertEqual(taxon_result["occurrences_count"], project_occurrences)

    def test_taxa_for_project(self):
        for project in [self.project_one, self.project_two]:
            self._test_taxa_for_project(project)

    def test_taxon_detail(self):
        from ami.main.models import Taxon

        taxon = Taxon.objects.last()
        assert taxon is not None
        print("Testing taxon", taxon, taxon.pk)
        response = self.client.get(f"/api/v2/taxa/{taxon.pk}/")
        self.assertEqual(response.status_code, 200)
        self.assertEqual(response.json()["name"], taxon.name)

    def test_recursive_occurrence_counts_single(self):
        # First, assert that we have taxa with parents and occurrences
        from ami.main.models import Taxon

        taxa = Taxon.objects.exclude(parent=None).filter(occurrences__isnull=False)
        self.assertGreater(taxa.count(), 0)
        for taxon in taxa:
            occurrence_count_direct = taxon.occurrences.count()
            occurrence_count_total = taxon.occurrences_count_recursive()
            self.assertGreaterEqual(occurrence_count_total, occurrence_count_direct)

            # Manually add up the occurrences for each taxon and its children, recursively:
            def _count_occurrences_recursive(taxon):
                count = taxon.occurrences.count()
                for child in taxon.direct_children.all():
                    count += _count_occurrences_recursive(child)
                return count

            manual_count = _count_occurrences_recursive(taxon)
            self.assertEqual(occurrence_count_total, manual_count)

        # The top level test taxa should have all occurrences
        top_level_taxa = Taxon.objects.root()
        count = top_level_taxa.occurrences_count_recursive()
        self.assertGreater(count, 0)
        project_ids = top_level_taxa.projects.values_list("id", flat=True)
        total_occurrences = Occurrence.objects.filter(project__in=project_ids).count()
        self.assertEqual(count, total_occurrences)

    def test_recursive_occurrence_count_from_manager(self):
        from ami.main.models import Taxon

        with self.assertRaises(NotImplementedError):
            taxa_with_counts = Taxon.objects.with_occurrence_counts()
            for taxon in taxa_with_counts:
                occurrence_count_total = taxon.occurrences_count_recursive()
                self.assertEqual(occurrence_count_total, taxon.occurrences_count)

            for taxon in taxa_with_counts:
                occurrence_count_direct = taxon.occurrences.count()
                occurrence_count_total = taxon.occurrences_count_recursive()
                self.assertEqual(occurrence_count_total, occurrence_count_direct)


class TestIdentification(APITestCase):
    def setUp(self) -> None:
        project, deployment = setup_test_project()
        create_taxa(project=project)
        create_captures(deployment=deployment)
        group_images_into_events(deployment=deployment)
        create_occurrences(deployment=deployment, num=5)
        self.project = project
        self.user = User.objects.create_user(  # type: ignore
            email="testuser@insectai.org",
            is_staff=True,
            is_superuser=True,
        )
        self.factory = APIRequestFactory()
        self.client.force_authenticate(user=self.user)
        return super().setUp()

    def test_identification(self):
        from ami.main.models import Identification, Taxon

        """
        Post a new identification suggestion and check that it changed the occurrence's determination.
        """

        suggest_id_endpoint = f"/api/v2/identifications/?project_id={self.project.pk}"
        taxa = Taxon.objects.filter(projects=self.project)
        assert taxa.count() > 1

        occurrence = Occurrence.objects.filter(project=self.project).exclude(determination=None)[0]
        original_taxon = occurrence.determination
        assert original_taxon is not None
        new_taxon = Taxon.objects.exclude(pk=original_taxon.pk)[0]
        comment = "Test identification comment"

        response = self.client.post(
            suggest_id_endpoint,
            {
                "occurrence_id": occurrence.pk,
                "taxon_id": new_taxon.pk,
                "comment": comment,
            },
        )
        self.assertEqual(response.status_code, 201)
        occurrence.refresh_from_db()
        self.assertEqual(occurrence.determination, new_taxon)
        identification = Identification.objects.get(pk=response.json()["id"])
        self.assertEqual(identification.comment, comment)


class TestMovingSourceImages(TestCase):
    previous_subdir = "test/old_subdir"
    prev_sub_subdir_1 = previous_subdir + "/2022"
    prev_sub_subdir_2 = previous_subdir + "/2023"
    new_subdir = "test/new_subdir"
    new_sub_subdir_1 = new_subdir + "/2022"
    new_sub_subdir_2 = new_subdir + "/2023"
    other_subdir = "test/other_subdir"
    images_per_dir = 10

    def setUp(self) -> None:
        project, deployment = setup_test_project()
        create_captures(
            deployment=deployment, subdir=self.prev_sub_subdir_1, num_nights=1, images_per_night=self.images_per_dir
        )
        create_captures(
            deployment=deployment, subdir=self.prev_sub_subdir_2, num_nights=1, images_per_night=self.images_per_dir
        )
        create_captures(
            deployment=deployment, subdir=self.other_subdir, num_nights=1, images_per_night=self.images_per_dir
        )
        group_images_into_events(deployment=deployment)
        self.project = project
        self.deployment = deployment
        return super().setUp()

    def test_audit_subdirs(self):
        counts = self.deployment.audit_subdir_of_captures(ignore_deepest=False)
        expected_counts = {
            self.prev_sub_subdir_1: self.images_per_dir,
            self.prev_sub_subdir_2: self.images_per_dir,
            self.other_subdir: self.images_per_dir,
        }
        self.assertDictEqual(dict(counts), expected_counts)

    def test_audit_subdirs_ignore_date_folder(self):
        counts = self.deployment.audit_subdir_of_captures(ignore_deepest=True)
        other_subdir_truncated = self.other_subdir.rsplit("/", 1)[0]
        expected_counts = {
            self.previous_subdir: self.images_per_dir * 2,
            other_subdir_truncated: self.images_per_dir,
        }
        self.assertDictEqual(dict(counts), expected_counts)

    def test_update_subdir(self):
        # Move all images to a new subdirectory
        self.deployment.update_subdir_of_captures(new_subdir=self.new_subdir, previous_subdir=self.previous_subdir)

        counts = self.deployment.audit_subdir_of_captures()
        expected_counts = {
            self.new_sub_subdir_1: self.images_per_dir,
            self.new_sub_subdir_2: self.images_per_dir,
            self.other_subdir: self.images_per_dir,
        }
        self.assertDictEqual(dict(counts), expected_counts)


class TestProjectSettingsFiltering(APITestCase):
    """Test  Project Settings filter by project_id"""

    def setUp(self) -> None:
        for _ in range(3):
            project, deployment = setup_test_project(reuse=False)
            create_taxa(project=project)
            create_captures(deployment=deployment)
            group_images_into_events(deployment=deployment)
            create_occurrences(deployment=deployment, num=5)
        self.project_ids = [project.id for project in Project.objects.all()]

        self.user = User.objects.create_user(  # type: ignore
            email="testuser@insectai.org",
            is_staff=True,
        )
        self.factory = APIRequestFactory()
        self.client.force_authenticate(user=self.user)
        return super().setUp()

    def test_project_summary(self):
        project_id = self.project_ids[1]
        endpoint_url = f"/api/v2/status/summary/?project_id={project_id}"
        response = self.client.get(endpoint_url)
        response_data = response.json()
        self.assertEqual(response.status_code, status.HTTP_200_OK)
        project = Project.objects.get(pk=project_id)

        self.assertEqual(response_data["deployments_count"], project.deployments_count())
        self.assertEqual(
            response_data["taxa_count"],
            Taxon.objects.annotate(occurrences_count=models.Count("occurrences"))
            .filter(
                occurrences_count__gt=0,
                occurrences__determination_score__gte=0,
                occurrences__project=project,
            )
            .distinct()
            .count(),
        )
        self.assertEqual(
            response_data["events_count"],
            Event.objects.filter(deployment__project=project, deployment__isnull=False).count(),
        )
        self.assertEqual(
            response_data["captures_count"], SourceImage.objects.filter(deployment__project=project).count()
        )
        self.assertEqual(
            response_data["occurrences_count"],
            Occurrence.objects.filter(
                project=project,
                determination_score__gte=0,
                event__isnull=False,
            ).count(),
        )
        self.assertEqual(
            response_data["captures_count"], SourceImage.objects.filter(deployment__project=project).count()
        )

    def test_project_collections(self):
        project_id = self.project_ids[1]
        project = Project.objects.get(pk=project_id)
        endpoint_url = f"/api/v2/captures/collections/?project_id={project_id}"
        response = self.client.get(endpoint_url)
        response_data = response.json()
        expected_project_collection_ids = {
            source_image_collection.id
            for source_image_collection in SourceImageCollection.objects.filter(project=project)
        }
        response_source_image_collection_ids = {result.get("id") for result in response_data["results"]}
        self.assertEqual(response_source_image_collection_ids, expected_project_collection_ids)

    def test_project_pipelines(self):
        project_id = self.project_ids[0]
        project = Project.objects.get(pk=project_id)
        endpoint_url = f"/api/v2/ml/pipelines/?project_id={project_id}"
        response = self.client.get(endpoint_url)
        response_data = response.json()

        expected_project_pipeline_ids = {pipeline.id for pipeline in Pipeline.objects.filter(projects=project)}
        response_pipeline_ids = {pipeline.get("id") for pipeline in response_data["results"]}
        self.assertEqual(response_pipeline_ids, expected_project_pipeline_ids)

    def test_project_storage(self):
        project_id = self.project_ids[0]
        project = Project.objects.get(pk=project_id)
        endpoint_url = f"/api/v2/storage/?project_id={project_id}"
        response = self.client.get(endpoint_url)
        response_data = response.json()
        expected_storage_ids = {storage.id for storage in S3StorageSource.objects.filter(project=project)}
        response_storage_ids = {storage.get("id") for storage in response_data["results"]}
        self.assertEqual(response_storage_ids, expected_storage_ids)

    def test_project_sites(self):
        project_id = self.project_ids[1]
        project = Project.objects.get(pk=project_id)
        endpoint_url = f"/api/v2/deployments/sites/?project_id={project_id}"
        response = self.client.get(endpoint_url)
        response_data = response.json()
        exepcted_site_ids = {site.id for site in Site.objects.filter(project=project)}
        response_site_ids = {site.get("id") for site in response_data["results"]}
        self.assertEqual(response_site_ids, exepcted_site_ids)

    def test_project_devices(self):
        project_id = self.project_ids[1]
        project = Project.objects.get(pk=project_id)
        endpoint_url = f"/api/v2/deployments/devices/?project_id={project_id}"
        response = self.client.get(endpoint_url)
        response_data = response.json()
        exepcted_device_ids = {device.id for device in Device.objects.filter(project=project)}
        response_device_ids = {device.get("id") for device in response_data["results"]}
        self.assertEqual(response_device_ids, exepcted_device_ids)


class TestProjectOwnerAutoAssignment(APITestCase):
    def setUp(self) -> None:
        self.user_1 = User.objects.create_user(email="testuser@insectai.org", is_staff=True, is_superuser=True)
        self.factory = APIRequestFactory()
        self.client.force_authenticate(user=self.user_1)
        return super().setUp()

    def test_can_auto_assign_project_owner(self):
        project_endpoint = "/api/v2/projects/"
        request = {"name": "Test Project1234", "description": "Test Description"}
        self.client.post(project_endpoint, request)
        project = Project.objects.filter(name=request["name"]).first()
        self.assertEqual(self.user_1.id, project.owner.id)


class TestProjectPermissions(APITestCase):
    def _create_project(self, owner, member):
        self.project = Project.objects.create(name="T Project", description="Test Description", owner=owner)
        self.project.members.add(member)

    def setUp(self) -> None:
        # Create users
        self.superuser = User.objects.create_superuser(
            email="superuser@insectai.org",
            password="password123",
            is_staff=True,
        )
        self.owner = User.objects.create_user(email="owner@insectai.org", is_staff=True)
        self.new_owner = User.objects.create_user(email="new_owner@insectai.org", is_staff=False)
        self.member = User.objects.create_user(email="member@insectai.org", is_staff=False)
        self.other_user = User.objects.create_user(email="other@insectai.org", is_staff=False)
        # Create a staff user
        self.staff_user = User.objects.create_user(
            email="staffuser@insectai.org",
            password="password123",
            is_staff=True,
        )
        # Create a regular user
        self.regular_user = User.objects.create_user(
            email="regularuser@insectai.org",
            password="password123",
        )

        # API endpoint for creating projects
        self.project_create_endpoint = "/api/v2/projects/"
        # Create a project
        self._create_project(self.owner, self.member)
        # Setup the request factory and authenticate as owner by default
        self.factory = APIRequestFactory()

    def test_owner_permissions(self):
        # Owner has view, change, and delete permissions
        self.assertTrue(self.owner.has_perm(Project.Permissions.VIEW, self.project))
        self.assertTrue(self.owner.has_perm(Project.Permissions.CHANGE, self.project))
        self.assertTrue(self.owner.has_perm(Project.Permissions.DELETE, self.project))
        # test permissions from the API
        self.client.force_authenticate(user=self.owner)

        # Owner can view, update, and delete the project
        response = self.client.get(f"/api/v2/projects/{self.project.id}/")
        self.assertEqual(response.status_code, status.HTTP_200_OK)

        response = self.client.patch(f"/api/v2/projects/{self.project.id}/", {"name": "Updated Project"})
        self.assertEqual(response.status_code, status.HTTP_200_OK)

        response = self.client.delete(f"/api/v2/projects/{self.project.id}/")
        self.assertEqual(response.status_code, status.HTTP_204_NO_CONTENT)

    def test_member_permissions(self):
        # Member has view and change permissions, but not delete
        self.assertTrue(self.member.has_perm(Project.Permissions.VIEW, self.project))
        self.assertFalse(self.member.has_perm(Project.Permissions.DELETE, self.project))

        # test permissions from the API
        # create the project
        self._create_project(self.owner, self.member)

        # Authenticate as member
        self.client.force_authenticate(user=self.member)

        # Member can view and update, but not delete
        response = self.client.get(f"/api/v2/projects/{self.project.id}/")
        self.assertEqual(response.status_code, status.HTTP_200_OK)

        response = self.client.patch(f"/api/v2/projects/{self.project.id}/", {"name": "Updated Again"})
        self.assertEqual(response.status_code, status.HTTP_403_FORBIDDEN)

        response = self.client.delete(f"/api/v2/projects/{self.project.id}/")
        self.assertEqual(response.status_code, status.HTTP_403_FORBIDDEN)

    def test_other_user_permissions(self):
        # Other users only have view permissions
        self.assertTrue(self.other_user.has_perm(Project.Permissions.VIEW, self.project))
        self.assertFalse(self.other_user.has_perm(Project.Permissions.CHANGE, self.project))
        self.assertFalse(self.other_user.has_perm(Project.Permissions.DELETE, self.project))

        # test permissions from the API
        # Authenticate as other_user
        self.client.force_authenticate(user=self.other_user)

        # Other users can only view
        response = self.client.get(f"/api/v2/projects/{self.project.id}/")
        self.assertEqual(response.status_code, status.HTTP_200_OK)

        response = self.client.put(f"/api/v2/projects/{self.project.id}/", {"name": "Should Fail"})
        self.assertEqual(response.status_code, status.HTTP_403_FORBIDDEN)

        response = self.client.delete(f"/api/v2/projects/{self.project.id}/")
        self.assertEqual(response.status_code, status.HTTP_403_FORBIDDEN)

    def test_permissions_on_owner_change(self):
        """Test permissions update when the project owner is changed."""

        self._create_project(self.owner, self.member)
        # Change the owner
        self.project.owner = self.new_owner
        self.project.save()

        # Check the new owner has the owner permissions
        self.assertTrue(self.new_owner.has_perm(Project.Permissions.VIEW, self.project))
        self.assertTrue(self.new_owner.has_perm(Project.Permissions.CHANGE, self.project))
        self.assertTrue(self.new_owner.has_perm(Project.Permissions.DELETE, self.project))

    def test_permissions_on_member_removal(self):
        """Test permissions are removed when a user is no longer a member of the project."""
        # Remove the member from the project
        self.project.members.remove(self.member)

        # Check the removed member no longer has permissions
        self.assertFalse(self.member.has_perm(Project.Permissions.CHANGE, self.project))

    def test_superuser_has_all_permissions(self):
        # Log in as the superuser
        self.client.force_authenticate(user=self.superuser)

        # Get all permissions for the superuser on the project
        superuser_permissions = get_perms(self.superuser, self.project)

        # Assert that the superuser has all object-level permissions
        project_permissions = [
            Project.Permissions.VIEW,
            Project.Permissions.CHANGE,
            Project.Permissions.DELETE,
        ]
        for perm in project_permissions:
            self.assertIn(perm, superuser_permissions)

    def test_superuser_can_create_project(self):
        """Ensure a superuser can create a project."""
        self.client.force_authenticate(user=self.superuser)
        data = {"name": "Superuser Project", "description": "Created by superuser"}
        response = self.client.post(self.project_create_endpoint, data)
        self.assertEqual(response.status_code, status.HTTP_201_CREATED)

    def test_regular_user_cannot_create_project(self):
        """Ensure a regular user cannot create a project."""
        self.client.force_authenticate(user=self.regular_user)
        data = {"name": "Regular User Project", "description": "Created by regular user"}
        response = self.client.post(self.project_create_endpoint, data)
        self.assertEqual(response.status_code, status.HTTP_403_FORBIDDEN)

    def test_anonymous_user_cannot_create_project(self):
        """Ensure an anonymous user cannot create a project."""
        data = {"name": "Anonymous User Project", "description": "Created by anonymous user"}
        response = self.client.post(self.project_create_endpoint, data)
        self.assertEqual(response.status_code, status.HTTP_401_UNAUTHORIZED)


class TestRolePermissions(APITestCase):
    # Create users
    def setUp(self) -> None:
        self.super_user = User.objects.create_user(email="super_user@insectai.org", is_staff=True, is_superuser=True)
        self.project_manager = User.objects.create_user(email="project_manager@insectai.org", is_staff=False)
        self._create_project(self.project_manager)

        self.basic_member = User.objects.create_user(email="basic_member@insectai.org", is_staff=False)
        self.identifier = User.objects.create_user(email="identifier@insectai.org", is_staff=False)

        self._assign_roles()
        # Create a regular with no role assigned in the project
        self.regular_user = User.objects.create_user(email="ru@insectai.org", is_staff=False)

        self._create_job()
        self.PERMISSIONS_MAPS = {
            "project_manager": {
                "project": {"create": False, "update": True, "delete": True},
                "collection": {"create": True, "update": True, "delete": True, "populate": True},
                "storage": {"create": True, "update": True, "delete": True},
                "sourceimage": {"create": True, "update": True, "delete": True},
                "sourceimageupload": {"create": True, "update": True, "delete": True},
                "site": {"create": True, "update": True, "delete": True},
                "device": {"create": True, "update": True, "delete": True},
                "job": {"create": True, "update": True, "delete": True, "run": True, "retry": True, "cancel": True},
                "identification": {"create": True, "update": True, "delete": True},
                "capture": {"star": True, "unstar": True},
            },
            "basic_member": {
                "project": {"create": False, "update": False, "delete": False},
                "collection": {"create": False, "update": False, "delete": False, "populate": False},
                "storage": {"create": False, "update": False, "delete": False},
                "site": {"create": False, "update": False, "delete": False},
                "sourceimage": {"create": False, "update": False, "delete": False},
                "sourceimageupload": {"create": False, "update": False, "delete": False},
                "device": {"create": False, "update": False, "delete": False},
                "job": {
                    "create": False,
                    "update": False,
                    "delete": False,
                    "run": False,
                    "retry": False,
                    "cancel": False,
                },
                "identification": {"create": False, "delete": False},
                "capture": {"star": True, "unstar": True},
            },
            "identifier": {
                "project": {"create": False, "update": False, "delete": False},
                "collection": {"create": False, "update": False, "delete": False, "populate": False},
                "storage": {"create": False, "update": False, "delete": False},
                "sourceimage": {"create": False, "update": False, "delete": False},
                "sourceimageupload": {"create": False, "update": False, "delete": False},
                "site": {"create": False, "update": False, "delete": False},
                "device": {"create": False, "update": False, "delete": False},
                "job": {
                    "create": False,
                    "update": False,
                    "delete": False,
                    "run": False,
                    "retry": False,
                    "cancel": False,
                },
                "identification": {"create": True, "update": True, "delete": True},
                "capture": {"star": True, "unstar": True},
            },
            "regular_user": {
                "project": {"create": False, "update": False, "delete": False},
                "collection": {"create": False, "update": False, "delete": False, "populate": False},
                "storage": {"create": False, "update": False, "delete": False},
                "sourceimage": {"create": False, "update": False, "delete": False},
                "sourceimageupload": {"create": False, "update": False, "delete": False},
                "site": {"create": False, "update": False, "delete": False},
                "device": {"create": False, "update": False, "delete": False},
                "job": {
                    "create": False,
                    "update": False,
                    "delete": False,
                    "run": False,
                    "retry": False,
                    "cancel": False,
                },
                "identification": {"create": False, "delete": False},
                "capture": {"star": False, "unstar": False},
            },
        }

    def _assign_roles(self):
        ProjectManager.assign_user(self.project_manager, self.project)
        BasicMember.assign_user(self.basic_member, self.project)
        Identifier.assign_user(self.identifier, self.project)

    def _create_project(self, owner):
        self.project = Project.objects.create(name="Insect Project", description="Test Description", owner=owner)
        self.deployment = Deployment.objects.create(name="Test Deployment", project=self.project)
        S3StorageSource.objects.create(name="New source", project=self.project, bucket="Test Bucket")
        create_captures(deployment=self.deployment)
        group_images_into_events(deployment=self.deployment)
        create_taxa(project=self.project)
        create_occurrences(deployment=self.deployment, num=1)
        self._create_job()
        Identification.objects.create(
            user=self.project_manager, taxon=Taxon.objects.first(), occurrence=self.project.occurrences.first()
        )

    def _create_job(self):
        self.job = Job.objects.create(name="Test Job", project=self.project)

    def _create_source_image_upload_file(self):
        image_buffer = BytesIO()
        image = Image.new("RGB", (100, 100), color=(255, 0, 0))  # a red square
        image.save(image_buffer, format="JPEG")
        image_buffer.seek(0)

        image_file = SimpleUploadedFile(
            name="20210101120000-snapshot.jpg", content=image_buffer.read(), content_type="image/jpeg"
        )
        return image_file

    def _create_test_source_image_upload(self, user):
        """
        Creates a SourceImageUpload instance using a valid in-memory JPEG image
        and self.project.deployments.first() as the deployment.
        """
        deployment = self.project.deployments.first()

        # Generate a valid JPEG image in memory using Pillow
        image_file = self._create_source_image_upload_file()
        upload = SourceImageUpload.objects.create(
            image=image_file,
            user=user,
            deployment=deployment,
        )
        self.source_image_upload = upload
        return upload

    def _create_test_source_image(self):
        return SourceImage.objects.create(
            project=self.project,
            deployment=self.project.deployments.first(),
            uploaded_by=self.project_manager,
            test_image=False,
        )

    def _test_role_permissions(self, role_class, user, permissions_map):
        """Generic function to test role-based permissions based on an entity permission map."""
        self._create_project(owner=self.project_manager)
        self._assign_roles()
        capture_id = self.project.occurrences.first().detections.first().source_image.pk
        occurrence_id = self.project.occurrences.first().pk
        endpoints = {
            "collection": "/api/v2/captures/collections/",
            "site": "/api/v2/deployments/sites/",
            "device": "/api/v2/deployments/devices/",
            "storage": "/api/v2/storage/",
            "job": "/api/v2/jobs/",
            "identification": "/api/v2/identifications/",
            "project": "/api/v2/projects/",
            "capture_star": f"/api/v2/captures/{capture_id}/star/",
            "capture_unstar": f"/api/v2/captures/{capture_id}/unstar/",
        }

        self.client.force_authenticate(user=user)

        entity_ids = {
            "project": self.project.pk,
            "collection": self.project.sourceimage_collections.first().pk,
            "storage": self.project.storage_sources.first().pk,
            "device": self.project.devices.first().pk,
            "site": self.project.sites.first().pk,
            "job": self.project.jobs.first().pk,
            "identification": self.project.occurrences.first().identifications.first().pk,
        }
        create_data = {
            "collection": {
                "description": "New Collection",
                "name": "Collection 1",
                "project": self.project.pk,
                "method": "common_combined",
            },
            "site": {"description": "New Site", "name": "Site 1", "project": self.project.pk},
            "device": {"description": "New Device", "name": "Device 1", "project": self.project.pk},
            "storage": {"name": "New Storage", "project": self.project.pk, "bucket": "test-bucket"},
            "job": {"delay": "1", "name": "Test Job", "project_id": self.project.pk},
            "identification": {"occurrence_id": occurrence_id, "taxon_id": "5", "comment": "Identifier comment"},
            "project": {"name": "New Project", "description": "This is a test project."},
        }

        for entity, actions in permissions_map.items():
            if entity in ["capture", "sourceimageupload", "sourceimage"]:
                continue
            # Check Collection-Level Permissions in List Response
            response = self.client.get(f"{endpoints[entity]}?project_id={self.project.pk}")
            self.assertEqual(response.status_code, status.HTTP_200_OK)
            logger.info(f"{role_class} , {entity} list response {response.json()}")
            expected_collection_permissions = []
            if actions.get("create", False):
                # Identification update permissions are included
                # in the user_permissions field at the object level
                # in the /occurrences/{id}/ endpoint response.
                if entity != "identification":
                    expected_collection_permissions.append("create")
            logger.info(
                f"{role_class}, expected collection level permissions for {entity}: {expected_collection_permissions}"
            )
            self.assertEqual(set(response.json().get("user_permissions", [])), set(expected_collection_permissions))

            # Step 1: Test Create
            logger.info(f"Testing {role_class} create permission for {entity} ")
            can_create = actions["create"] if "create" in actions else False
            logger.info(f"entity endpoint : {endpoints[entity]}")
            if entity == "project":
                response = self.client.post(endpoints[entity], create_data.get(entity, {}), format="multipart")
            else:
                response = self.client.post(endpoints[entity], create_data.get(entity, {}))
            expected_status = status.HTTP_201_CREATED if can_create else status.HTTP_403_FORBIDDEN
            self.assertEqual(response.status_code, expected_status)
            entity_ids[entity] = response.json().get("id") if can_create else entity_ids.get(entity, None)

            #  Check Object-Level Permissions in List Response
            if entity_ids[entity]:
                response = self.client.get(endpoints[entity])
                self.assertEqual(response.status_code, status.HTTP_200_OK)

            object_permissions = []
            # Add update, delete and other custom permissions
            # populate, retry_job, cancel_job, start_job
            for action, allowed in actions.items():
                if allowed and action != "create":
                    object_permissions.append(action)

            results = response.json().get("results", [])
            if results:
                object_id = entity_ids[entity]
                obj = next((r for r in results if r["id"] == object_id), None)
                if obj:
                    self.assertEqual(set(obj.get("user_permissions", [])), set(object_permissions))

            # Step 2: Test Update
            logger.info(f"Testing {role_class} update permission for {entity} , actions {actions}")
            can_update = actions["update"] if "update" in actions else False
            logger.info(f"{entity} can_update: {can_update}")
            if entity_ids[entity]:
                logger.info(f"{entity} update request {create_data.get(entity, {})}")
                response = self.client.patch(
                    f"{endpoints[entity]}{entity_ids[entity]}/",
                    create_data.get(entity, {}).update({"name": "Updated Name"}),
                )
                logger.info(f"{entity} update response {response.json()}")
                expected_status = status.HTTP_200_OK if can_update else status.HTTP_403_FORBIDDEN
                logger.info(f"{entity} expected_status: {expected_status}, response_status:{response.status_code}")
                self.assertEqual(response.status_code, expected_status)

            # Step 3: Test Custom Actions
            if entity == "job" and entity_ids[entity]:
                for action in ["run", "retry", "cancel"]:
                    logger.info(f"Testing {role_class} for job {action} custom permission")
                    if action in actions:
                        response = self.client.post(f"{endpoints[entity]}{entity_ids[entity]}/{action}/")
                        expected_status = status.HTTP_200_OK if actions[action] else status.HTTP_403_FORBIDDEN
                        self.assertEqual(response.status_code, expected_status)

            if entity == "collection" and entity_ids[entity] and "populate" in actions:
                logger.info(f"Testing {role_class} for  collection populate custom permission")
                response = self.client.post(f"{endpoints[entity]}{entity_ids[entity]}/populate/")
                expected_status = status.HTTP_200_OK if actions["populate"] else status.HTTP_403_FORBIDDEN
                self.assertEqual(response.status_code, expected_status)
        # Step 4: Test Capture (Star/Unstar)
        if "capture" in permissions_map:
            logger.info(f"Testing {role_class} for  capture star permission ")
            can_star = permissions_map["capture"].get("star", False)
            response = self.client.post(endpoints["capture_star"])
            expected_status = status.HTTP_200_OK if can_star else status.HTTP_403_FORBIDDEN
            self.assertEqual(response.status_code, expected_status)
            logger.info(f"Testing {role_class} for  capture unstar permission ")
            can_unstar = permissions_map["capture"].get("unstar", False)
            response = self.client.post(endpoints["capture_unstar"])
            expected_status = status.HTTP_200_OK if can_unstar else status.HTTP_403_FORBIDDEN
            self.assertEqual(response.status_code, expected_status)
        logger.info(f"{role_class}: entity_ids: {entity_ids}")
        # Step 5: Unassign Role and Verify Permissions are Revoked
        if role_class:
            role_class.unassign_user(user, self.project)
            BasicMember.unassign_user(user, project=self.project)
            self.client.force_authenticate(user=user)

            for entity, actions in permissions_map.items():
                if entity in ["sourceimage", "sourceimageupload"]:
                    continue
                if "create" in actions:
                    logger.info(f"Testing {role_class} for create permission on {entity} after role unassignment")
                    response = self.client.post(endpoints[entity], create_data.get(entity, {}))
                    self.assertEqual(response.status_code, status.HTTP_403_FORBIDDEN)
                if "update" in actions:
                    logger.info(f"Testing {role_class} for update permission on {entity} after role unassignment")
                    logger.info(
                        f"""Testing {role_class}
                        after role unassignment endpoint:
                         {endpoints[entity]}{entity_ids[entity]}/"""
                    )
                    response = self.client.patch(
                        f"{endpoints[entity]}{entity_ids[entity]}/",
                        create_data.get(entity, {}).update({"name": "Updated Name"}),
                    )
                    self.assertEqual(response.status_code, status.HTTP_403_FORBIDDEN)

            response = self.client.post(endpoints["capture_star"])
            logger.info(f"star capture response: {response.json()}")
            logger.info(f"Testing {role_class} for star capture permission after role unassignment")
            logger.info(f"{role_class} {user} user permissions: {get_perms(user, self.project)}")
            self.assertEqual(response.status_code, status.HTTP_403_FORBIDDEN)

            response = self.client.post(endpoints["capture_unstar"])
            logger.info(f"Testing {role_class} for unstar capture permission after role unassignment")
            self.assertEqual(response.status_code, status.HTTP_403_FORBIDDEN)

        # Step 6: Reassign Role and Verify Ability to Delete Objects
        if role_class:
            role_class.assign_user(user, self.project)
            self.client.force_authenticate(user=user)

            for entity, actions in permissions_map.items():
                if entity in ["project", "sourceimage", "sourceimageupload"]:
                    # skip deleting project for now and sourceimage,sourceimageupload
                    continue

                if "delete" in actions and actions["delete"] and entity_ids[entity]:
                    logger.info(f"Testing {role_class} for delete permission on {entity}")
                    can_delete = actions["delete"]
                    response = self.client.delete(f"{endpoints[entity]}{entity_ids[entity]}/")
                    logger.info(f"{role_class} delete response status for {entity} : {response.status_code}")
                    expected_status = status.HTTP_204_NO_CONTENT if can_delete else status.HTTP_403_FORBIDDEN
                    self.assertEqual(response.status_code, expected_status)

            # try to delete the project
            entity = "project"
            actions = permissions_map[entity]
            if "delete" in actions and actions["delete"] and entity_ids[entity]:
                logger.info(f"Testing {role_class} for delete permission on {entity}")
                can_delete = actions["delete"]
                response = self.client.delete(f"{endpoints[entity]}{entity_ids[entity]}/")
                logger.info(f"{role_class} delete response status for {entity} : {response.status_code}")
                expected_status = status.HTTP_204_NO_CONTENT if can_delete else status.HTTP_403_FORBIDDEN
                self.assertEqual(response.status_code, expected_status)

    def _test_sourceimageupload_permissions(self, user, permission_map):
        self._create_project(owner=self.project_manager)
        self.client.force_authenticate(user=self.super_user)
        list_url = "/api/v2/captures/upload/"

        self.client.force_authenticate(user=user)

        # --- Test Create ---
        response = self.client.post(
            list_url,
            {"image": self._create_source_image_upload_file(), "deployment": self.deployment.id},
            format="multipart",
        )

        if permission_map.get("create", False):
            self.assertEqual(response.status_code, 201, f"{user.email} should be able to create sourceimageupload")
            object_id = response.data["id"]

        else:
            source_image_upload = self._create_test_source_image_upload(user=user)
            object_id = source_image_upload.pk

        detail_url = f"{list_url}{object_id}/"
        # --- Confirm existence ---
        response = self.client.get(detail_url)
        self.assertEqual(
            response.status_code, 200, f"{user.email} should be able to view the sourceimageupload object"
        )
        logger.info(f"[{user.email}] GET {detail_url} returned 200 OK")
        # --- Test Update ---
        expected_update = 200 if permission_map.get("update", False) else 403
        response = self.client.patch(detail_url, {"details": "updated"}, format="json")
        self.assertEqual(response.status_code, expected_update, f"{user.email} update sourceimageupload")

        # --- Test Delete ---
        expected_delete = 204 if permission_map.get("delete", False) else 403
        response = self.client.delete(detail_url)
        self.assertEqual(response.status_code, expected_delete, f"{user.email} delete sourceimageupload")

    def _test_sourceimage_permissions(self, user, permission_map):
        self.client.force_authenticate(user=user)
        self._create_project(owner=self.project_manager)
        list_url = "/api/v2/captures/"
        # --- Test Create ---
        response = self.client.post(
            list_url,
            {"project": self.project.pk, "deployment": self.deployment.pk, "test_image": False},
            format="json",
        )

        if permission_map.get("create", False):
            self.assertEqual(response.status_code, 201, f"{user.email} should be able to create sourceimage")
            object_id = response.data["id"]
        else:
            self.assertEqual(response.status_code, 403, f"{user.email} should NOT be able to create sourceimage")
            image = self._create_test_source_image()
            object_id = image.id

        detail_url = f"{list_url}{object_id}/"

        # --- Test Update ---
        expected_update = 200 if permission_map.get("update", False) else 403
        response = self.client.patch(detail_url, {"test_image": True}, format="json")
        self.assertEqual(response.status_code, expected_update, f"{user.email} update sourceimage")

        # --- Test Delete ---
        expected_delete = 204 if permission_map.get("delete", False) else 403
        response = self.client.delete(detail_url)
        self.assertEqual(response.status_code, expected_delete, f"{user.email} delete sourceimage")

    def test_identifier_permissions(self):
        """Test Identifier role permissions."""

        expected_permissions = Identifier.permissions
        assigned_permissions = set(get_perms(self.identifier, self.project))
        self.assertEqual(assigned_permissions, expected_permissions)
        self._test_role_permissions(Identifier, self.identifier, self.PERMISSIONS_MAPS["identifier"])
        self._test_sourceimage_permissions(
            user=self.identifier, permission_map=self.PERMISSIONS_MAPS["identifier"]["sourceimage"]
        )
        self._test_sourceimageupload_permissions(
            user=self.identifier, permission_map=self.PERMISSIONS_MAPS["identifier"]["sourceimageupload"]
        )

    def test_basic_member_permissions_(self):
        """Test Basic Member role permissions."""
        expected_permissions = BasicMember.permissions
        assigned_permissions = set(get_perms(self.basic_member, self.project))
        self.assertEqual(assigned_permissions, expected_permissions)

        self._test_role_permissions(BasicMember, self.basic_member, self.PERMISSIONS_MAPS["basic_member"])
        self._test_sourceimage_permissions(
            user=self.basic_member, permission_map=self.PERMISSIONS_MAPS["basic_member"]["sourceimage"]
        )
        self._test_sourceimageupload_permissions(
            user=self.basic_member, permission_map=self.PERMISSIONS_MAPS["basic_member"]["sourceimageupload"]
        )

    def test_regular_user_permissions(self):
        """Test Regular User permissions (view-only)."""
        self._test_role_permissions(None, self.regular_user, self.PERMISSIONS_MAPS["regular_user"])
        self._test_sourceimage_permissions(
            user=self.regular_user, permission_map=self.PERMISSIONS_MAPS["regular_user"]["sourceimage"]
        )
        self._test_sourceimageupload_permissions(
            user=self.regular_user, permission_map=self.PERMISSIONS_MAPS["regular_user"]["sourceimageupload"]
        )

    def test_project_manager_permissions_(self):
        """Test Project Manager role permissions."""
        expected_permissions = ProjectManager.permissions
        assigned_permissions = set(get_perms(self.project_manager, self.project))
        self.assertEqual(assigned_permissions, expected_permissions)
        self._test_role_permissions(ProjectManager, self.project_manager, self.PERMISSIONS_MAPS["project_manager"])
        self._test_sourceimage_permissions(
            user=self.project_manager, permission_map=self.PERMISSIONS_MAPS["project_manager"]["sourceimage"]
        )
        self._test_sourceimageupload_permissions(
            user=self.project_manager, permission_map=self.PERMISSIONS_MAPS["project_manager"]["sourceimageupload"]
        )


class TestDeploymentSyncCreatesEvents(TestCase):
    def test_sync_creates_events_and_updates_counts(self):
        # Set up a new project and deployment with test data
        project, deployment = setup_test_project(reuse=False)

        # Populate the object store with image data
        assert deployment.data_source is not None
        populate_bucket(
            config=deployment.data_source.config,
            subdir=f"deployment_{deployment.pk}",
            skip_existing=False,
        )

        # Sync captures
        deployment.sync_captures()

        # Refresh and check results
        deployment.refresh_from_db()
        initial_events = Event.objects.filter(deployment=deployment)
        initial_events_count = initial_events.count()

        # Assertions
        self.assertTrue(initial_events.exists(), "Expected events to be created")
        self.assertEqual(
            deployment.events_count, initial_events.count(), "Deployment events_count should match actual events"
        )
        # Simulate new images added to object store
        populate_bucket(
            config=deployment.data_source.config,
            subdir=f"deployment_{deployment.pk}",
            skip_existing=False,
            num_nights=2,
            images_per_day=5,
            minutes_interval=120,
        )

        # Sync again
        deployment.sync_captures()
        deployment.refresh_from_db()
        updated_events = Event.objects.filter(deployment=deployment)

        # Assertions for second sync
        self.assertGreater(
            updated_events.count(), initial_events_count, "New events should be created after adding new images"
        )
        self.assertEqual(
            deployment.events_count,
            updated_events.count(),
            "Deployment events_count should reflect updated event count",
        )
        logger.info(f"Initial events count: {initial_events_count}, Updated events count: {updated_events.count()}")<|MERGE_RESOLUTION|>--- conflicted
+++ resolved
@@ -28,8 +28,6 @@
     TaxonRank,
     group_images_into_events,
 )
-from ami.ml.models.pipeline import Pipeline
-<<<<<<< HEAD
 from ami.tests.fixtures.main import (
     create_captures,
     create_captures_in_range,
@@ -37,10 +35,7 @@
     create_taxa,
     setup_test_project,
 )
-=======
-from ami.tests.fixtures.main import create_captures, create_occurrences, create_taxa, setup_test_project
 from ami.tests.fixtures.storage import populate_bucket
->>>>>>> 634cbe08
 from ami.users.models import User
 from ami.users.roles import BasicMember, Identifier, ProjectManager
 
