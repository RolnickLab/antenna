import datetime
import logging
from io import BytesIO

from django.core.files.uploadedfile import SimpleUploadedFile
from django.db import connection, models
<<<<<<< HEAD
from django.test import TestCase
from guardian.shortcuts import assign_perm, get_perms, remove_perm
=======
from django.test import TestCase, override_settings
from guardian.shortcuts import get_perms
>>>>>>> 524db050
from PIL import Image
from rest_framework import status
from rest_framework.test import APIRequestFactory, APITestCase
from rich import print

from ami.jobs.models import VALID_JOB_TYPES, Job
from ami.main.models import (
    Deployment,
    Device,
    Event,
    Identification,
    Occurrence,
    Project,
    S3StorageSource,
    Site,
    SourceImage,
    SourceImageCollection,
    SourceImageUpload,
    Taxon,
    TaxonRank,
    group_images_into_events,
)
from ami.ml.models.pipeline import Pipeline
from ami.ml.models.project_pipeline_config import ProjectPipelineConfig
from ami.tests.fixtures.main import create_captures, create_occurrences, create_taxa, setup_test_project
from ami.tests.fixtures.storage import populate_bucket
from ami.users.models import User
from ami.users.roles import BasicMember, Identifier, ProjectManager

logger = logging.getLogger(__name__)


class TestProjectSetup(TestCase):
    def test_project_creation(self):
        project = Project.objects.create(name="New Project with Defaults", create_defaults=True)
        self.assertIsInstance(project, Project)

    def test_default_related_models(self):
        """Test that the default related models are created correctly when a project is created."""
        project = Project.objects.create(name="New Project with Defaults", create_defaults=True)

        # Check that the project has a default deployment
        self.assertGreaterEqual(project.deployments.count(), 1)
        deployment = project.deployments.first()
        self.assertIsInstance(deployment, Deployment)

        # Check that the deployment has a default site
        self.assertGreaterEqual(project.sites.count(), 1)
        site = project.sites.first()
        self.assertIsInstance(site, Site)

        # Check that the deployment has a default device
        self.assertGreaterEqual(project.devices.count(), 1)
        device = project.devices.first()
        self.assertIsInstance(device, Device)

        # Check that the project has a default source image collection
        self.assertGreaterEqual(project.sourceimage_collections.count(), 1)
        collection = project.sourceimage_collections.first()
        self.assertIsInstance(collection, SourceImageCollection)

    # Disable this test for now, as it requires a more complex setup
    def no_test_default_permissions(self):
        pass

    @override_settings(
        DEFAULT_PROCESSING_SERVICE_NAME="Default Processing Service",
        DEFAULT_PROCESSING_SERVICE_ENDPOINT="http://ml_backend:2009/",
    )
    def test_processing_service_if_configured(self):
        """
        Test that the default processing service is created if the environment variables are set.
        """
        from ami.ml.models.processing_service import get_or_create_default_processing_service

        project = Project.objects.create(name="Test Project for Processing Service", create_defaults=False)

        service = get_or_create_default_processing_service(project=project, register_pipelines=False)
        self.assertIsNotNone(service, "Default processing service should be created if environment variables are set.")
        assert service is not None  # For type checking
        self.assertIsNotNone(service.endpoint_url)
        self.assertIsNotNone(service.name)
        self.assertGreaterEqual(project.processing_services.count(), 1)

    @override_settings(
        DEFAULT_PROCESSING_SERVICE_NAME=None,
        DEFAULT_PROCESSING_SERVICE_ENDPOINT=None,
    )
    def test_processing_service_if_not_configured(self):
        """
        Test that the default processing service is not created if the environment variables are not set.
        """
        from ami.ml.models.processing_service import get_or_create_default_processing_service

        project = Project.objects.create(name="Test Project for Processing Service", create_defaults=False)

        service = get_or_create_default_processing_service(project=project)
        self.assertIsNone(
            service, "Default processing service should not be created if environment variables are not set."
        )

    @override_settings(
        DEFAULT_PROCESSING_SERVICE_NAME="Default Processing Service",
        DEFAULT_PROCESSING_SERVICE_ENDPOINT="http://ml_backend:2000/",
        DEFAULT_PIPELINES_ENABLED=[],  # All pipelines DISABLED by default
    )
    def test_processing_service_with_disabled_pipelines(self):
        """
        Test that the default processing service is created with all pipelines disabled
        if DEFAULT_PIPELINES_ENABLED is any empty list.
        """
        project = Project.objects.create(name="Test Project for Processing Service", create_defaults=True)
        processing_service = project.processing_services.first()
        assert processing_service is not None
        # There should be at least two pipelines created by default
        self.assertGreaterEqual(processing_service.pipelines.count(), 2)
        # All pipelines should be disabled by default
        project_pipeline_configs = ProjectPipelineConfig.objects.filter(project=project)
        for config in project_pipeline_configs:
            self.assertFalse(
                config.enabled,
                f"Pipeline {config.pipeline.name} should be disabled for project {project.name}.",
            )

    @override_settings(
        DEFAULT_PROCESSING_SERVICE_NAME="Default Processing Service",
        DEFAULT_PROCESSING_SERVICE_ENDPOINT="http://ml_backend:2000/",
        DEFAULT_PIPELINES_ENABLED=None,  # All pipelines ENABLED by default
    )
    def test_processing_service_with_enabled_pipelines(self):
        """
        Test that the default processing service is created with all pipelines enabled
        if the DEFAULT_PIPELINES_ENABLED setting is None (or missing).
        """
        project = Project.objects.create(name="Test Project for Processing Service", create_defaults=True)
        processing_service = project.processing_services.first()
        assert processing_service is not None
        # There should be at least two pipelines created by default
        self.assertGreaterEqual(processing_service.pipelines.count(), 2)
        # All pipelines should be enabled by default
        project_pipeline_configs = ProjectPipelineConfig.objects.filter(project=project)
        for config in project_pipeline_configs:
            self.assertTrue(
                config.enabled,
                f"Pipeline {config.pipeline.name} should be enabled for project {project.name}.",
            )

    @override_settings(
        DEFAULT_PROCESSING_SERVICE_NAME="Default Processing Service",
        DEFAULT_PROCESSING_SERVICE_ENDPOINT="http://ml_backend:2000/",  # should have at least two pipelines
        DEFAULT_PIPELINES_ENABLED=["constant"],
    )
    def test_existing_processing_service_new_project(self):
        """
        Create a new project, enable all pipelines.
        Create a 2nd project, ensure that the same processing service is used and only the enabled pipelines are
        registered.
        """
        enabled_pipelines = ["constant"]

        project_one = Project.objects.create(name="Test Project One", create_defaults=True)

        # Enable all pipelines for the first project
        ProjectPipelineConfig.objects.filter(project=project_one).update(enabled=True)

        project_two = Project.objects.create(name="Test Project Two", create_defaults=True)

        project_one_processing_service = project_one.processing_services.first()
        project_two_processing_service = project_two.processing_services.first()

        assert project_one_processing_service is not None
        assert project_two_processing_service is not None

        # Ensure only the same processing service instance is used (and they are not None)
        self.assertEqual(
            project_one_processing_service,
            project_two_processing_service,
            "Both projects should use the same processing service instance.",
        )

        # Ensure that only the enabled pipelines are enabled for the second project
        project_two_pipeline_configs = ProjectPipelineConfig.objects.filter(project=project_two)
        self.assertGreaterEqual(project_two_pipeline_configs.count(), 2, "Project should have at least two pipelines.")
        for config in project_two_pipeline_configs:
            if config.pipeline.slug in enabled_pipelines:
                self.assertTrue(
                    config.enabled,
                    f"Pipeline {config.pipeline.name} should be enabled for project {project_two.name}.",
                )
            else:
                self.assertFalse(
                    config.enabled,
                    f"Pipeline {config.pipeline.name} should not be enabled for project {project_two.name}.",
                )


class TestImageGrouping(TestCase):
    def setUp(self) -> None:
        print(f"Currently active database: {connection.settings_dict}")
        self.project, self.deployment = setup_test_project()
        return super().setUp()

    def test_grouping(self):
        num_nights = 3
        images_per_night = 3

        create_captures(
            deployment=self.deployment,
            num_nights=num_nights,
            images_per_night=images_per_night,
            interval_minutes=10,
        )

        events = group_images_into_events(
            deployment=self.deployment,
            max_time_gap=datetime.timedelta(hours=2),
        )

        assert len(events) == num_nights
        for event in events:
            assert event.captures.count() == images_per_night

    def test_pruning_empty_events(self):
        from ami.main.models import delete_empty_events

        captures = create_captures(deployment=self.deployment)
        events = Event.objects.filter(captures__in=captures).distinct()

        for event in events:
            event.captures.all().delete()

        delete_empty_events(deployment=self.deployment)

        remaining_events = Event.objects.filter(pk__in=[event.pk for event in events])

        assert remaining_events.count() == 0

    def test_setting_image_dimensions(self):
        from ami.main.models import set_dimensions_for_collection

        image_width, image_height = 100, 100

        captures = create_captures(deployment=self.deployment)
        events = Event.objects.filter(captures__in=captures).distinct()

        for event in events:
            first_image = event.captures.first()
            assert first_image is not None
            first_image.width, first_image.height = image_width, image_height
            first_image.save()
            set_dimensions_for_collection(event=event)

            for capture in event.captures.all():
                # print(capture.path, capture.width, capture.height)
                assert (capture.width == image_width) and (capture.height == image_height)


# This test is disabled because it requires certain data to be present in the database
# and data in a configured S3 bucket. Will require Minio or something like it to be running.
# from unittest import TestCase as UnitTestCase
# class TestExistingDatabase(UnitTestCase):
#     def test_sync_source_images(self):
#         from django.db import models
#
#         from ami.main.models import Deployment
#         from ami.tasks import sync_source_images
#
#         deployment = Deployment.objects.get(
#             name="Test",
#         )
#         sync_source_images(deployment.pk)
#
#         # Get deployment with the most captures
#         deployment = (
#             Deployment.objects.annotate(captures_count=models.Count("captures")).order_by("-captures_count").first()
#         )
#         if deployment:
#             sync_source_images(deployment.pk)


class TestEvents(TestCase):
    def setUp(self) -> None:
        project, deployment = setup_test_project()
        create_captures(deployment=deployment, num_nights=2, images_per_night=5)
        self.project = project
        self.deployment = deployment
        return super().setUp()

    def test_event_calculated_fields(self):
        event, event_2 = self.deployment.events.all()

        # Test initial calculated fields
        event.update_calculated_fields(save=True)
        event.refresh_from_db()

        self.assertEqual(event.captures_count, 5)
        self.assertIsNotNone(event.detections_count)
        self.assertIsNotNone(event.occurrences_count)

        initial_update_date = event.calculated_fields_updated_at
        self.assertIsNotNone(initial_update_date)

        # Add more captures and test that the calculated fields are updated
        for capture in event_2.captures.all():
            event.captures.add(capture)  # type: ignore

        event.update_calculated_fields(save=True)
        event.refresh_from_db()

        self.assertEqual(event.captures_count, event.get_captures_count())
        self.assertEqual(event.captures_count, 10)
        self.assertGreater(event.calculated_fields_updated_at, initial_update_date)  # type: ignore

    def test_event_calculated_fields_batch(self):
        from ami.main.models import update_calculated_fields_for_events

        last_updated_timestamps = []
        for event in self.deployment.events.all().order_by("pk"):
            self.assertEqual(event.captures_count, event.get_captures_count())
            self.assertEqual(event.detections_count, event.get_detections_count())
            self.assertEqual(event.occurrences_count, event.get_occurrences_count())
            self.assertIsNotNone(event.calculated_fields_updated_at)
            last_updated_timestamps.append(event.calculated_fields_updated_at)

        # Delete all detections for all source images and test that the calculated fields are updated
        from ami.main.models import Detection

        Detection.objects.all().delete()

        update_calculated_fields_for_events(last_updated=datetime.datetime(3000, 1, 1, 0, 0, 0))

        for event, last_updated in zip(self.deployment.events.all().order_by("pk"), last_updated_timestamps):
            self.assertEqual(event.captures_count, event.get_captures_count())
            self.assertEqual(event.detections_count, event.get_detections_count())
            self.assertEqual(event.occurrences_count, event.get_occurrences_count())
            self.assertGreater(event.calculated_fields_updated_at, last_updated)

        # Delete all captures and test that the calculated fields are updated
        self.deployment.captures.all().delete()

        update_calculated_fields_for_events(last_updated=datetime.datetime(3000, 1, 1, 0, 0, 0))

        for event, last_updated in zip(self.deployment.events.all().order_by("pk"), last_updated_timestamps):
            self.assertEqual(event.captures_count, event.get_captures_count())
            self.assertEqual(event.detections_count, event.get_detections_count())
            self.assertEqual(event.occurrences_count, event.get_occurrences_count())
            self.assertGreater(event.calculated_fields_updated_at, last_updated)  # type: ignore


class TestDuplicateFieldsOnChildren(TestCase):
    def setUp(self) -> None:
        from ami.main.models import Deployment, Project

        self.project_one = Project.objects.create(name="Test Project One")
        self.project_two = Project.objects.create(name="Test Project Two")
        self.deployment = Deployment.objects.create(name="Test Deployment", project=self.project_one)

        create_captures(deployment=self.deployment)
        self.deployment.save(regroup_async=False)  # Ensure events are grouped immediately
        create_taxa(project=self.project_one)
        create_taxa(project=self.project_two)
        create_occurrences(deployment=self.deployment, num=1)

        return super().setUp()

    def test_initial_project(self):
        assert self.deployment.project == self.project_one
        assert self.deployment.captures.first().project == self.project_one
        assert self.deployment.events.first().project == self.project_one
        assert self.deployment.occurrences.first().project == self.project_one
        assert self.deployment.occurrences.first().detections.first().source_image.project == self.project_one

    def test_change_project(self):
        self.deployment.project = self.project_two
        self.deployment.save()

        self.deployment.refresh_from_db()

        assert self.deployment.project == self.project_two
        assert self.deployment.captures.first().project == self.project_two
        assert self.deployment.events.first().project == self.project_two
        assert self.deployment.occurrences.first().project == self.project_two

    def test_delete_project(self):
        self.project_one.delete()

        self.deployment.refresh_from_db()

        assert self.deployment.project is None
        assert self.deployment.captures.first().project is None
        assert self.deployment.events.first().project is None
        assert self.deployment.occurrences.first().project is None


class TestSourceImageCollections(TestCase):
    def setUp(self) -> None:
        from ami.main.models import Deployment, Project

        self.project_one = Project.objects.create(name="Test Project One")
        self.deployment = Deployment.objects.create(name="Test Deployment", project=self.project_one)

        create_captures(deployment=self.deployment, num_nights=2, images_per_night=10, interval_minutes=1)

        return super().setUp()

    def test_random_sample(self):
        from ami.main.models import SourceImageCollection

        sample_size = 10

        collection = SourceImageCollection.objects.create(
            name="Test Random Source Image Collection",
            project=self.project_one,
            method="random",
            kwargs={"size": sample_size},
        )
        collection.save()
        collection.populate_sample()

        assert collection.images.count() == sample_size

    def test_manual_sample(self):
        from ami.main.models import SourceImageCollection

        images = self.deployment.captures.all()

        collection = SourceImageCollection.objects.create(
            name="Test Manual Source Image Collection",
            project=self.project_one,
            method="manual",
            kwargs={"image_ids": [image.pk for image in images]},
        )
        collection.save()
        collection.populate_sample()

        assert collection.images.count() == len(images)
        for image in images:
            assert image in collection.images.all()

    def test_interval_sample(self):
        # Ensure that the images are 5 at least minutes apart and less than 6 minutes apart within each event
        # This depends on the test setUp creating images with a 1 minute interval

        from ami.main.models import SourceImageCollection

        minute_interval = 10

        collection = SourceImageCollection.objects.create(
            name="Test Interval Source Image Collection",
            project=self.project_one,
            method="interval",
            kwargs={"minute_interval": minute_interval},
        )
        collection.save()
        collection.populate_sample()

        events = collection.images.values_list("event", flat=True).distinct()
        for event in events:
            last_image = None
            for image in collection.images.filter(event=event):
                if last_image:
                    interval = image.timestamp - last_image.timestamp
                    assert interval >= datetime.timedelta(minutes=minute_interval)
                    assert interval < datetime.timedelta(minutes=minute_interval + 1)
                last_image = image

    def test_interval_with_excluded_events(self):
        from ami.main.models import SourceImageCollection

        minute_interval = 5
        events = self.deployment.events.all()
        excluded_event = events.first()
        assert excluded_event is not None

        collection = SourceImageCollection.objects.create(
            name="Test Interval With Excluded Events",
            project=self.project_one,
            method="interval",
            kwargs={"minute_interval": minute_interval, "exclude_events": [excluded_event.pk]},
        )
        collection.save()
        collection.populate_sample()

        # Ensure that no images from the excluded event are in the collection
        for image in collection.images.all():
            assert image.event != excluded_event

    def test_extra_arguments(self):
        # Assert that a value error is raised when trying to call a sampling method with extra arguments
        from ami.main.models import SourceImageCollection

        collection = SourceImageCollection.objects.create(
            name="Test Extra Arguments Collection",
            project=self.project_one,
            method="interval",
            kwargs={"birthday": True, "cake": "chocolate"},
        )
        collection.save()

        with self.assertRaises(TypeError):
            collection.populate_sample()

    def test_last_and_random(self):
        from ami.main.models import SourceImageCollection

        collection = SourceImageCollection.objects.create(
            name="Test Last and Random Collection",
            project=self.project_one,
            method="last_and_random_from_each_event",
            kwargs={"num_each": 2},
        )
        collection.save()
        collection.populate_sample()

        collection_images = collection.images.all()

        # 2 nights, last image from each, 2 additional random images from each
        self.assertEqual(collection_images.count(), 6)

        for event in self.project_one.events.all():
            last_capture = event.captures.last()
            assert last_capture
            # ensure last_capture is in the collection
            self.assertIn(last_capture, collection_images)
            # ensure there are 2 other random images from each event
            self.assertEqual(collection_images.filter(event=event).exclude(pk=last_capture.pk).count(), 2)

    def test_random_from_each_event(self):
        from ami.main.models import SourceImageCollection

        collection = SourceImageCollection.objects.create(
            name="Test Random From Each Event Collection",
            project=self.project_one,
            method="random_from_each_event",
            kwargs={"num_each": 2},
        )
        collection.save()
        collection.populate_sample()

        collection_images = collection.images.all()

        # 2 nights, 2 random images from each
        assert collection_images.count() == 4

        # Test that there are 2 images from each event
        for event in self.project_one.events.all():
            assert collection_images.filter(event=event).count() == 2

    def test_common_combined_deployment_ids(self):
        """Test that common_combined sampling method correctly filters by deployment_ids"""
        from ami.main.models import Deployment, SourceImageCollection

        # Create two additional deployments
        deployment_two = Deployment.objects.create(name="Test Deployment Two", project=self.project_one)
        deployment_three = Deployment.objects.create(name="Test Deployment Three", project=self.project_one)

        # Create captures for each deployment
        create_captures(deployment=deployment_two, num_nights=2, images_per_night=10, interval_minutes=1)
        create_captures(deployment=deployment_three, num_nights=2, images_per_night=10, interval_minutes=1)

        # Verify that we have images from the deployments
        assert deployment_two.captures.count() > 0
        assert deployment_three.captures.count() > 0

        # Create collection using only deployment_two and deployment_three
        collection = SourceImageCollection.objects.create(
            name="Test Common Combined Deployment IDs",
            project=self.project_one,
            method="common_combined",
            kwargs={
                "deployment_ids": [deployment_two.pk, deployment_three.pk],
                "shuffle": True,
                "max_num": 100,
            },
        )
        collection.save()
        collection.populate_sample()

        collection_images = collection.images.all()

        # Verify images only come from specified deployments
        self.assertEqual(
            collection_images.filter(deployment__in=[deployment_two, deployment_three]).count(),
            collection_images.count(),
        )
        self.assertEqual(collection_images.filter(deployment=self.deployment).count(), 0)

        # Verify we got images from both specified deployments
        self.assertGreater(collection_images.filter(deployment=deployment_two).count(), 0)
        self.assertGreater(collection_images.filter(deployment=deployment_three).count(), 0)


class TestTaxonomy(TestCase):
    def setUp(self) -> None:
        project, deployment = setup_test_project()
        create_taxa(project=project)
        return super().setUp()

    def test_tree(self):
        """
        example_tree = {
            'taxon': <Taxon: Lepidoptera (order)>,
            'children': [
                {
                    'taxon': <Taxon: Vanessa (genus)>,
                    'children': [
                        {'taxon': <Taxon: Vanessa atalanta (species)>, 'children': []},
                        {'taxon': <Taxon: Vanessa cardui (species)>, 'children': []},
                        {'taxon': <Taxon: Vanessa itea (species)>, 'children': []}
                    ]
                }
            ]
        }
        """
        from ami.main.models import Taxon

        tree = Taxon.objects.tree()
        self.assertDictContainsSubset({"taxon": Taxon.objects.get(name="Lepidoptera")}, tree)

    def test_rank_formatting(self):
        """
        Test that all ranks in the DB are uppercase and match a TaxonRank value
        """

        from ami.main.models import Taxon

        for taxon in Taxon.objects.all():
            self.assertIn(taxon.rank, [rank.name for rank in TaxonRank])
            self.assertEqual(taxon.rank, taxon.rank.upper())

    def _test_filtered_tree(self, filter_ranks: list[TaxonRank]):
        """ """
        filter_rank_names = [rank.name for rank in filter_ranks]
        expected_taxa = list(Taxon.objects.filter(rank__in=filter_rank_names).all())

        tree = Taxon.objects.tree(filter_ranks=filter_ranks)

        # collect all Taxon objects in tree to test against expected
        def _tree_taxa(tree: dict) -> list[Taxon]:
            taxa = []
            taxa.append(tree["taxon"])
            for child in tree["children"]:
                taxa.extend(_tree_taxa(child))
            return taxa

        taxa_in_tree = _tree_taxa(tree)
        expected_taxa = expected_taxa

        self.assertListEqual(taxa_in_tree, expected_taxa)

    def test_tree_filtered_families(self):
        # Try skipping over family
        filter_ranks = [TaxonRank.ORDER, TaxonRank.GENUS, TaxonRank.SPECIES]
        self._test_filtered_tree(filter_ranks)

    def test_tree_filtered_genera(self):
        # Try skipping over genus
        filter_ranks = [TaxonRank.ORDER, TaxonRank.FAMILY, TaxonRank.SPECIES]
        self._test_filtered_tree(filter_ranks)

    def test_tree_filtered_species(self):
        # Try skipping over species
        filter_ranks = [TaxonRank.ORDER, TaxonRank.FAMILY, TaxonRank.GENUS]
        self._test_filtered_tree(filter_ranks)

    def test_tree_filtered_root(self):
        # Try skipping over order
        root = Taxon.objects.root()
        filter_ranks = [rank for rank in TaxonRank if rank != root.get_rank()]
        with self.assertRaises(ValueError):
            self._test_filtered_tree(filter_ranks)

    def test_update_parents(self):
        for taxon in Taxon.objects.all():
            taxon.update_parents(save=True)
            taxon.refresh_from_db()
            self._test_parents_json(taxon)

    def test_update_all_parents(self):
        from ami.main.models import Taxon

        Taxon.objects.update_all_parents()

        for taxon in Taxon.objects.exclude(parent=None):
            self._test_parents_json(taxon)

    def _test_parents_json(self, taxon):
        from ami.main.models import TaxonParent, TaxonRank

        # Ensure all taxon have parents_json populated
        if taxon.parent:
            self.assertGreater(
                len(taxon.parents_json),
                0,
                f"Taxon {taxon} has no parents_json, even though it has the parent {taxon.parent}",
            )
        else:
            self.assertEqual(
                len(taxon.parents_json),
                0,
                f"Taxon {taxon} has parents_json, even though it has no parent",
            )

        for parent_taxon in taxon.parents_json:
            # Ensure all parents_json are TaxonParent objects
            self.assertIsInstance(parent_taxon, TaxonParent)
            self.assertIsInstance(parent_taxon.rank, TaxonRank)

            # Ensure a parent rank is not the same as the taxon itself
            self.assertNotEqual(taxon.rank, parent_taxon.rank)

        # Ensure the order of all parents is correct
        sorted_parents = sorted(taxon.parents_json, key=lambda x: x.rank)
        self.assertListEqual(taxon.parents_json, sorted_parents)

        # For each rank, test that it is lower than the previous rank
        previous_rank = None
        for parent in taxon.parents_json:
            if previous_rank:
                self.assertGreater(parent.rank, previous_rank)
            previous_rank = parent.rank

        # Ensure last item in parents_json is the taxon's direct parent
        if taxon.parent:
            direct_parent = taxon.parents_json[-1]
            self.assertEqual(
                direct_parent.id,
                taxon.parent_id,
                (
                    f"Taxon {taxon} has incorrect direct parent: {direct_parent.name} != {taxon.parent.name}. "
                    f"All parents: {taxon.parents_json}"
                ),
            )


class TestTaxonomyViews(TestCase):
    def setUp(self) -> None:
        project_one, deployment_one = setup_test_project(reuse=False)
        project_two, deployment_two = setup_test_project(reuse=False)
        create_taxa(project=project_one)
        create_taxa(project=project_two)
        # Show project & deployment IDs
        print(f"Project One: {project_one}")
        print(f"Project Two: {project_two}")
        print(f"Deployment One: {deployment_one.pk}")
        print(f"Deployment Two: {deployment_two.pk}")
        create_captures(deployment=deployment_one)
        create_captures(deployment=deployment_two)
        create_occurrences(deployment=deployment_one, num=5)
        create_occurrences(deployment=deployment_two, num=5)
        self.project_one = project_one
        self.project_two = project_two
        return super().setUp()

    def test_occurrences_for_project(self):
        # Test that occurrences are specific to each project
        for project in [self.project_one, self.project_two]:
            response = self.client.get(f"/api/v2/occurrences/?project_id={project.pk}")
            self.assertEqual(response.status_code, 200)
            self.assertEqual(response.json()["count"], Occurrence.objects.filter(project=project).count())

    def no_test_project_species_list(self):
        """
        Test that the taxa for a project (of species rank) are returned from the API

        @TODO this randomly fails, need to investigate
        """
        species_for_project = self.project_one.taxa.filter(rank=TaxonRank.SPECIES.name)
        # Ensure there are species for the project
        self.assertGreater(species_for_project.count(), 0)

        response = self.client.get(
            "/api/v2/taxa/",
            {
                "project": self.project_one.pk,
                "rank": TaxonRank.SPECIES.name,
            },
        )

        taxa_returned = response.json()["results"]
        self.assertGreater(len(taxa_returned), 0)

        # Assert only species are returned
        for taxon in taxa_returned:
            self.assertEqual(taxon["rank"], str(TaxonRank.SPECIES))

        # Compare lists of taxa:
        self.assertListEqual(
            sorted([taxon.name for taxon in species_for_project]),
            sorted([taxon["name"] for taxon in taxa_returned]),
            "Expected taxa for project (list one) do not match taxa in API response (list two)",
        )

    def _test_taxa_for_project(self, project: Project):
        """
        Ensure the annotation counts are specific to each project, not global counts
        of occurrences and detections.
        """
        from ami.main.models import Taxon

        response = self.client.get(f"/api/v2/taxa/?project_id={project.pk}")
        self.assertEqual(response.status_code, 200)
        project_occurred_taxa = Taxon.objects.filter(occurrences__project=project).distinct()
        # project_any_taxa = Taxon.objects.filter(projects=project)
        self.assertGreater(project_occurred_taxa.count(), 0)
        self.assertEqual(response.json()["count"], project_occurred_taxa.count())

        # Check counts for each taxon
        results = response.json()["results"]
        for taxon_result in results:
            taxon: Taxon = Taxon.objects.get(pk=taxon_result["id"])
            project_occurrences = taxon.occurrences.filter(project=project).count()
            # project_detections = taxon.detections.filter(project=project).count()
            self.assertEqual(taxon_result["occurrences_count"], project_occurrences)

    def test_taxa_for_project(self):
        for project in [self.project_one, self.project_two]:
            self._test_taxa_for_project(project)

    def test_taxon_detail(self):
        from ami.main.models import Taxon

        taxon = Taxon.objects.last()
        assert taxon is not None
        print("Testing taxon", taxon, taxon.pk)
        response = self.client.get(f"/api/v2/taxa/{taxon.pk}/")
        self.assertEqual(response.status_code, 200)
        self.assertEqual(response.json()["name"], taxon.name)

    def test_recursive_occurrence_counts_single(self):
        # First, assert that we have taxa with parents and occurrences
        from ami.main.models import Taxon

        taxa = Taxon.objects.exclude(parent=None).filter(occurrences__isnull=False)
        self.assertGreater(taxa.count(), 0)
        for taxon in taxa:
            occurrence_count_direct = taxon.occurrences.count()
            occurrence_count_total = taxon.occurrences_count_recursive()
            self.assertGreaterEqual(occurrence_count_total, occurrence_count_direct)

            # Manually add up the occurrences for each taxon and its children, recursively:
            def _count_occurrences_recursive(taxon):
                count = taxon.occurrences.count()
                for child in taxon.direct_children.all():
                    count += _count_occurrences_recursive(child)
                return count

            manual_count = _count_occurrences_recursive(taxon)
            self.assertEqual(occurrence_count_total, manual_count)

        # The top level test taxa should have all occurrences
        top_level_taxa = Taxon.objects.root()
        count = top_level_taxa.occurrences_count_recursive()
        self.assertGreater(count, 0)
        project_ids = top_level_taxa.projects.values_list("id", flat=True)
        total_occurrences = Occurrence.objects.filter(project__in=project_ids).count()
        self.assertEqual(count, total_occurrences)

    def test_recursive_occurrence_count_from_manager(self):
        from ami.main.models import Taxon

        with self.assertRaises(NotImplementedError):
            taxa_with_counts = Taxon.objects.with_occurrence_counts()
            for taxon in taxa_with_counts:
                occurrence_count_total = taxon.occurrences_count_recursive()
                self.assertEqual(occurrence_count_total, taxon.occurrences_count)

            for taxon in taxa_with_counts:
                occurrence_count_direct = taxon.occurrences.count()
                occurrence_count_total = taxon.occurrences_count_recursive()
                self.assertEqual(occurrence_count_total, occurrence_count_direct)


class TestIdentification(APITestCase):
    def setUp(self) -> None:
        project, deployment = setup_test_project()
        create_taxa(project=project)
        create_captures(deployment=deployment)
        create_occurrences(deployment=deployment, num=5)
        self.project = project
        self.user = User.objects.create_user(  # type: ignore
            email="testuser@insectai.org",
            is_staff=True,
            is_superuser=True,
        )
        self.factory = APIRequestFactory()
        self.client.force_authenticate(user=self.user)
        return super().setUp()

    def test_identification(self):
        from ami.main.models import Identification, Taxon

        """
        Post a new identification suggestion and check that it changed the occurrence's determination.
        """

        suggest_id_endpoint = f"/api/v2/identifications/?project_id={self.project.pk}"
        taxa = Taxon.objects.filter(projects=self.project)
        assert taxa.count() > 1

        occurrence = Occurrence.objects.filter(project=self.project).exclude(determination=None)[0]
        original_taxon = occurrence.determination
        assert original_taxon is not None
        new_taxon = Taxon.objects.exclude(pk=original_taxon.pk)[0]
        comment = "Test identification comment"

        response = self.client.post(
            suggest_id_endpoint,
            {
                "occurrence_id": occurrence.pk,
                "taxon_id": new_taxon.pk,
                "comment": comment,
            },
        )
        self.assertEqual(response.status_code, 201)
        occurrence.refresh_from_db()
        self.assertEqual(occurrence.determination, new_taxon)
        identification = Identification.objects.get(pk=response.json()["id"])
        self.assertEqual(identification.comment, comment)


class TestMovingSourceImages(TestCase):
    previous_subdir = "test/old_subdir"
    prev_sub_subdir_1 = previous_subdir + "/2022"
    prev_sub_subdir_2 = previous_subdir + "/2023"
    new_subdir = "test/new_subdir"
    new_sub_subdir_1 = new_subdir + "/2022"
    new_sub_subdir_2 = new_subdir + "/2023"
    other_subdir = "test/other_subdir"
    images_per_dir = 10

    def setUp(self) -> None:
        project, deployment = setup_test_project()
        create_captures(
            deployment=deployment, subdir=self.prev_sub_subdir_1, num_nights=1, images_per_night=self.images_per_dir
        )
        create_captures(
            deployment=deployment, subdir=self.prev_sub_subdir_2, num_nights=1, images_per_night=self.images_per_dir
        )
        create_captures(
            deployment=deployment, subdir=self.other_subdir, num_nights=1, images_per_night=self.images_per_dir
        )
        self.project = project
        self.deployment = deployment
        return super().setUp()

    def test_audit_subdirs(self):
        counts = self.deployment.audit_subdir_of_captures(ignore_deepest=False)
        expected_counts = {
            self.prev_sub_subdir_1: self.images_per_dir,
            self.prev_sub_subdir_2: self.images_per_dir,
            self.other_subdir: self.images_per_dir,
        }
        self.assertDictEqual(dict(counts), expected_counts)

    def test_audit_subdirs_ignore_date_folder(self):
        counts = self.deployment.audit_subdir_of_captures(ignore_deepest=True)
        other_subdir_truncated = self.other_subdir.rsplit("/", 1)[0]
        expected_counts = {
            self.previous_subdir: self.images_per_dir * 2,
            other_subdir_truncated: self.images_per_dir,
        }
        self.assertDictEqual(dict(counts), expected_counts)

    def test_update_subdir(self):
        # Move all images to a new subdirectory
        self.deployment.update_subdir_of_captures(new_subdir=self.new_subdir, previous_subdir=self.previous_subdir)

        counts = self.deployment.audit_subdir_of_captures()
        expected_counts = {
            self.new_sub_subdir_1: self.images_per_dir,
            self.new_sub_subdir_2: self.images_per_dir,
            self.other_subdir: self.images_per_dir,
        }
        self.assertDictEqual(dict(counts), expected_counts)


class TestProjectSettingsFiltering(APITestCase):
    """Test  Project Settings filter by project_id"""

    def setUp(self) -> None:
        for _ in range(3):
            project, deployment = setup_test_project(reuse=False)
            create_taxa(project=project)
            create_captures(deployment=deployment)
            create_occurrences(deployment=deployment, num=5)
        self.project_ids = [project.pk for project in Project.objects.all()]

        self.user = User.objects.create_user(  # type: ignore
            email="testuser@insectai.org",
            is_staff=True,
        )
        self.factory = APIRequestFactory()
        self.client.force_authenticate(user=self.user)
        return super().setUp()

    def test_project_summary(self):
        project_id = self.project_ids[1]
        endpoint_url = f"/api/v2/status/summary/?project_id={project_id}"
        response = self.client.get(endpoint_url)
        response_data = response.json()
        self.assertEqual(response.status_code, status.HTTP_200_OK)
        project = Project.objects.get(pk=project_id)

        self.assertEqual(response_data["deployments_count"], project.deployments_count())
        self.assertEqual(
            response_data["taxa_count"],
            Taxon.objects.annotate(occurrences_count=models.Count("occurrences"))
            .filter(
                occurrences_count__gt=0,
                occurrences__determination_score__gte=0,
                occurrences__project=project,
            )
            .distinct()
            .count(),
        )
        self.assertEqual(
            response_data["events_count"],
            Event.objects.filter(deployment__project=project, deployment__isnull=False).count(),
        )
        self.assertEqual(
            response_data["captures_count"], SourceImage.objects.filter(deployment__project=project).count()
        )
        self.assertEqual(
            response_data["occurrences_count"],
            Occurrence.objects.filter(
                project=project,
                determination_score__gte=0,
                event__isnull=False,
            ).count(),
        )
        self.assertEqual(
            response_data["captures_count"], SourceImage.objects.filter(deployment__project=project).count()
        )

    def test_project_collections(self):
        project_id = self.project_ids[1]
        project = Project.objects.get(pk=project_id)
        endpoint_url = f"/api/v2/captures/collections/?project_id={project_id}"
        response = self.client.get(endpoint_url)
        response_data = response.json()
        expected_project_collection_ids = {
            source_image_collection.id
            for source_image_collection in SourceImageCollection.objects.filter(project=project)
        }
        response_source_image_collection_ids = {result.get("id") for result in response_data["results"]}
        self.assertEqual(response_source_image_collection_ids, expected_project_collection_ids)

    def test_project_pipelines(self):
        project_id = self.project_ids[0]
        project = Project.objects.get(pk=project_id)
        endpoint_url = f"/api/v2/ml/pipelines/?project_id={project_id}"
        response = self.client.get(endpoint_url)
        response_data = response.json()

        expected_project_pipeline_ids = {pipeline.id for pipeline in Pipeline.objects.filter(projects=project)}
        response_pipeline_ids = {pipeline.get("id") for pipeline in response_data["results"]}
        self.assertEqual(response_pipeline_ids, expected_project_pipeline_ids)

    def test_project_storage(self):
        project_id = self.project_ids[0]
        project = Project.objects.get(pk=project_id)
        endpoint_url = f"/api/v2/storage/?project_id={project_id}"
        response = self.client.get(endpoint_url)
        response_data = response.json()
        expected_storage_ids = {storage.id for storage in S3StorageSource.objects.filter(project=project)}
        response_storage_ids = {storage.get("id") for storage in response_data["results"]}
        self.assertEqual(response_storage_ids, expected_storage_ids)

    def test_project_sites(self):
        project_id = self.project_ids[1]
        project = Project.objects.get(pk=project_id)
        endpoint_url = f"/api/v2/deployments/sites/?project_id={project_id}"
        response = self.client.get(endpoint_url)
        response_data = response.json()
        exepcted_site_ids = {site.id for site in Site.objects.filter(project=project)}
        response_site_ids = {site.get("id") for site in response_data["results"]}
        self.assertEqual(response_site_ids, exepcted_site_ids)

    def test_project_devices(self):
        project_id = self.project_ids[1]
        project = Project.objects.get(pk=project_id)
        endpoint_url = f"/api/v2/deployments/devices/?project_id={project_id}"
        response = self.client.get(endpoint_url)
        response_data = response.json()
        exepcted_device_ids = {device.id for device in Device.objects.filter(project=project)}
        response_device_ids = {device.get("id") for device in response_data["results"]}
        self.assertEqual(response_device_ids, exepcted_device_ids)


class TestProjectOwnerAutoAssignment(APITestCase):
    def setUp(self) -> None:
        self.user_1 = User.objects.create_user(email="testuser@insectai.org", is_staff=True, is_superuser=True)
        self.factory = APIRequestFactory()
        self.client.force_authenticate(user=self.user_1)
        return super().setUp()

    def test_can_auto_assign_project_owner(self):
        project_endpoint = "/api/v2/projects/"
        request = {"name": "Test Project1234", "description": "Test Description"}
        self.client.post(project_endpoint, request)
        project = Project.objects.filter(name=request["name"]).first()
        self.assertEqual(self.user_1.id, project.owner.id)


class TestProjectPermissions(APITestCase):
    def _create_project(self, owner, member):
        self.project = Project.objects.create(name="T Project", description="Test Description", owner=owner)
        self.project.members.add(member)

    def setUp(self) -> None:
        # Create users
        self.superuser = User.objects.create_superuser(
            email="superuser@insectai.org",
            password="password123",
            is_staff=True,
        )
        self.owner = User.objects.create_user(email="owner@insectai.org", is_staff=True)
        self.new_owner = User.objects.create_user(email="new_owner@insectai.org", is_staff=False)
        self.member = User.objects.create_user(email="member@insectai.org", is_staff=False)
        self.other_user = User.objects.create_user(email="other@insectai.org", is_staff=False)
        # Create a staff user
        self.staff_user = User.objects.create_user(
            email="staffuser@insectai.org",
            password="password123",
            is_staff=True,
        )
        # Create a regular user
        self.regular_user = User.objects.create_user(
            email="regularuser@insectai.org",
            password="password123",
        )

        # API endpoint for creating projects
        self.project_create_endpoint = "/api/v2/projects/"
        # Create a project
        self._create_project(self.owner, self.member)
        # Setup the request factory and authenticate as owner by default
        self.factory = APIRequestFactory()

    def test_owner_permissions(self):
        # Owner has view, change, and delete permissions
        self.assertTrue(self.owner.has_perm(Project.Permissions.VIEW, self.project))
        self.assertTrue(self.owner.has_perm(Project.Permissions.CHANGE, self.project))
        self.assertTrue(self.owner.has_perm(Project.Permissions.DELETE, self.project))
        # test permissions from the API
        self.client.force_authenticate(user=self.owner)

        # Owner can view, update, and delete the project
        response = self.client.get(f"/api/v2/projects/{self.project.id}/")
        self.assertEqual(response.status_code, status.HTTP_200_OK)

        response = self.client.patch(f"/api/v2/projects/{self.project.id}/", {"name": "Updated Project"})
        self.assertEqual(response.status_code, status.HTTP_200_OK)

        response = self.client.delete(f"/api/v2/projects/{self.project.id}/")
        self.assertEqual(response.status_code, status.HTTP_204_NO_CONTENT)

    def test_member_permissions(self):
        # Member has view and change permissions, but not delete
        self.assertTrue(self.member.has_perm(Project.Permissions.VIEW, self.project))
        self.assertFalse(self.member.has_perm(Project.Permissions.DELETE, self.project))

        # test permissions from the API
        # create the project
        self._create_project(self.owner, self.member)

        # Authenticate as member
        self.client.force_authenticate(user=self.member)

        # Member can view and update, but not delete
        response = self.client.get(f"/api/v2/projects/{self.project.id}/")
        self.assertEqual(response.status_code, status.HTTP_200_OK)

        response = self.client.patch(f"/api/v2/projects/{self.project.id}/", {"name": "Updated Again"})
        self.assertEqual(response.status_code, status.HTTP_403_FORBIDDEN)

        response = self.client.delete(f"/api/v2/projects/{self.project.id}/")
        self.assertEqual(response.status_code, status.HTTP_403_FORBIDDEN)

    def test_other_user_permissions(self):
        # Other users only have view permissions
        self.assertTrue(self.other_user.has_perm(Project.Permissions.VIEW, self.project))
        self.assertFalse(self.other_user.has_perm(Project.Permissions.CHANGE, self.project))
        self.assertFalse(self.other_user.has_perm(Project.Permissions.DELETE, self.project))

        # test permissions from the API
        # Authenticate as other_user
        self.client.force_authenticate(user=self.other_user)

        # Other users can only view
        response = self.client.get(f"/api/v2/projects/{self.project.id}/")
        self.assertEqual(response.status_code, status.HTTP_200_OK)

        response = self.client.put(f"/api/v2/projects/{self.project.id}/", {"name": "Should Fail"})
        self.assertEqual(response.status_code, status.HTTP_403_FORBIDDEN)

        response = self.client.delete(f"/api/v2/projects/{self.project.id}/")
        self.assertEqual(response.status_code, status.HTTP_403_FORBIDDEN)

    def test_permissions_on_owner_change(self):
        """Test permissions update when the project owner is changed."""

        self._create_project(self.owner, self.member)
        # Change the owner
        self.project.owner = self.new_owner
        self.project.save()

        # Check the new owner has the owner permissions
        self.assertTrue(self.new_owner.has_perm(Project.Permissions.VIEW, self.project))
        self.assertTrue(self.new_owner.has_perm(Project.Permissions.CHANGE, self.project))
        self.assertTrue(self.new_owner.has_perm(Project.Permissions.DELETE, self.project))

    def test_permissions_on_member_removal(self):
        """Test permissions are removed when a user is no longer a member of the project."""
        # Remove the member from the project
        self.project.members.remove(self.member)

        # Check the removed member no longer has permissions
        self.assertFalse(self.member.has_perm(Project.Permissions.CHANGE, self.project))

    def test_superuser_has_all_permissions(self):
        # Log in as the superuser
        self.client.force_authenticate(user=self.superuser)

        # Get all permissions for the superuser on the project
        superuser_permissions = get_perms(self.superuser, self.project)

        # Assert that the superuser has all object-level permissions
        project_permissions = [
            Project.Permissions.VIEW,
            Project.Permissions.CHANGE,
            Project.Permissions.DELETE,
        ]
        for perm in project_permissions:
            self.assertIn(perm, superuser_permissions)

    def test_superuser_can_create_project(self):
        """Ensure a superuser can create a project."""
        self.client.force_authenticate(user=self.superuser)
        data = {"name": "Superuser Project", "description": "Created by superuser"}
        response = self.client.post(self.project_create_endpoint, data)
        self.assertEqual(response.status_code, status.HTTP_201_CREATED)

    def test_regular_user_cannot_create_project(self):
        """Ensure a regular user cannot create a project."""
        self.client.force_authenticate(user=self.regular_user)
        data = {"name": "Regular User Project", "description": "Created by regular user"}
        response = self.client.post(self.project_create_endpoint, data)
        self.assertEqual(response.status_code, status.HTTP_403_FORBIDDEN)

    def test_anonymous_user_cannot_create_project(self):
        """Ensure an anonymous user cannot create a project."""
        data = {"name": "Anonymous User Project", "description": "Created by anonymous user"}
        response = self.client.post(self.project_create_endpoint, data)
        self.assertEqual(response.status_code, status.HTTP_401_UNAUTHORIZED)


class TestRolePermissions(APITestCase):
    # Create users
    def setUp(self) -> None:
        self.super_user = User.objects.create_user(email="super_user@insectai.org", is_staff=True, is_superuser=True)
        self.project_manager = User.objects.create_user(email="project_manager@insectai.org", is_staff=False)
        self._create_project(self.project_manager)

        self.basic_member = User.objects.create_user(email="basic_member@insectai.org", is_staff=False)
        self.identifier = User.objects.create_user(email="identifier@insectai.org", is_staff=False)

        self._assign_roles()
        # Create a regular with no role assigned in the project
        self.regular_user = User.objects.create_user(email="ru@insectai.org", is_staff=False)

        self._create_job()
        self.PERMISSIONS_MAPS = {
            "project_manager": {
                "project": {"create": False, "update": True, "delete": True},
                "collection": {"create": True, "update": True, "delete": True, "populate": True},
                "storage": {"create": True, "update": True, "delete": True},
                "sourceimage": {"create": True, "update": True, "delete": True},
                "sourceimageupload": {"create": True, "update": True, "delete": True},
                "site": {"create": True, "update": True, "delete": True},
                "device": {"create": True, "update": True, "delete": True},
                "job": {
                    "create": True,
                    "update": True,
                    "delete": True,
                    "run_single_image": True,
                    "run": False,
                    "retry": False,
                    "cancel": False,
                },
                "identification": {"create": True, "update": True, "delete": True},
                "capture": {"star": True, "unstar": True},
            },
            "basic_member": {
                "project": {"create": False, "update": False, "delete": False},
                "collection": {"create": False, "update": False, "delete": False, "populate": False},
                "storage": {"create": False, "update": False, "delete": False},
                "site": {"create": False, "update": False, "delete": False},
                "sourceimage": {"create": False, "update": False, "delete": False},
                "sourceimageupload": {"create": False, "update": False, "delete": False},
                "device": {"create": False, "update": False, "delete": False},
                "job": {
                    "create": False,
                    "update": False,
                    "delete": False,
                    "run_single_image": True,
                    "run": False,
                    "retry": False,
                    "cancel": False,
                },
                "identification": {"create": False, "delete": False},
                "capture": {"star": True, "unstar": True},
            },
            "identifier": {
                "project": {"create": False, "update": False, "delete": False},
                "collection": {"create": False, "update": False, "delete": False, "populate": False},
                "storage": {"create": False, "update": False, "delete": False},
                "sourceimage": {"create": False, "update": False, "delete": False},
                "sourceimageupload": {"create": False, "update": False, "delete": False},
                "site": {"create": False, "update": False, "delete": False},
                "device": {"create": False, "update": False, "delete": False},
                "job": {
                    "create": False,
                    "update": False,
                    "delete": False,
                    "run_single_image": True,
                    "run": False,
                    "retry": False,
                    "cancel": False,
                },
                "identification": {"create": True, "update": True, "delete": True},
                "capture": {"star": True, "unstar": True},
            },
            "regular_user": {
                "project": {"create": False, "update": False, "delete": False},
                "collection": {"create": False, "update": False, "delete": False, "populate": False},
                "storage": {"create": False, "update": False, "delete": False},
                "sourceimage": {"create": False, "update": False, "delete": False},
                "sourceimageupload": {"create": False, "update": False, "delete": False},
                "site": {"create": False, "update": False, "delete": False},
                "device": {"create": False, "update": False, "delete": False},
                "job": {
                    "create": False,
                    "update": False,
                    "delete": False,
                    "run_single_image": False,
                    "run": False,
                    "retry": False,
                    "cancel": False,
                },
                "identification": {"create": False, "delete": False},
                "capture": {"star": False, "unstar": False},
            },
        }

    def _assign_roles(self):
        ProjectManager.assign_user(self.project_manager, self.project)
        BasicMember.assign_user(self.basic_member, self.project)
        Identifier.assign_user(self.identifier, self.project)

    def _create_project(self, owner):
        self.project = Project.objects.create(name="Insect Project", description="Test Description", owner=owner)
        self.deployment = Deployment.objects.create(name="Test Deployment", project=self.project)
        S3StorageSource.objects.create(name="New source", project=self.project, bucket="Test Bucket")
        create_captures(deployment=self.deployment)
        create_taxa(project=self.project)
        create_occurrences(deployment=self.deployment, num=1)
        self._create_job()
        Identification.objects.create(
            user=self.project_manager, taxon=Taxon.objects.first(), occurrence=self.project.occurrences.first()
        )

    def _create_job(self):
        self.job = Job.objects.create(name="Test Job", project=self.project, job_type_key="ml")

    def _create_source_image_upload_file(self):
        image_buffer = BytesIO()
        image = Image.new("RGB", (100, 100), color=(255, 0, 0))  # a red square
        image.save(image_buffer, format="JPEG")
        image_buffer.seek(0)

        image_file = SimpleUploadedFile(
            name="20210101120000-snapshot.jpg", content=image_buffer.read(), content_type="image/jpeg"
        )
        return image_file

    def _create_test_source_image_upload(self, user):
        """
        Creates a SourceImageUpload instance using a valid in-memory JPEG image
        and self.project.deployments.first() as the deployment.
        """
        deployment = self.project.deployments.first()

        # Generate a valid JPEG image in memory using Pillow
        image_file = self._create_source_image_upload_file()
        upload = SourceImageUpload.objects.create(
            image=image_file,
            user=user,
            deployment=deployment,
        )
        self.source_image_upload = upload
        return upload

    def _create_test_source_image(self):
        return SourceImage.objects.create(
            project=self.project,
            deployment=self.project.deployments.first(),
            uploaded_by=self.project_manager,
            test_image=False,
        )

    def _test_role_permissions(self, role_class, user, permissions_map):
        """Generic function to test role-based permissions based on an entity permission map."""
        self._create_project(owner=self.project_manager)
        self._assign_roles()
        capture_id = self.project.occurrences.first().detections.first().source_image.pk
        occurrence_id = self.project.occurrences.first().pk
        endpoints = {
            "collection": "/api/v2/captures/collections/",
            "site": "/api/v2/deployments/sites/",
            "device": "/api/v2/deployments/devices/",
            "storage": "/api/v2/storage/",
            "job": "/api/v2/jobs/",
            "identification": "/api/v2/identifications/",
            "project": "/api/v2/projects/",
            "capture_star": f"/api/v2/captures/{capture_id}/star/",
            "capture_unstar": f"/api/v2/captures/{capture_id}/unstar/",
        }

        self.client.force_authenticate(user=user)

        entity_ids = {
            "project": self.project.pk,
            "collection": self.project.sourceimage_collections.first().pk,
            "storage": self.project.storage_sources.first().pk,
            "device": self.project.devices.first().pk,
            "site": self.project.sites.first().pk,
            "job": self.project.jobs.first().pk,
            "identification": self.project.occurrences.first().identifications.first().pk,
        }
        create_data = {
            "collection": {
                "description": "New Collection",
                "name": "Collection 1",
                "project": self.project.pk,
                "method": "common_combined",
            },
            "site": {"description": "New Site", "name": "Site 1", "project": self.project.pk},
            "device": {"description": "New Device", "name": "Device 1", "project": self.project.pk},
            "storage": {"name": "New Storage", "project": self.project.pk, "bucket": "test-bucket"},
            "job": {"delay": "1", "name": "Test Job", "project_id": self.project.pk},
            "identification": {"occurrence_id": occurrence_id, "taxon_id": "5", "comment": "Identifier comment"},
            "project": {"name": "New Project", "description": "This is a test project."},
        }

        for entity, actions in permissions_map.items():
            if entity in ["capture", "sourceimageupload", "sourceimage"]:
                continue
            # Check Collection-Level Permissions in List Response
            response = self.client.get(f"{endpoints[entity]}?project_id={self.project.pk}")
            self.assertEqual(response.status_code, status.HTTP_200_OK)
            logger.info(f"{role_class} , {entity} list response {response.json()}")
            expected_collection_permissions = []
            if actions.get("create", False):
                # Identification update permissions are included
                # in the user_permissions field at the object level
                # in the /occurrences/{id}/ endpoint response.
                if entity != "identification":
                    expected_collection_permissions.append("create")
            logger.info(
                f"{role_class}, expected collection level permissions for {entity}: {expected_collection_permissions}"
            )
            self.assertEqual(set(response.json().get("user_permissions", [])), set(expected_collection_permissions))

            # Step 1: Test Create
            logger.info(f"Testing {role_class} create permission for {entity} ")
            can_create = actions["create"] if "create" in actions else False
            logger.info(f"entity endpoint : {endpoints[entity]}")
            if entity == "project":
                response = self.client.post(endpoints[entity], create_data.get(entity, {}), format="multipart")
            else:
                response = self.client.post(endpoints[entity], create_data.get(entity, {}))
            expected_status = status.HTTP_201_CREATED if can_create else status.HTTP_403_FORBIDDEN
            self.assertEqual(response.status_code, expected_status)
            entity_ids[entity] = response.json().get("id") if can_create else entity_ids.get(entity, None)

            #  Check Object-Level Permissions in List Response
            if entity_ids[entity]:
                response = self.client.get(endpoints[entity])
                self.assertEqual(response.status_code, status.HTTP_200_OK)

            object_permissions = []
            # Add update, delete and other custom permissions
            # populate, retry_job, cancel_job, start_job
            for action, allowed in actions.items():
                if allowed and action != "create":
                    object_permissions.append(action)

            results = response.json().get("results", [])
            if results:
                object_id = entity_ids[entity]
                obj = next((r for r in results if r["id"] == object_id), None)
                if obj:
                    self.assertEqual(
                        set(obj.get("user_permissions", [])),
                        set(object_permissions),
                        f"Object permissions mismatch for {entity}",
                    )

            # Step 2: Test Update
            logger.info(f"Testing {role_class} update permission for {entity} , actions {actions}")
            can_update = actions["update"] if "update" in actions else False
            logger.info(f"{entity} can_update: {can_update}")
            if entity_ids[entity]:
                logger.info(f"{entity} update request {create_data.get(entity, {})}")
                response = self.client.patch(
                    f"{endpoints[entity]}{entity_ids[entity]}/",
                    create_data.get(entity, {}).update({"name": "Updated Name"}),
                )
                logger.info(f"{entity} update response {response.json()}")
                expected_status = status.HTTP_200_OK if can_update else status.HTTP_403_FORBIDDEN
                logger.info(f"{entity} expected_status: {expected_status}, response_status:{response.status_code}")
                self.assertEqual(response.status_code, expected_status)

            # Step 3: Test Custom Actions
            if entity == "job" and entity_ids[entity]:
                for action in ["run", "retry", "cancel"]:
                    logger.info(f"Testing {role_class} for job {action} custom permission")
                    if action in actions:
                        response = self.client.post(f"{endpoints[entity]}{entity_ids[entity]}/{action}/")
                        expected_status = status.HTTP_200_OK if actions[action] else status.HTTP_403_FORBIDDEN
                        self.assertEqual(
                            response.status_code,
                            expected_status,
                            f"{role_class} {action} permission failed for {entity}",
                        )

            if entity == "collection" and entity_ids[entity] and "populate" in actions:
                logger.info(f"Testing {role_class} for  collection populate custom permission")
                response = self.client.post(f"{endpoints[entity]}{entity_ids[entity]}/populate/")
                expected_status = status.HTTP_200_OK if actions["populate"] else status.HTTP_403_FORBIDDEN
                self.assertEqual(response.status_code, expected_status)
        # Step 4: Test Capture (Star/Unstar)
        if "capture" in permissions_map:
            logger.info(f"Testing {role_class} for  capture star permission ")
            can_star = permissions_map["capture"].get("star", False)
            response = self.client.post(endpoints["capture_star"])
            expected_status = status.HTTP_200_OK if can_star else status.HTTP_403_FORBIDDEN
            self.assertEqual(response.status_code, expected_status, f"{role_class} star permission failed")
            logger.info(f"Testing {role_class} for  capture unstar permission ")
            can_unstar = permissions_map["capture"].get("unstar", False)
            response = self.client.post(endpoints["capture_unstar"])
            expected_status = status.HTTP_200_OK if can_unstar else status.HTTP_403_FORBIDDEN
            self.assertEqual(response.status_code, expected_status, f"{role_class} unstar permission failed")
        logger.info(f"{role_class}: entity_ids: {entity_ids}")
        # Step 5: Unassign Role and Verify Permissions are Revoked
        if role_class:
            role_class.unassign_user(user, self.project)
            BasicMember.unassign_user(user, project=self.project)
            self.client.force_authenticate(user=user)

            for entity, actions in permissions_map.items():
                if entity in ["sourceimage", "sourceimageupload"]:
                    continue
                if "create" in actions:
                    logger.info(f"Testing {role_class} for create permission on {entity} after role unassignment")
                    response = self.client.post(endpoints[entity], create_data.get(entity, {}))
                    self.assertEqual(response.status_code, status.HTTP_403_FORBIDDEN)
                if "update" in actions:
                    logger.info(f"Testing {role_class} for update permission on {entity} after role unassignment")
                    logger.info(
                        f"""Testing {role_class}
                        after role unassignment endpoint:
                         {endpoints[entity]}{entity_ids[entity]}/"""
                    )
                    response = self.client.patch(
                        f"{endpoints[entity]}{entity_ids[entity]}/",
                        create_data.get(entity, {}).update({"name": "Updated Name"}),
                    )
                    self.assertEqual(response.status_code, status.HTTP_403_FORBIDDEN)

            response = self.client.post(endpoints["capture_star"])
            logger.info(f"star capture response: {response.json()}")
            logger.info(f"Testing {role_class} for star capture permission after role unassignment")
            logger.info(f"{role_class} {user} user permissions: {get_perms(user, self.project)}")
            self.assertEqual(response.status_code, status.HTTP_403_FORBIDDEN)

            response = self.client.post(endpoints["capture_unstar"])
            logger.info(f"Testing {role_class} for unstar capture permission after role unassignment")
            self.assertEqual(response.status_code, status.HTTP_403_FORBIDDEN)

        # Step 6: Reassign Role and Verify Ability to Delete Objects
        if role_class:
            role_class.assign_user(user, self.project)
            self.client.force_authenticate(user=user)

            for entity, actions in permissions_map.items():
                if entity in ["project", "sourceimage", "sourceimageupload"]:
                    # skip deleting project for now and sourceimage,sourceimageupload
                    continue

                if "delete" in actions and actions["delete"] and entity_ids[entity]:
                    logger.info(f"Testing {role_class} for delete permission on {entity}")
                    can_delete = actions["delete"]
                    response = self.client.delete(f"{endpoints[entity]}{entity_ids[entity]}/")
                    logger.info(f"{role_class} delete response status for {entity} : {response.status_code}")
                    expected_status = status.HTTP_204_NO_CONTENT if can_delete else status.HTTP_403_FORBIDDEN
                    self.assertEqual(response.status_code, expected_status, f"Delete permission failed for {entity}")

            # try to delete the project
            entity = "project"
            actions = permissions_map[entity]
            if "delete" in actions and actions["delete"] and entity_ids[entity]:
                logger.info(f"Testing {role_class} for delete permission on {entity}")
                can_delete = actions["delete"]
                response = self.client.delete(f"{endpoints[entity]}{entity_ids[entity]}/")
                logger.info(f"{role_class} delete response status for {entity} : {response.status_code}")
                expected_status = status.HTTP_204_NO_CONTENT if can_delete else status.HTTP_403_FORBIDDEN
                self.assertEqual(response.status_code, expected_status)

    def _test_sourceimageupload_permissions(self, user, permission_map):
        self._create_project(owner=self.project_manager)
        self.client.force_authenticate(user=self.super_user)
        list_url = "/api/v2/captures/upload/"

        self.client.force_authenticate(user=user)

        # --- Test Create ---
        response = self.client.post(
            list_url,
            {
                "image": self._create_source_image_upload_file(),
                "deployment": self.deployment.pk,
                "project_id": self.project.pk,
            },
            format="multipart",
        )

        if permission_map.get("create", False):
            self.assertEqual(response.status_code, 201, f"{user.email} should be able to create sourceimageupload")
            object_id = response.data["id"]

        else:
            source_image_upload = self._create_test_source_image_upload(user=user)
            object_id = source_image_upload.pk

        detail_url = f"{list_url}{object_id}/"
        # --- Confirm existence ---
        response = self.client.get(detail_url)
        self.assertEqual(
            response.status_code, 200, f"{user.email} should be able to view the sourceimageupload object"
        )
        logger.info(f"[{user.email}] GET {detail_url} returned 200 OK")
        # --- Test Update ---
        expected_update = 200 if permission_map.get("update", False) else 403
        response = self.client.patch(detail_url, {"details": "updated"}, format="json")
        self.assertEqual(response.status_code, expected_update, f"{user.email} update sourceimageupload")

        # --- Test Delete ---
        expected_delete = 204 if permission_map.get("delete", False) else 403
        response = self.client.delete(detail_url)
        self.assertEqual(response.status_code, expected_delete, f"{user.email} delete sourceimageupload")

    def _test_sourceimage_permissions(self, user, permission_map):
        self.client.force_authenticate(user=user)
        self._create_project(owner=self.project_manager)
        list_url = "/api/v2/captures/"
        # --- Test Create ---
        response = self.client.post(
            list_url,
            {"project": self.project.pk, "deployment": self.deployment.pk, "test_image": False},
            format="json",
        )

        if permission_map.get("create", False):
            self.assertEqual(response.status_code, 201, f"{user.email} should be able to create sourceimage")
            object_id = response.data["id"]
        else:
            self.assertEqual(response.status_code, 403, f"{user.email} should NOT be able to create sourceimage")
            image = self._create_test_source_image()
            object_id = image.id

        detail_url = f"{list_url}{object_id}/"

        # --- Test Update ---
        expected_update = 200 if permission_map.get("update", False) else 403
        response = self.client.patch(detail_url, {"test_image": True}, format="json")
        self.assertEqual(response.status_code, expected_update, f"{user.email} update sourceimage")

        # --- Test Delete ---
        expected_delete = 204 if permission_map.get("delete", False) else 403
        response = self.client.delete(detail_url)
        self.assertEqual(response.status_code, expected_delete, f"{user.email} delete sourceimage")

    def test_identifier_permissions(self):
        """Test Identifier role permissions."""

        expected_permissions = Identifier.permissions
        assigned_permissions = set(get_perms(self.identifier, self.project))
        self.assertEqual(assigned_permissions, expected_permissions)
        self._test_role_permissions(Identifier, self.identifier, self.PERMISSIONS_MAPS["identifier"])
        self._test_sourceimage_permissions(
            user=self.identifier, permission_map=self.PERMISSIONS_MAPS["identifier"]["sourceimage"]
        )
        self._test_sourceimageupload_permissions(
            user=self.identifier, permission_map=self.PERMISSIONS_MAPS["identifier"]["sourceimageupload"]
        )

    def test_basic_member_permissions_(self):
        """Test Basic Member role permissions."""
        expected_permissions = BasicMember.permissions
        assigned_permissions = set(get_perms(self.basic_member, self.project))
        self.assertEqual(assigned_permissions, expected_permissions)

        self._test_role_permissions(BasicMember, self.basic_member, self.PERMISSIONS_MAPS["basic_member"])
        self._test_sourceimage_permissions(
            user=self.basic_member, permission_map=self.PERMISSIONS_MAPS["basic_member"]["sourceimage"]
        )
        self._test_sourceimageupload_permissions(
            user=self.basic_member, permission_map=self.PERMISSIONS_MAPS["basic_member"]["sourceimageupload"]
        )

    def test_regular_user_permissions(self):
        """Test Regular User permissions (view-only)."""
        self._test_role_permissions(None, self.regular_user, self.PERMISSIONS_MAPS["regular_user"])
        self._test_sourceimage_permissions(
            user=self.regular_user, permission_map=self.PERMISSIONS_MAPS["regular_user"]["sourceimage"]
        )
        self._test_sourceimageupload_permissions(
            user=self.regular_user, permission_map=self.PERMISSIONS_MAPS["regular_user"]["sourceimageupload"]
        )

    def test_project_manager_permissions_(self):
        """Test Project Manager role permissions."""
        expected_permissions = ProjectManager.permissions
        assigned_permissions = set(get_perms(self.project_manager, self.project))
        self.assertEqual(assigned_permissions, expected_permissions)
        self._test_role_permissions(ProjectManager, self.project_manager, self.PERMISSIONS_MAPS["project_manager"])
        self._test_sourceimage_permissions(
            user=self.project_manager, permission_map=self.PERMISSIONS_MAPS["project_manager"]["sourceimage"]
        )
        self._test_sourceimageupload_permissions(
            user=self.project_manager, permission_map=self.PERMISSIONS_MAPS["project_manager"]["sourceimageupload"]
        )


<<<<<<< HEAD
class TestFineGrainedJobRunPermission(APITestCase):
    def setUp(self):
        super().setUp()
        self.user = User.objects.create_user(
            email="regularuser@insectai.org",
            password="password123",
        )
        self.client.force_authenticate(self.user)

        self.project = Project.objects.create(
            name="Job Permission Project", description="For testing job run permission"
        )
        assign_perm(Project.Permissions.CREATE_JOB, self.user, self.project)
        self.valid_job_keys = [cls.key for cls in VALID_JOB_TYPES if cls.key != "unknown"]

    def _create_job(self, job_type_key):
        job = Job.objects.create(name="Test Job", project=self.project, job_type_key=job_type_key)
        return job

    def assign_run_permission(self, key):
        perm = f"main.run_{key}_job"
        assign_perm(perm, self.user, self.project)

    def remove_run_permission(self, key):
        perm = f"main.run_{key}_job"
        remove_perm(perm, self.user, self.project)

    def test_can_only_run_permitted_job_type(self):
        allowed_key = self.valid_job_keys[0]
        self.assign_run_permission(allowed_key)

        for job_type_key in self.valid_job_keys:
            job = self._create_job(job_type_key)
            response = self.client.post(f"/api/v2/jobs/{job.pk}/run/", format="json")
            if job_type_key == allowed_key:
                self.assertEqual(response.status_code, status.HTTP_200_OK, f"{job_type_key} should run successfully")
            else:
                self.assertEqual(response.status_code, status.HTTP_403_FORBIDDEN, f"{job_type_key} should be denied")

    def test_can_run_multiple_if_permitted(self):
        allowed_keys = self.valid_job_keys[:2]
        for key in allowed_keys:
            self.assign_run_permission(key)

        for job_type_key in self.valid_job_keys:
            job = self._create_job(job_type_key)
            response = self.client.post(f"/api/v2/jobs/{job.pk}/run/", format="json")

            if job_type_key in allowed_keys:
                self.assertEqual(response.status_code, status.HTTP_200_OK, f"{job_type_key} should run successfully")
            else:
                self.assertEqual(response.status_code, status.HTTP_403_FORBIDDEN, f"{job_type_key} should be denied")

    def test_cannot_run_any_without_permission(self):
        for job_type_key in self.valid_job_keys:
            job = self._create_job(job_type_key)
            response = self.client.post(f"/api/v2/jobs/{job.pk}/run/", format="json")
            self.assertEqual(response.status_code, status.HTTP_403_FORBIDDEN, f"{job_type_key} should be denied")

    def test_user_permissions_reflected_in_job_detail(self):
        job = self._create_job(job_type_key="ml")

        # By default, the user shouldn't have any job-related perms
        response = self.client.get(f"/api/v2/jobs/{job.pk}/")
        self.assertEqual(response.status_code, 200)
        self.assertEqual(response.data.get("user_permissions"), [], "User should not have any job perms initially")

        # Assign run permission and check if it's reflected
        assign_perm(Project.Permissions.RUN_ML_JOB, self.user, self.project)
        response = self.client.get(f"/api/v2/jobs/{job.pk}/")
        self.assertEqual(response.status_code, 200)
        self.assertIn("run", response.data.get("user_permissions", []))

        # Remove run permission and confirm it's removed
        remove_perm(Project.Permissions.RUN_ML_JOB, self.user, self.project)
        response = self.client.get(f"/api/v2/jobs/{job.pk}/")
        self.assertEqual(response.status_code, 200)
        self.assertNotIn("run", response.data.get("user_permissions", []))


class TestRunSingleImageJobPermission(APITestCase):
    def setUp(self):
        super().setUp()
        self.user = User.objects.create_user(
            email="regularuser@insectai.org",
            password="password123",
        )
        self.project = Project.objects.create(name="Single Image Project", description="Testing single image job")
        self.pipeline = Pipeline.objects.create(
            name="Test ML pipeline",
            description="Test ML pipeline",
        )
        self.pipeline.projects.add(self.project)
        self.deployment = Deployment.objects.create(name="Test Deployment", project=self.project)
        create_captures(deployment=self.deployment)
        group_images_into_events(deployment=self.deployment)
        self.capture = self.deployment.captures.first()
        self.client.force_authenticate(self.user)

    def _grant_create_job__and_run_single_image_perm(self):
        """Grants run_single_image_job permission on a specific capture to the user."""
        assign_perm(Project.Permissions.CREATE_JOB, self.user, self.project)
        assign_perm(Project.Permissions.RUN_SINGLE_IMAGE_JOB, self.user, self.project)

    def _remove_run_single_image_perm(self):
        remove_perm(Project.Permissions.RUN_SINGLE_IMAGE_JOB, self.user, self.project)

    def test_user_can_run_single_image_job_and_perm_is_reflected(self):
        self._grant_create_job__and_run_single_image_perm()

        # Verify permission is reflected in capture detail response
        capture_detail_url = f"/api/v2/captures/{self.capture.pk}/"
        response = self.client.get(capture_detail_url)
        self.assertEqual(response.status_code, 200)
        self.assertIn(
            "run_single_image_ml_job",
            response.data.get("user_permissions", []),
            "run_single_image permission not reflected",
        )

        # Try to run a job using source_image_single_id
        run_url = "/api/v2/jobs/?start_now"
        payload = {
            "delay": 0,
            "name": f"Capture #{self.capture.pk}",
            "project_id": str(self.project.pk),
            "pipeline_id": str(self.pipeline.pk),
            "source_image_single_id": str(self.capture.pk),
        }
        response = self.client.post(run_url, payload, format="json")
        self.assertEqual(
            response.status_code, 201, f"User should be able to run single image job, got {response.status_code}"
        )
        # Remove permission
        self._remove_run_single_image_perm()

        # Permission should no longer appear in capture detail
        response = self.client.get(capture_detail_url)
        self.assertEqual(response.status_code, 200)
        self.assertNotIn(
            "run_single_image_ml_job",
            response.data.get("user_permissions", []),
            "run_single_image permission should be removed but still present",
        )

        # Should not be able to run job now
        response = self.client.post(run_url, payload, format="json")
        self.assertEqual(
            response.status_code,
            403,
            f"User should NOT be able to run single image job after permission removal, got {response.status_code}",
        )
=======
class TestDeploymentSyncCreatesEvents(TestCase):
    def test_sync_creates_events_and_updates_counts(self):
        # Set up a new project and deployment with test data
        project, deployment = setup_test_project(reuse=False)

        # Populate the object store with image data
        assert deployment.data_source is not None
        populate_bucket(
            config=deployment.data_source.config,
            subdir=f"deployment_{deployment.pk}",
            skip_existing=False,
        )

        # Sync captures
        deployment.sync_captures()

        # Refresh and check results
        deployment.refresh_from_db()
        initial_events = Event.objects.filter(deployment=deployment)
        initial_events_count = initial_events.count()

        # Assertions
        self.assertTrue(initial_events.exists(), "Expected events to be created")
        self.assertEqual(
            deployment.events_count, initial_events.count(), "Deployment events_count should match actual events"
        )
        # Simulate new images added to object store
        populate_bucket(
            config=deployment.data_source.config,
            subdir=f"deployment_{deployment.pk}",
            skip_existing=False,
            num_nights=2,
            images_per_day=5,
            minutes_interval=120,
        )

        # Sync again
        deployment.sync_captures()
        deployment.refresh_from_db()
        updated_events = Event.objects.filter(deployment=deployment)

        # Assertions for second sync
        self.assertGreater(
            updated_events.count(), initial_events_count, "New events should be created after adding new images"
        )
        self.assertEqual(
            deployment.events_count,
            updated_events.count(),
            "Deployment events_count should reflect updated event count",
        )
        logger.info(f"Initial events count: {initial_events_count}, Updated events count: {updated_events.count()}")
>>>>>>> 524db050
<|MERGE_RESOLUTION|>--- conflicted
+++ resolved
@@ -4,13 +4,8 @@
 
 from django.core.files.uploadedfile import SimpleUploadedFile
 from django.db import connection, models
-<<<<<<< HEAD
-from django.test import TestCase
+from django.test import TestCase, override_settings
 from guardian.shortcuts import assign_perm, get_perms, remove_perm
-=======
-from django.test import TestCase, override_settings
-from guardian.shortcuts import get_perms
->>>>>>> 524db050
 from PIL import Image
 from rest_framework import status
 from rest_framework.test import APIRequestFactory, APITestCase
@@ -1758,7 +1753,59 @@
         )
 
 
-<<<<<<< HEAD
+class TestDeploymentSyncCreatesEvents(TestCase):
+    def test_sync_creates_events_and_updates_counts(self):
+        # Set up a new project and deployment with test data
+        project, deployment = setup_test_project(reuse=False)
+
+        # Populate the object store with image data
+        assert deployment.data_source is not None
+        populate_bucket(
+            config=deployment.data_source.config,
+            subdir=f"deployment_{deployment.pk}",
+            skip_existing=False,
+        )
+
+        # Sync captures
+        deployment.sync_captures()
+
+        # Refresh and check results
+        deployment.refresh_from_db()
+        initial_events = Event.objects.filter(deployment=deployment)
+        initial_events_count = initial_events.count()
+
+        # Assertions
+        self.assertTrue(initial_events.exists(), "Expected events to be created")
+        self.assertEqual(
+            deployment.events_count, initial_events.count(), "Deployment events_count should match actual events"
+        )
+        # Simulate new images added to object store
+        populate_bucket(
+            config=deployment.data_source.config,
+            subdir=f"deployment_{deployment.pk}",
+            skip_existing=False,
+            num_nights=2,
+            images_per_day=5,
+            minutes_interval=120,
+        )
+
+        # Sync again
+        deployment.sync_captures()
+        deployment.refresh_from_db()
+        updated_events = Event.objects.filter(deployment=deployment)
+
+        # Assertions for second sync
+        self.assertGreater(
+            updated_events.count(), initial_events_count, "New events should be created after adding new images"
+        )
+        self.assertEqual(
+            deployment.events_count,
+            updated_events.count(),
+            "Deployment events_count should reflect updated event count",
+        )
+        logger.info(f"Initial events count: {initial_events_count}, Updated events count: {updated_events.count()}")
+
+
 class TestFineGrainedJobRunPermission(APITestCase):
     def setUp(self):
         super().setUp()
@@ -1910,57 +1957,4 @@
             response.status_code,
             403,
             f"User should NOT be able to run single image job after permission removal, got {response.status_code}",
-        )
-=======
-class TestDeploymentSyncCreatesEvents(TestCase):
-    def test_sync_creates_events_and_updates_counts(self):
-        # Set up a new project and deployment with test data
-        project, deployment = setup_test_project(reuse=False)
-
-        # Populate the object store with image data
-        assert deployment.data_source is not None
-        populate_bucket(
-            config=deployment.data_source.config,
-            subdir=f"deployment_{deployment.pk}",
-            skip_existing=False,
-        )
-
-        # Sync captures
-        deployment.sync_captures()
-
-        # Refresh and check results
-        deployment.refresh_from_db()
-        initial_events = Event.objects.filter(deployment=deployment)
-        initial_events_count = initial_events.count()
-
-        # Assertions
-        self.assertTrue(initial_events.exists(), "Expected events to be created")
-        self.assertEqual(
-            deployment.events_count, initial_events.count(), "Deployment events_count should match actual events"
-        )
-        # Simulate new images added to object store
-        populate_bucket(
-            config=deployment.data_source.config,
-            subdir=f"deployment_{deployment.pk}",
-            skip_existing=False,
-            num_nights=2,
-            images_per_day=5,
-            minutes_interval=120,
-        )
-
-        # Sync again
-        deployment.sync_captures()
-        deployment.refresh_from_db()
-        updated_events = Event.objects.filter(deployment=deployment)
-
-        # Assertions for second sync
-        self.assertGreater(
-            updated_events.count(), initial_events_count, "New events should be created after adding new images"
-        )
-        self.assertEqual(
-            deployment.events_count,
-            updated_events.count(),
-            "Deployment events_count should reflect updated event count",
-        )
-        logger.info(f"Initial events count: {initial_events_count}, Updated events count: {updated_events.count()}")
->>>>>>> 524db050
+        )