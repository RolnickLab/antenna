--- conflicted
+++ resolved
@@ -113,34 +113,6 @@
 
 
 def get_or_create_default_deployment(
-<<<<<<< HEAD
-    project: "Project",
-    site: "Site | None" = None,
-    device: "Device | None" = None,
-    name: str = "Default Deployment",
-) -> "Deployment":
-    """
-    Create a default deployment for a project.
-
-    @TODO Require that the deployment name is unique per project.
-    """
-    deployment = (
-        Deployment.objects.filter(
-            project=project,
-            name=name,
-        )
-        .order_by("-created_at")
-        .first()
-    )
-    if not deployment:
-        deployment = Deployment.objects.create(
-            name=name,
-            project=project,
-            research_site=site,
-            device=device,
-        )
-        logger.info(f"Created default deployment for project {project}")
-=======
     project: "Project", site: "Site | None" = None, device: "Device | None" = None
 ) -> "Deployment":
     """Create a default deployment for a project."""
@@ -151,29 +123,20 @@
         device=device,
     )
     logger.info(f"Created default deployment for project {project}")
->>>>>>> eb132f5e
     return deployment
 
 
 def get_or_create_default_collection(project: "Project") -> "SourceImageCollection":
-<<<<<<< HEAD
-    """Create a default collection for a project for all images, updated dynamically."""
-=======
     """
     Create a default collection for a project for all images.
 
     @TODO Consider ways to update this collection automatically. With a query-only collection
     or a periodic task that runs the populate_collection method.
     """
->>>>>>> eb132f5e
     collection, _created = SourceImageCollection.objects.get_or_create(
         name="All Images",
         project=project,
         method="full",
-<<<<<<< HEAD
-        # @TODO make this a dynamic collection that updates automatically
-=======
->>>>>>> eb132f5e
     )
     logger.info(f"Created default collection for project {project}")
     return collection
@@ -1233,7 +1196,6 @@
         logger.info(f"Setting image dimensions for event {event}")
         set_dimensions_for_collection(event)
 
-<<<<<<< HEAD
     # Warn if any occurrences belonging to the deployment are not assigned to an event
     logger.info("Checking for ungrouped occurrences in deployment")
     ungrouped_occurrences = Occurrence.objects.filter(
@@ -1247,12 +1209,9 @@
             "This may indicate that some images were not grouped correctly."
         )
 
-=======
->>>>>>> eb132f5e
     logger.info("Updating relevant cached fields on deployment")
-    deployment.update_calculated_fields(save=True)
-
-    audit_event_lengths(deployment)
+    deployment.events_count = len(events)
+    deployment.save(update_calculated_fields=False, update_fields=["events_count"])
 
     audit_event_lengths(deployment)
 
@@ -1511,16 +1470,11 @@
         test_image=True,
         uploaded_by=request.user if request else None,
     )
-<<<<<<< HEAD
-    source_image.save()
-    deployment.save()
-=======
     deployment.save(regroup_async=False)
     if process_now:
         from ami.ml.orchestration.processing import process_single_source_image
 
         process_single_source_image(source_image=source_image)
->>>>>>> eb132f5e
     return source_image
 
 
