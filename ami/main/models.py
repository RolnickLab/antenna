--- conflicted
+++ resolved
@@ -131,10 +131,6 @@
         name="All Images",
         project=project,
         method="full",
-<<<<<<< HEAD
-=======
-        # @TODO make this a dynamic collection that updates automatically
->>>>>>> e37857c2
     )
     logger.info(f"Created default collection for project {project}")
     return collection
@@ -242,12 +238,9 @@
     jobs: models.QuerySet["Job"]
     sourceimage_collections: models.QuerySet["SourceImageCollection"]
     processing_services: models.QuerySet["ProcessingService"]
-<<<<<<< HEAD
     pipelines: models.QuerySet["Pipeline"]
     sourceimage_collections: models.QuerySet["SourceImageCollection"]
-=======
     tags: models.QuerySet["Tag"]
->>>>>>> e37857c2
 
     objects = ProjectManager()
 
