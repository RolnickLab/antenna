--- conflicted
+++ resolved
@@ -3911,11 +3911,6 @@
         )
         if deployment_id:
             qs = qs.filter(deployment=deployment_id)
-<<<<<<< HEAD
-=======
-        if exclude_events:
-            qs = qs.exclude(event__in=exclude_events)
->>>>>>> 7f780409
         qs = qs.exclude(event__in=exclude_events)
         # Limit to project
         qs = qs.filter(project=self.project)
@@ -3938,11 +3933,7 @@
 
         # Return results in a deterministic order. Sort by timestamp (oldest first),
         # then by primary key to stabilize ordering when timestamps are equal.
-<<<<<<< HEAD
-        captures_list = sorted(captures, key=lambda s: (s.timestamp or datetime.datetime.min, s.pk))
-=======
         captures_list = sorted(captures, key=lambda s: (s.timestamp is None, s.timestamp, s.pk))
->>>>>>> 7f780409
         return captures_list
 
     def sample_positional(self, position: int = -1):
