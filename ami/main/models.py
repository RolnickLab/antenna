import collections
import datetime
import functools
import hashlib
import logging
import textwrap
import time
import typing
import urllib.parse
from typing import Final, final  # noqa: F401

import pydantic
from django.apps import apps
from django.conf import settings
from django.contrib.postgres.fields import ArrayField
from django.core.exceptions import ValidationError
from django.core.files.storage import default_storage
from django.db import IntegrityError, models, transaction
from django.db.models import Q
from django.db.models.fields.files import ImageFieldFile
from django.db.models.signals import pre_delete
from django.dispatch import receiver
from django.template.defaultfilters import filesizeformat
from django.utils import timezone
from django_pydantic_field import SchemaField

import ami.tasks
import ami.utils
from ami.base.fields import DateStringField
from ami.base.models import BaseModel
from ami.main import charts
from ami.users.models import User
from ami.utils.schemas import OrderedEnum

if typing.TYPE_CHECKING:
    from ami.jobs.models import Job
    from ami.ml.models import ProcessingService

logger = logging.getLogger(__name__)

# Constants
_POST_TITLE_MAX_LENGTH: Final = 80


class TaxonRank(OrderedEnum):
    KINGDOM = "KINGDOM"
    PHYLUM = "PHYLUM"
    CLASS = "CLASS"
    ORDER = "ORDER"
    SUPERFAMILY = "SUPERFAMILY"
    FAMILY = "FAMILY"
    SUBFAMILY = "SUBFAMILY"
    TRIBE = "TRIBE"
    SUBTRIBE = "SUBTRIBE"
    GENUS = "GENUS"
    SPECIES = "SPECIES"
    UNKNOWN = "UNKNOWN"


DEFAULT_RANKS = sorted(
    [
        TaxonRank.KINGDOM,
        TaxonRank.PHYLUM,
        TaxonRank.CLASS,
        TaxonRank.ORDER,
        TaxonRank.FAMILY,
        TaxonRank.SUBFAMILY,
        TaxonRank.TRIBE,
        TaxonRank.GENUS,
        TaxonRank.SPECIES,
    ]
)


def get_media_url(path: str) -> str:
    """
    If path is a full URL, return it as-is.
    Otherwise, join it with the MEDIA_URL setting.
    """
    # @TODO use settings
    # urllib.parse.urljoin(settings.MEDIA_URL, self.path)
    if path.startswith("http"):
        url = path
    else:
        # @TODO add a file field to the Detection model and use that to get the URL
        url = default_storage.url(path.lstrip("/"))
    return url


as_choices = lambda x: [(i, i) for i in x]  # noqa: E731


def get_or_create_default_device(project: "Project") -> "Device":
    """Create a default device for a project."""
    device, _created = Device.objects.get_or_create(name="Default device", project=project)
    logger.info(f"Created default device for project {project}")
    return device


def get_or_create_default_research_site(project: "Project") -> "Site":
    """Create a default research site for a project."""
    site, _created = Site.objects.get_or_create(name="Default site", project=project)
    logger.info(f"Created default research site for project {project}")
    return site


def get_or_create_default_deployment(
    project: "Project", site: "Site | None" = None, device: "Device | None" = None
) -> "Deployment":
    """Create a default deployment for a project."""
    deployment, _created = Deployment.objects.get_or_create(
        name="Default Station",
        project=project,
        research_site=site,
        device=device,
    )
    logger.info(f"Created default deployment for project {project}")
    return deployment


def get_or_create_default_collection(project: "Project") -> "SourceImageCollection":
    """Create a default collection for a project for all images, updated dynamically."""
    collection, _created = SourceImageCollection.objects.get_or_create(
        name="All Images",
        project=project,
    )
    logger.info(f"Created default collection for project {project}")
    return collection


def get_or_create_default_project(user: User) -> "Project":
    """
    Create a default project for a user.

    Default related objects like devices and research sites will be created
    when the project is saved for the first time.
    If the project already exists, it will be returned without modification.
    """
    project, _created = Project.objects.get_or_create(name="Scratch Project", owner=user, create_defaults=True)
    logger.info(f"Created default project for user {user}")
    return project


class ProjectQuerySet(models.QuerySet):
    def filter_by_user(self, user: User):
        """
        Filters projects to include only those where the given user is a member.
        """
        return self.filter(members=user)


class ProjectManager(models.Manager):
    def get_queryset(self) -> ProjectQuerySet:
        return ProjectQuerySet(self.model, using=self._db)

    def create(self, create_defaults: bool = True, **kwargs) -> "Project":
        """
        Create a new Project and related models with defaults.

        Args:
            create_defaults: Whether to create default related models
            **kwargs: Model field values

        Returns:
            Created Project instance
        """
        with transaction.atomic():
            project_instance = super().create(**kwargs)
            logger.info(f"Created project: {project_instance.name}")

            if create_defaults:
                self.create_related_defaults(project_instance)

            return project_instance

    def create_related_defaults(self, project: "Project"):
        """Create default device, and other related models for this project if they don't exist."""
        device = get_or_create_default_device(project=project)
        site = get_or_create_default_research_site(project=project)
        if not project.deployments.exists():
            get_or_create_default_deployment(project=project, site=site, device=device)
        if not project.sourceimage_collections.exists():
            get_or_create_default_collection(project=project)
        if not project.processing_services.exists():
            from ami.ml.models.processing_service import get_or_create_default_processing_service

            get_or_create_default_processing_service(project=project)


@final
class Project(BaseModel):
    """ """

    name = models.CharField(max_length=_POST_TITLE_MAX_LENGTH)
    description = models.TextField()
    image = models.ImageField(upload_to="projects", blank=True, null=True)
    owner = models.ForeignKey(User, on_delete=models.SET_NULL, null=True, related_name="projects")
    members = models.ManyToManyField(User, related_name="user_projects", blank=True)
    feature_flags: dict[str, bool] = {"tags": False}  # @TODO return stored feature flags for project

    # Backreferences for type hinting
    captures: models.QuerySet["SourceImage"]
    deployments: models.QuerySet["Deployment"]
    events: models.QuerySet["Event"]
    occurrences: models.QuerySet["Occurrence"]
    taxa: models.QuerySet["Taxon"]
    taxa_lists: models.QuerySet["TaxaList"]

    active = models.BooleanField(default=True)
    priority = models.IntegerField(default=1)

    devices: models.QuerySet["Device"]
    sites: models.QuerySet["Site"]
    jobs: models.QuerySet["Job"]
<<<<<<< HEAD
    tags: models.QuerySet["Tag"]
=======
    sourceimage_collections: models.QuerySet["SourceImageCollection"]
    processing_services: models.QuerySet["ProcessingService"]
>>>>>>> 41eb1e6d

    objects = ProjectManager()

    def get_project(self):
        return self

    def ensure_owner_membership(self):
        """Add owner to members if they are not already a member"""
        if self.owner and not self.members.filter(id=self.owner.pk).exists():
            self.members.add(self.owner)

    def deployments_count(self) -> int:
        return self.deployments.count()

    def taxa_count(self):
        return self.taxa.all().count()

    def summary_data(self):
        """
        Data prepared for rendering charts with plotly.js on the overview page.
        """

        plots = []

        plots.append(charts.captures_per_hour(project_pk=self.pk))
        if self.occurrences.exists():
            plots.append(charts.detections_per_hour(project_pk=self.pk))
            # plots.append(charts.occurrences_accumulated(project_pk=self.pk))
        else:
            plots.append(charts.events_per_month(project_pk=self.pk))
            # plots.append(charts.captures_per_month(project_pk=self.pk))
        plots.append(charts.project_top_taxa(project_pk=self.pk))
        plots.append(charts.average_occurrences_per_month(project_pk=self.pk))
        plots.append(charts.unique_species_per_month(project_pk=self.pk))

        return plots

    def save(self, *args, **kwargs):
        super().save(*args, **kwargs)
        # Add owner to members
        self.ensure_owner_membership()

    class Permissions:
        """CRUD Permission names follow the convention: `create_<model>`, `update_<model>`,
        `delete_<model>`, `view_<model>`"""

        # Project permissions
        VIEW = "view_project"
        CHANGE = "update_project"
        DELETE = "delete_project"
        ADD = "create_project"

        # Identification permissions
        CREATE_IDENTIFICATION = "create_identification"
        UPDATE_IDENTIFICATION = "update_identification"
        DELETE_IDENTIFICATION = "delete_identification"

        # Job permissions
        CREATE_JOB = "create_job"
        UPDATE_JOB = "update_job"
        RUN_JOB = "run_job"
        DELETE_JOB = "delete_job"
        RETRY_JOB = "retry_job"
        CANCEL_JOB = "cancel_job"

        # Deployment permissions
        CREATE_DEPLOYMENT = "create_deployment"
        DELETE_DEPLOYMENT = "delete_deployment"
        UPDATE_DEPLOYMENT = "update_deployment"

        # Collection permissions
        CREATE_COLLECTION = "create_sourceimagecollection"
        UPDATE_COLLECTION = "update_sourceimagecollection"
        DELETE_COLLECTION = "delete_sourceimagecollection"
        POPULATE_COLLECTION = "populate_sourceimagecollection"

        # Source Image permissions
        CREATE_SOURCE_IMAGE = "create_sourceimage"
        UPDATE_SOURCE_IMAGE = "update_sourceimage"
        DELETE_SOURCE_IMAGE = "delete_sourceimage"
        STAR_SOURCE_IMAGE = "star_sourceimage"

        # SourceImageUpload permissions
        CREATE_SOURCE_IMAGE_UPLOAD = "create_sourceimageupload"
        UPDATE_SOURCE_IMAGE_UPLOAD = "update_sourceimageupload"
        DELETE_SOURCE_IMAGE_UPLOAD = "delete_sourceimageupload"
        # Storage permissions
        CREATE_STORAGE = "create_s3storagesource"
        DELETE_STORAGE = "delete_s3storagesource"
        UPDATE_STORAGE = "update_s3storagesource"

        # Site permissions
        CREATE_SITE = "create_site"
        DELETE_SITE = "delete_site"
        UPDATE_SITE = "update_site"

        # Device permissions
        CREATE_DEVICE = "create_device"
        DELETE_DEVICE = "delete_device"
        UPDATE_DEVICE = "update_device"

        # Other permissions
        VIEW_PRIVATE_DATA = "view_private_data"
        TRIGGER_EXPORT = "trigger_export"
        DELETE_OCCURRENCES = "delete_occurrences"
        IMPORT_DATA = "import_data"
        MANAGE_MEMBERS = "manage_members"

    class Meta:
        ordering = ["-priority", "created_at"]
        permissions = [
            # Identification permissions
            ("create_identification", "Can create identifications"),
            ("update_identification", "Can update identifications"),
            ("delete_identification", "Can delete identifications"),
            # Job permissions
            ("create_job", "Can create a job"),
            ("update_job", "Can update a job"),
            ("run_job", "Can run a job"),
            ("delete_job", "Can delete a job"),
            ("retry_job", "Can retry a job"),
            ("cancel_job", "Can cancel a job"),
            # Deployment permissions
            ("create_deployment", "Can create a deployment"),
            ("delete_deployment", "Can delete a deployment"),
            ("update_deployment", "Can update a deployment"),
            # Collection permissions
            ("create_sourceimagecollection", "Can create a collection"),
            ("update_sourceimagecollection", "Can update a collection"),
            ("delete_sourceimagecollection", "Can delete a collection"),
            ("populate_sourceimagecollection", "Can populate a collection"),
            # Source Image permissions
            ("create_sourceimage", "Can create a source image"),
            ("update_sourceimage", "Can update a source image"),
            ("delete_sourceimage", "Can delete a source image"),
            ("star_sourceimage", "Can star a source image"),
            # SourceImageUpload permissions
            ("create_sourceimageupload", "Can create a source image upload"),
            ("update_sourceimageupload", "Can update a source image upload"),
            ("delete_sourceimageupload", "Can delete a source image upload"),
            # Storage permissions
            ("create_s3storagesource", "Can create storage"),
            ("delete_s3storagesource", "Can delete storage"),
            ("update_s3storagesource", "Can update storage"),
            # Site permissions
            ("create_site", "Can create a site"),
            ("delete_site", "Can delete a site"),
            ("update_site", "Can update a site"),
            # Device permissions
            ("create_device", "Can create a device"),
            ("delete_device", "Can delete a device"),
            ("update_device", "Can update a device"),
            # Other permissions
            ("view_private_data", "Can view private data"),
            ("trigger_exports", "Can trigger data exports"),
        ]


@final
class Device(BaseModel):
    """
    Configuration of hardware used to capture images.

    If project is null then this is a public device that can be used by any project.
    """

    name = models.CharField(max_length=_POST_TITLE_MAX_LENGTH)
    description = models.TextField(blank=True)
    project = models.ForeignKey(Project, on_delete=models.SET_NULL, null=True, related_name="devices")

    deployments: models.QuerySet["Deployment"]

    class Meta:
        verbose_name = "Device Configuration"


@final
class Site(BaseModel):
    """Research site with multiple deployments"""

    name = models.CharField(max_length=_POST_TITLE_MAX_LENGTH)
    description = models.TextField(blank=True)
    project = models.ForeignKey(Project, on_delete=models.SET_NULL, null=True, related_name="sites")

    deployments: models.QuerySet["Deployment"]

    def deployments_count(self) -> int:
        return self.deployments.count()

    # def boundary(self) -> Optional[models.GeometryField]:
    # @TODO if/when we use GeoDjango
    #     return None

    def boundary_rect(self) -> tuple[float, float, float, float] | None:
        # Get the minumin and maximum latitude and longitude values of all deployments
        # at this research site.
        min_lat, max_lat, min_lon, max_lon = self.deployments.aggregate(
            min_lat=models.Min("latitude"),
            max_lat=models.Max("latitude"),
            min_lon=models.Min("longitude"),
            max_lon=models.Max("longitude"),
        ).values()

        bounds = (min_lat, min_lon, max_lat, max_lon)
        if None in bounds:
            return None
        else:
            return bounds

    class Meta:
        verbose_name = "Research Site"


@final
class DeploymentManager(models.Manager):
    """
    Custom manager that adds counts of related objects to the default queryset.
    """

    def get_queryset(self):
        return (
            super().get_queryset()
            # Add any common annotations or optimizations here
        )


def _create_source_image_for_sync(
    deployment: "Deployment",
    obj: ami.utils.s3.ObjectTypeDef,
) -> typing.Union["SourceImage", None]:
    assert "Key" in obj, f"File in object store response has no Key: {obj}"

    source_image = SourceImage(
        deployment=deployment,
        path=obj["Key"],
        last_modified=obj.get("LastModified"),
        size=obj.get("Size"),
        checksum=obj.get("ETag", "").strip('"'),
        checksum_algorithm=obj.get("ChecksumAlgorithm"),
    )
    logger.debug(f"Preparing to create or update SourceImage {source_image.path}")
    source_image.update_calculated_fields()
    return source_image


def _insert_or_update_batch_for_sync(
    deployment: "Deployment",
    source_images: list["SourceImage"],
    total_files: int,
    total_size: int,
    sql_batch_size=500,
    regroup_events_per_batch=False,
):
    logger.info(f"Bulk inserting or updating batch of {len(source_images)} SourceImages")
    try:
        SourceImage.objects.bulk_create(
            source_images,
            batch_size=sql_batch_size,
            update_conflicts=True,
            unique_fields=["deployment", "path"],  # type: ignore
            update_fields=["last_modified", "size", "checksum", "checksum_algorithm"],
        )
    except IntegrityError as e:
        logger.error(f"Error bulk inserting batch of SourceImages: {e}")

    if total_files > (deployment.data_source_total_files or 0):
        deployment.data_source_total_files = total_files
    if total_size > (deployment.data_source_total_size or 0):
        deployment.data_source_total_size = total_size
    deployment.data_source_last_checked = datetime.datetime.now()

    if regroup_events_per_batch:
        group_images_into_events(deployment)

    deployment.save(update_calculated_fields=False)


def _compare_totals_for_sync(deployment: "Deployment", total_files_found: int):
    # @TODO compare total_files to the number of SourceImages for this deployment
    existing_file_count = SourceImage.objects.filter(deployment=deployment).count()
    delta = abs(existing_file_count - total_files_found)
    if delta > 0:
        logger.warning(
            f"Deployment '{deployment}' has {existing_file_count} SourceImages "
            f"but the data source has {total_files_found} files "
            f"(+- {delta})"
        )


@final
class Deployment(BaseModel):
    """
    Class that describes a deployment of a device (camera & hardware) at a research site.
    """

    name = models.CharField(max_length=_POST_TITLE_MAX_LENGTH)
    description = models.TextField(blank=True)
    latitude = models.FloatField(null=True, blank=True)
    longitude = models.FloatField(null=True, blank=True)
    image = models.ImageField(upload_to="deployments", blank=True, null=True)

    project = models.ForeignKey(Project, on_delete=models.SET_NULL, null=True, related_name="deployments")

    # @TODO consider sharing only the "data source auth/config" then a one-to-one config for each deployment
    # Or a pydantic model with nested attributes about each data source relationship
    data_source = models.ForeignKey(
        "S3StorageSource", on_delete=models.SET_NULL, null=True, blank=True, related_name="deployments"
    )

    # Pre-calculated values from the data source
    data_source_total_files = models.IntegerField(blank=True, null=True)
    data_source_total_size = models.BigIntegerField(blank=True, null=True)
    data_source_subdir = models.CharField(max_length=255, blank=True, null=True)
    data_source_regex = models.CharField(max_length=255, blank=True, null=True)
    data_source_last_checked = models.DateTimeField(blank=True, null=True)
    # data_source_start_date = models.DateTimeField(blank=True, null=True)
    # data_source_end_date = models.DateTimeField(blank=True, null=True)
    # data_source_last_check_duration = models.DurationField(blank=True, null=True)
    # data_source_last_check_status = models.CharField(max_length=255, blank=True, null=True)
    # data_source_last_check_notes = models.TextField(max_length=255, blank=True, null=True)

    # Pre-calculated values
    events_count = models.IntegerField(blank=True, null=True)
    occurrences_count = models.IntegerField(blank=True, null=True)
    captures_count = models.IntegerField(blank=True, null=True)
    detections_count = models.IntegerField(blank=True, null=True)
    taxa_count = models.IntegerField(blank=True, null=True)
    first_capture_timestamp = models.DateTimeField(blank=True, null=True)
    last_capture_timestamp = models.DateTimeField(blank=True, null=True)

    research_site = models.ForeignKey(
        Site,
        on_delete=models.SET_NULL,
        null=True,
        blank=True,
        related_name="deployments",
    )

    device = models.ForeignKey(
        Device,
        on_delete=models.SET_NULL,
        null=True,
        blank=True,
        related_name="deployments",
    )

    events: models.QuerySet["Event"]
    captures: models.QuerySet["SourceImage"]
    occurrences: models.QuerySet["Occurrence"]
    jobs: models.QuerySet["Job"]

    objects = DeploymentManager()

    class Meta:
        ordering = ["name"]

    def taxa(self) -> models.QuerySet["Taxon"]:
        return Taxon.objects.filter(Q(occurrences__deployment=self)).distinct()

    def first_capture(self) -> typing.Optional["SourceImage"]:
        return SourceImage.objects.filter(deployment=self).order_by("timestamp").first()

    def last_capture(self) -> typing.Optional["SourceImage"]:
        return SourceImage.objects.filter(deployment=self).order_by("timestamp").last()

    def get_first_and_last_timestamps(self) -> tuple[datetime.datetime, datetime.datetime]:
        # Retrieve the timestamps of the first and last capture in a single query
        first, last = (
            SourceImage.objects.filter(deployment=self)
            .aggregate(first=models.Min("timestamp"), last=models.Max("timestamp"))
            .values()
        )
        return (first, last)

    def first_date(self) -> datetime.date | None:
        return self.first_capture_timestamp.date() if self.first_capture_timestamp else None

    def last_date(self) -> datetime.date | None:
        return self.last_capture_timestamp.date() if self.last_capture_timestamp else None

    def data_source_uri(self) -> str | None:
        if self.data_source:
            uri = self.data_source.uri().rstrip("/")
            if self.data_source_subdir:
                uri = f"{uri}/{self.data_source_subdir.strip('/')}/"
            if self.data_source_regex:
                uri = f"{uri}?regex={self.data_source_regex}"
        else:
            uri = None
        return uri

    def data_source_total_size_display(self) -> str:
        if self.data_source_total_size is None:
            return filesizeformat(0)
        else:
            return filesizeformat(self.data_source_total_size)

    def sync_captures(self, batch_size=1000, regroup_events_per_batch=False, job: "Job | None" = None) -> int:
        """Import images from the deployment's data source"""

        deployment = self
        assert deployment.data_source, f"Deployment {deployment.name} has no data source configured"

        s3_config = deployment.data_source.config
        total_size = 0
        total_files = 0
        source_images = []
        django_batch_size = batch_size
        sql_batch_size = 1000

        if job:
            job.logger.info(f"Syncing captures for deployment {deployment}")
            job.update_progress()
            job.save()

        for obj, file_index in ami.utils.s3.list_files_paginated(
            s3_config,
            subdir=self.data_source_subdir,
            regex_filter=self.data_source_regex,
        ):
            logger.debug(f"Processing file {file_index}: {obj}")
            if not obj:
                continue
            source_image = _create_source_image_for_sync(deployment, obj)
            if source_image:
                total_files += 1
                total_size += obj.get("Size", 0)
                source_images.append(source_image)

            if len(source_images) >= django_batch_size:
                _insert_or_update_batch_for_sync(
                    deployment, source_images, total_files, total_size, sql_batch_size, regroup_events_per_batch
                )
                source_images = []
                if job:
                    job.logger.info(f"Processed {total_files} files")
                    job.progress.update_stage(job.job_type().key, total_files=total_files)
                    job.update_progress()

        if source_images:
            # Insert/update the last batch
            _insert_or_update_batch_for_sync(
                deployment, source_images, total_files, total_size, sql_batch_size, regroup_events_per_batch
            )
        if job:
            job.logger.info(f"Processed {total_files} files")
            job.progress.update_stage(job.job_type().key, total_files=total_files)
            job.update_progress()

        _compare_totals_for_sync(deployment, total_files)

        # @TODO decide if we should delete SourceImages that are no longer in the data source

        if job:
            job.logger.info("Saving and recalculating sessions for deployment")
            job.progress.update_stage(job.job_type().key, progress=1)
            job.progress.add_stage("Update deployment cache")
            job.update_progress()

        # Regroup source images  if needed
        if deployment_event_needs_update(deployment):
            group_images_into_events(deployment)
        self.save()
        self.update_calculated_fields(save=True)

        if job:
            job.progress.update_stage("Update deployment cache", progress=1)
            job.update_progress()

        return total_files

    def audit_subdir_of_captures(self, ignore_deepest=False) -> dict[str, int]:
        """
        Review the subdirs of all captures that belong to this deployment in an efficient query.

        Group all captures by their subdir and count the number of captures in each group.
        `ignore_deepest` will exclude the deepest subdir from the audit (usually the date folder)
        """

        class SubdirExtractAll(models.Func):
            function = "REGEXP_REPLACE"
            template = "%(function)s(%(expressions)s, '/[^/]*$', '')"

        class SubdirExtractParent(models.Func):
            # Attempts failed to dynamically set the depth of the last directories to ignore.
            # so this is a hardcoded version that ignores the last one directory.
            # this is useful for ignoring the date folder in the path.
            function = "REGEXP_REPLACE"
            template = "%(function)s(%(expressions)s, '/[^/]*/[^/]*$', '')"

        extract_func = SubdirExtractParent if ignore_deepest else SubdirExtractAll

        subdirs_audit = (
            self.captures.annotate(
                subdir=models.Case(
                    models.When(path__contains="/", then=extract_func(models.F("path"))),
                    default=models.Value(""),
                    output_field=models.CharField(),
                )
            )
            .values("subdir")
            .annotate(count=models.Count("id"))
            .exclude(subdir="")
            .order_by("-count")
        )

        # Convert QuerySet to dictionary
        return {item["subdir"]: item["count"] for item in subdirs_audit}

    def update_subdir_of_captures(self, previous_subdir: str, new_subdir: str):
        """
        Update the relative directory in the path of all captures that belong to this deployment in a single query.

        This is useful when moving images to a new location in the data source. It is not run
        automatically when the deployment's data source configuration is updated. But admins can
        run it manually from the Django shell or a maintenance script.

        Reminder: the public_base_url includes the path that precedes the subdir within the full file path.

        Warning: this is essentially a find & replace operation on the path field of SourceImage objects.
        """

        # Sanitize the subdir strings. Ensure that they end with a slash. This is are only protection against
        # accidentally modifying the filename.
        # Relative paths are stored without a leading slash.
        previous_subdir = previous_subdir.strip("/") + "/"
        new_subdir = new_subdir.strip("/") + "/"

        # Update the path of all captures that belong to this deployment
        captures = SourceImage.objects.filter(deployment=self, path__startswith=previous_subdir)
        logger.info(f"Updating subdir of {captures.count()} captures from '{previous_subdir}' to '{new_subdir}'")
        previous_count = captures.count()
        captures.update(
            path=models.functions.Replace(
                models.F("path"),
                models.Value(previous_subdir),
                models.Value(new_subdir),
            )
        )
        # Re-query the captures to ensure the path has been updated
        unchanged_count = SourceImage.objects.filter(deployment=self, path__startswith=previous_subdir).count()
        changed_count = SourceImage.objects.filter(deployment=self, path__startswith=new_subdir).count()

        if unchanged_count:
            raise ValueError(f"{unchanged_count} captures were not updated to new subdir: {new_subdir}")

        if changed_count != previous_count:
            raise ValueError(f"Only {changed_count} captures were updated to new subdir: {new_subdir}")

    def update_children(self):
        """
        Update all attribute on all child objects that should be equal to their deployment values.

        e.g. Events, Occurrences, SourceImages must belong to same project as their deployment. But
        they have their own copy of that attribute to reduce the number of joins required to query them.
        """

        # All the child models that have a foreign key to project
        child_models = [
            "Event",
            "Occurrence",
            "SourceImage",
        ]
        for model_name in child_models:
            model = apps.get_model("main", model_name)
            qs = model.objects.filter(deployment=self).exclude(project=self.project)
            project_values = set(qs.values_list("project", flat=True).distinct())
            if len(project_values):
                logger.warning(
                    f"Deployment {self} has alternate projects set on {model_name} "
                    f"objects: {project_values}. Updating them!"
                )
            qs.update(project=self.project)

    def update_calculated_fields(self, save=False):
        """Update calculated fields on the deployment."""

        self.data_source_total_files = self.captures.count()
        self.data_source_total_size = self.captures.aggregate(total_size=models.Sum("size")).get("total_size")

        self.events_count = self.events.count()
        self.captures_count = self.data_source_total_files or self.captures.count()
        self.detections_count = Detection.objects.filter(Q(source_image__deployment=self)).count()
        self.occurrences_count = (
            self.occurrences.filter(
                event__isnull=False,
            )
            .distinct()
            .count()
        )
        self.taxa_count = (
            Taxon.objects.filter(
                occurrences__deployment=self,
                occurrences__event__isnull=False,
            )
            .distinct()
            .count()
        )

        self.first_capture_timestamp, self.last_capture_timestamp = self.get_first_and_last_timestamps()

        if save:
            self.save(update_calculated_fields=False)

    def save(self, update_calculated_fields=True, *args, **kwargs):
        if self.pk:
            events_last_updated = min(
                [
                    self.events.aggregate(latest_updated_at=models.Max("updated_at")).get("latest_update_at")
                    or datetime.datetime.max,
                    self.updated_at,
                ]
            )
        else:
            events_last_updated = datetime.datetime.min

        super().save(*args, **kwargs)
        if self.pk and update_calculated_fields:
            # @TODO Use "dirty" flag strategy to only update when needed
            new_or_updated_captures = self.captures.filter(updated_at__gte=events_last_updated).count()
            deleted_captures = True if self.captures.count() < (self.captures_count or 0) else False
            if new_or_updated_captures or deleted_captures:
                ami.tasks.regroup_events.delay(self.pk)
            self.update_calculated_fields(save=True)
            if self.project:
                self.update_children()
                # @TODO this isn't working as a background task
                # ami.tasks.model_task.delay("Project", self.project.pk, "update_children_project")


@final
class Event(BaseModel):
    """A monitoring session"""

    group_by = models.CharField(
        max_length=255,
        db_index=True,
        help_text=(
            "A unique identifier for this event, used to group images into events. "
            "This allows images to be prepended or appended to an existing event. "
            "The default value is the day the event started, in the format YYYY-MM-DD. "
            "However images could also be grouped by camera settings, image dimensions, hour of day, "
            "or a random sample."
        ),
    )

    start = models.DateTimeField(db_index=True, help_text="The timestamp of the first image in the event.")
    end = models.DateTimeField(null=True, blank=True, help_text="The timestamp of the last image in the event.")

    project = models.ForeignKey(Project, on_delete=models.SET_NULL, null=True, related_name="events")
    deployment = models.ForeignKey(Deployment, on_delete=models.SET_NULL, null=True, related_name="events")

    captures: models.QuerySet["SourceImage"]
    occurrences: models.QuerySet["Occurrence"]

    # Pre-calculated values
    captures_count = models.IntegerField(blank=True, null=True)
    detections_count = models.IntegerField(blank=True, null=True)
    occurrences_count = models.IntegerField(blank=True, null=True)
    calculated_fields_updated_at = models.DateTimeField(blank=True, null=True)

    class Meta:
        ordering = ["start"]
        indexes = [
            models.Index(fields=["group_by"]),
            models.Index(fields=["start"]),
        ]
        constraints = [
            models.UniqueConstraint(fields=["deployment", "group_by"], name="unique_event"),
        ]

    def __str__(self) -> str:
        return f"{self.start.strftime('%A')}, {self.date_label()}"

    def name(self) -> str:
        return str(self)

    def day(self) -> datetime.date:
        """
        Consider the start of the event to be the day it occurred on.

        Most overnight monitoring sessions will start in the evening and end the next morning.
        """
        return self.start.date()

    def date_label(self) -> str:
        """
        Format the date range for display.

        If the start and end dates are different, display them as:
        Jan 1-5, 2021
        """
        if self.end and self.end.date() != self.start.date():
            return f"{self.start.strftime('%b %-d')}-{self.end.strftime('%-d %Y')}"
        else:
            return f"{self.start.strftime('%b %-d %Y')}"

    def duration(self):
        """Return the duration of the event.

        If the event is still in progress, use the current time as the end time.
        """
        now = datetime.datetime.now(tz=self.start.tzinfo)
        if not self.end:
            return now - self.start
        return self.end - self.start

    def duration_label(self) -> str:
        """
        Format the duration for display.

        If duration was populated by a query annotation, use that
        otherwise call the duration() method to calculate it.
        """
        duration = self.duration() if callable(self.duration) else self.duration
        return ami.utils.dates.format_timedelta(duration)

    def get_captures_count(self) -> int:
        return self.captures.distinct().count()

    def get_detections_count(self) -> int | None:
        return Detection.objects.filter(Q(source_image__event=self)).count()

    def get_occurrences_count(self, classification_threshold: float = 0) -> int:
        return self.occurrences.distinct().filter(determination_score__gte=classification_threshold).count()

    def stats(self) -> dict[str, int | None]:
        return (
            SourceImage.objects.filter(event=self)
            .annotate(count=models.Count("detections"))
            .aggregate(
                detections_max_count=models.Max("count"),
                detections_min_count=models.Min("count"),
                # detections_avg_count=models.Avg("count"),
            )
        )

    def taxa_count(self, classification_threshold: float = 0) -> int:
        # Move this to a pre-calculated field or prefetch_related in the view
        # return self.taxa(classification_threshold).count()
        return 0

    def taxa(self, classification_threshold: float = 0) -> models.QuerySet["Taxon"]:
        return Taxon.objects.filter(
            Q(occurrences__event=self),
            occurrences__determination_score__gte=classification_threshold,
        ).distinct()

    def first_capture(self):
        return SourceImage.objects.filter(event=self).order_by("timestamp").first()

    def summary_data(self):
        """
        Data prepared for rendering charts with plotly.js
        """
        plots = []

        plots.append(charts.event_detections_per_hour(event_pk=self.pk))
        plots.append(charts.event_top_taxa(event_pk=self.pk))

        return plots

    def update_calculated_fields(self, save=False, updated_timestamp: datetime.datetime | None = None):
        """
        Important: if you update a new field, add it to the bulk_update call in update_calculated_fields_for_events
        """
        event = self
        if not event.group_by and event.start:
            # If no group_by is set, use the start "day"
            event.group_by = str(event.start.date())

        if not event.project and event.deployment:
            event.project = event.deployment.project

        if event.pk is not None:
            # Can only update start and end times if this is an update to an existing event
            first = event.captures.order_by("timestamp").values("timestamp").first()
            last = event.captures.order_by("-timestamp").values("timestamp").first()
            if first:
                event.start = first["timestamp"]
            if last:
                event.end = last["timestamp"]

            event.captures_count = event.get_captures_count()
            event.detections_count = event.get_detections_count()
            event.occurrences_count = event.get_occurrences_count()

            event.calculated_fields_updated_at = updated_timestamp or timezone.now()

        if save:
            event.save(update_calculated_fields=False)

    def save(self, update_calculated_fields=True, *args, **kwargs):
        super().save(*args, **kwargs)
        if update_calculated_fields:
            self.update_calculated_fields(save=True)


def update_calculated_fields_for_events(
    qs: models.QuerySet[Event] | None = None,
    pks: list[typing.Any] | None = None,
    last_updated: datetime.datetime | None = None,
    save=True,
):
    """
    This function is called by a migration to update the calculated fields for all events.

    @TODO this can likely be abstracted to a more generic function that can be used for any model
    """
    to_update = []

    qs = qs or Event.objects.all()
    if pks:
        qs = qs.filter(pk__in=pks)
    if last_updated:
        # query for None or before the last updated time
        qs = qs.filter(
            Q(calculated_fields_updated_at__isnull=True) | Q(calculated_fields_updated_at__lte=last_updated)
        )

    logging.info(f"Updating pre-calculated fields for {len(to_update)} events")

    updated_timestamp = timezone.now()
    for event in qs:
        event.update_calculated_fields(save=False, updated_timestamp=updated_timestamp)
        to_update.append(event)

    if save:
        updated_count = Event.objects.bulk_update(
            to_update,
            [
                "group_by",
                "start",
                "end",
                "project",
                "captures_count",
                "detections_count",
                "occurrences_count",
                "calculated_fields_updated_at",
            ],
        )
        if updated_count != len(to_update):
            logging.error(f"Failed to update {len(to_update) - updated_count} events")
    return to_update


def group_images_into_events(
    deployment: Deployment, max_time_gap=datetime.timedelta(minutes=120), delete_empty=True
) -> list[Event]:
    # Log a warning if multiple SourceImages have the same timestamp
    dupes = (
        SourceImage.objects.filter(deployment=deployment)
        .values("timestamp")
        .annotate(count=models.Count("id"))
        .filter(count__gt=1)
        .exclude(timestamp=None)
    )
    if dupes.count():
        values = "\n".join(
            [f'{d.strftime("%Y-%m-%d %H:%M:%S")} x{c}' for d, c in dupes.values_list("timestamp", "count")]
        )
        logger.warning(
            f"Found {len(values)} images with the same timestamp in deployment '{deployment}'. "
            f"Only one image will be used for each timestamp for each event."
        )

    image_timestamps = list(
        SourceImage.objects.filter(deployment=deployment)
        .exclude(timestamp=None)
        .values_list("timestamp", flat=True)
        .order_by("timestamp")
        .distinct()
    )

    timestamp_groups = ami.utils.dates.group_datetimes_by_gap(image_timestamps, max_time_gap)
    # @TODO this event grouping needs testing. Still getting events over 24 hours
    # timestamp_groups = ami.utils.dates.group_datetimes_by_shifted_day(image_timestamps)

    events = []
    for group in timestamp_groups:
        if not len(group):
            continue

        start_date = group[0]
        end_date = group[-1]

        # Print debugging info about groups
        delta = end_date - start_date
        hours = round(delta.seconds / 60 / 60, 1)
        logger.debug(
            f"Found session starting at {start_date} with {len(group)} images that ran for {hours} hours.\n"
            f"From {start_date.strftime('%c')} to {end_date.strftime('%c')}."
        )

        # Creating events & assigning images
        group_by = start_date.date()
        event, _ = Event.objects.get_or_create(
            deployment=deployment,
            group_by=group_by,
            defaults={"start": start_date, "end": end_date},
        )
        events.append(event)
        SourceImage.objects.filter(deployment=deployment, timestamp__in=group).update(event=event)
        event.save()  # Update start and end times and other cached fields
        logger.info(
            f"Created/updated event {event} with {len(group)} images for deployment {deployment}. "
            f"Duration: {event.duration_label()}"
        )

    logger.info(
        f"Done grouping {len(image_timestamps)} captures into {len(events)} events " f"for deployment {deployment}"
    )

    if delete_empty:
        logger.info("Deleting empty events for deployment")
        delete_empty_events(deployment=deployment)

    for event in events:
        # Set the width and height of all images in each event based on the first image
        logger.info(f"Setting image dimensions for event {event}")
        set_dimensions_for_collection(event)

    logger.info("Checking for unusual statistics of events")
    events_over_24_hours = Event.objects.filter(
        deployment=deployment, start__lt=models.F("end") - datetime.timedelta(days=1)
    )
    if events_over_24_hours.count():
        logger.warning(f"Found {events_over_24_hours.count()} events over 24 hours in deployment {deployment}. ")
    events_starting_before_noon = Event.objects.filter(
        deployment=deployment, start__lt=models.F("start") + datetime.timedelta(hours=12)
    )
    if events_starting_before_noon.count():
        logger.warning(
            f"Found {events_starting_before_noon.count()} events starting before noon in deployment {deployment}. "
        )

    logger.info("Updating relevant cached fields on deployment")
    deployment.events_count = len(events)
    deployment.save(update_calculated_fields=False, update_fields=["events_count"])

    return events


def deployment_event_needs_update(deployment: Deployment) -> bool:
    """
    Returns True if there are any SourceImages in the deployment
    that haven't been assigned to an `Event`.

    Note: This does not detect if images were deleted from the deployment
    after being grouped. We currently have limited support for image deletion,
    so handling that is out of scope for this check.
    """

    ungrouped_images_exist = SourceImage.objects.filter(deployment=deployment, event__isnull=True).exists()

    logger.debug(f"Deployment {deployment.pk}: ungrouped images exist = {ungrouped_images_exist}")

    return ungrouped_images_exist


def delete_empty_events(deployment: Deployment, dry_run=False):
    """
    Delete events that have no images, occurrences or other related records.
    """

    # @TODO Search all models that have a foreign key to Event
    # related_models = [
    #     f.related_model
    #     for f in Event._meta.get_fields()
    #     if f.one_to_many or f.one_to_one or (f.many_to_many and f.auto_created)
    # ]

    events = (
        Event.objects.filter(deployment=deployment)
        .annotate(
            num_images=models.Count("captures"),
            num_occurrences=models.Count("occurrences"),
        )
        .filter(num_images=0, num_occurrences=0)
    )

    if dry_run:
        for event in events:
            logger.debug(f"Would delete event {event} (dry run)")
    else:
        logger.info(f"Deleting {events.count()} empty events")
        events.delete()


def sample_events(deployment: Deployment, day_interval: int = 3) -> typing.Generator[Event, None, None]:
    """
    Return a sample of events from the deployment, evenly spaced apart by day_interval.
    """

    last_event = None
    for event in Event.objects.filter(deployment=deployment).order_by("start"):
        if not last_event:
            yield event
            last_event = event
        else:
            delta = event.start - last_event.start
            if delta.days >= day_interval:
                yield event
                last_event = event


@final
class S3StorageSource(BaseModel):
    """
    Per-deployment configuration for an S3 bucket.
    """

    name = models.CharField(max_length=255)
    bucket = models.CharField(max_length=255)
    prefix = models.CharField(max_length=255, blank=True)
    access_key = models.TextField()
    secret_key = models.TextField()
    endpoint_url = models.CharField(max_length=255, blank=True, null=True)
    public_base_url = models.CharField(max_length=255, blank=True, null=True)
    total_size = models.BigIntegerField(null=True, blank=True)
    total_files = models.BigIntegerField(null=True, blank=True)
    last_checked = models.DateTimeField(null=True, blank=True)
    # last_check_duration = models.DurationField(null=True, blank=True)
    # use_signed_urls = models.BooleanField(default=False)
    project = models.ForeignKey(Project, on_delete=models.SET_NULL, null=True, related_name="storage_sources")
    # @TODO allow multiple projects to share the same S3StorageSource

    deployments: models.QuerySet["Deployment"]

    @property
    def config(self) -> ami.utils.s3.S3Config:
        return ami.utils.s3.S3Config(
            bucket_name=self.bucket,
            prefix=self.prefix,
            access_key_id=self.access_key,
            secret_access_key=self.secret_key,
            endpoint_url=self.endpoint_url,
            public_base_url=self.public_base_url,
        )

    def deployments_count(self) -> int:
        return self.deployments.count()

    def total_files_indexed(self) -> int:
        return self.deployments.aggregate(total_files=models.Sum("data_source_total_files"))["total_files"]

    @functools.cache
    def total_size_indexed(self) -> int:
        return self.deployments.aggregate(total_size=models.Sum("data_source_total_size"))["total_size"]

    def total_size_indexed_display(self) -> str:
        return filesizeformat(self.total_size_indexed())

    def total_captures_indexed(self) -> int:
        return self.deployments.aggregate(total_captures=models.Sum("captures_count"))["total_captures"]

    def list_files(self, limit=None):
        """Recursively list files in the bucket/prefix."""

        return ami.utils.s3.list_files_paginated(self.config, limit=limit)

    def count_files(self):
        """Count & save the number of files in the bucket/prefix."""

        count = ami.utils.s3.count_files_paginated(self.config)
        self.total_files = count
        self.save()
        return count

    def calculate_size(self):
        """Calculate the total size and count of all files in the bucket/prefix."""

        sizes = [obj["Size"] for obj, _num_files_checked in self.list_files() if obj]  # type: ignore
        size = sum(sizes)
        count = len(sizes)
        self.total_size = size
        self.total_files = count
        self.save()
        return size

    def uri(self, path: str | None = None):
        """Return the full URI for the given path."""

        full_path = "/".join(str(part).strip("/") for part in [self.bucket, self.prefix, path] if part)
        return f"s3://{full_path}"

    def public_url(self, path: str):
        """Return the public URL for the given path."""

        return ami.utils.s3.public_url(self.config, path)

    def test_connection(
        self, subdir: str | None = None, regex_filter: str | None = None
    ) -> ami.utils.s3.ConnectionTestResult:
        """Test the connection to the S3 bucket."""

        return ami.utils.s3.test_connection(self.config, subdir=subdir, regex_filter=regex_filter)

    def save(self, *args, **kwargs):
        # If public_base_url has changed, update the urls for all source images
        if self.pk:
            old = S3StorageSource.objects.get(pk=self.pk)
            if old.public_base_url != self.public_base_url:
                for deployment in self.deployments.all():
                    ami.tasks.update_public_urls.delay(deployment.pk, self.public_base_url)
        super().save(*args, **kwargs)


def validate_filename_timestamp(filename: str) -> None:
    # Ensure filename has a timestamp
    timestamp = ami.utils.dates.get_image_timestamp_from_filename(filename)
    if not timestamp:
        raise ValidationError("Image filename does not contain a valid timestamp (e.g. YYYYMMDDHHMMSS-snapshot.jpg).")


def create_source_image_from_upload(image: ImageFieldFile, deployment: Deployment, request=None) -> "SourceImage":
    """Create a complete SourceImage from an uploaded file."""
    # md5 checksum from file
    checksum = hashlib.md5(image.read()).hexdigest()
    checksum_algorithm = "md5"

    # get full public media url of image:
    if request:
        base_url = request.build_absolute_uri(settings.MEDIA_URL)
    else:
        base_url = settings.MEDIA_URL

    source_image = SourceImage(
        path=image.name,  # Includes relative path from MEDIA_ROOT
        public_base_url=base_url,  # @TODO how to merge this with the data source?
        project=deployment.project,
        deployment=deployment,
        timestamp=None,  # Will be calculated from filename or EXIF data on save
        event=None,  # Will be assigned when the image is grouped into events
        size=image.size,
        checksum=checksum,
        checksum_algorithm=checksum_algorithm,
        width=image.width,
        height=image.height,
        test_image=True,
        uploaded_by=request.user if request else None,
    )
    source_image.save()
    return source_image


def upload_to_with_deployment(instance, filename: str) -> str:
    """Nest uploads under subdir for a deployment."""
    return f"example_captures/{instance.deployment.pk}/{filename}"


@final
class SourceImageUpload(BaseModel):
    """
    A manually uploaded image that has not yet been imported.

    The SourceImageViewSet will create a SourceImage from the uploaded file and delete the upload.
    """

    image = models.ImageField(upload_to=upload_to_with_deployment, validators=[validate_filename_timestamp])
    user = models.ForeignKey(User, on_delete=models.SET_NULL, null=True, blank=True)
    deployment = models.ForeignKey(Deployment, on_delete=models.CASCADE, related_name="manually_uploaded_captures")
    source_image = models.OneToOneField(
        "SourceImage", on_delete=models.CASCADE, null=True, blank=True, related_name="upload"
    )

    def get_project(self):
        """Get the project associated with the model instance."""
        return self.deployment.get_project()

    def save(self, *args, **kwargs):
        super().save(*args, **kwargs)
        # @TODO Use a "dirty" flag to mark the deployment as having new uploads, needs refresh
        self.deployment.save()


@receiver(pre_delete, sender=SourceImageUpload)
def delete_source_image(sender, instance, **kwargs):
    """
    A SourceImageUpload are automatically deleted when deleting a SourceImage because of the CASCADE setting.
    However the SourceImage needs to be deleted using a signal when deleting a SourceImageUpload.
    """
    if instance.source_image:
        # Disconnect the SourceImage from the upload to prevent recursion error
        source_image = instance.source_image
        instance.source_image = None
        instance.save()
        source_image.delete()
    # @TODO Use a "dirty" flag to mark the deployment as having new uploads, needs refresh
    instance.deployment.save()


class SourceImageQuerySet(models.QuerySet):
    def with_occurrences_count(self, classification_threshold: float = 0):
        return self.annotate(
            occurrences_count=models.Count(
                "detections__occurrence",
                filter=models.Q(
                    detections__occurrence__determination_score__gte=classification_threshold,
                ),
                distinct=True,
            )
        )

    def with_taxa_count(self, classification_threshold: float = 0):
        return self.annotate(
            taxa_count=models.Count(
                "detections__occurrence__determination",
                filter=models.Q(
                    detections__occurrence__determination_score__gte=classification_threshold,
                ),
                distinct=True,
            )
        )


class SourceImageManager(models.Manager):
    def get_queryset(self) -> SourceImageQuerySet:
        return SourceImageQuerySet(self.model, using=self._db)


@final
class SourceImage(BaseModel):
    """A single image captured during a monitoring session"""

    path = models.CharField(max_length=255, blank=True)
    public_base_url = models.CharField(max_length=255, blank=True, null=True)
    timestamp = models.DateTimeField(null=True, blank=True, db_index=True)
    width = models.IntegerField(null=True, blank=True)
    height = models.IntegerField(null=True, blank=True)
    size = models.BigIntegerField(null=True, blank=True)
    last_modified = models.DateTimeField(null=True, blank=True)
    checksum = models.CharField(max_length=255, blank=True, null=True)
    checksum_algorithm = models.CharField(max_length=255, blank=True, null=True)
    uploaded_by = models.ForeignKey(User, on_delete=models.SET_NULL, null=True, blank=True)
    test_image = models.BooleanField(default=False)

    # Precaclulated values
    detections_count = models.IntegerField(null=True, blank=True)

    project = models.ForeignKey(Project, on_delete=models.SET_NULL, null=True, related_name="captures")
    deployment = models.ForeignKey(Deployment, on_delete=models.SET_NULL, null=True, related_name="captures")
    event = models.ForeignKey(
        Event,
        on_delete=models.SET_NULL,
        null=True,
        related_name="captures",
        db_index=True,
        blank=True,
    )

    event_id: int | None
    detections: models.QuerySet["Detection"]
    collections: models.QuerySet["SourceImageCollection"]
    jobs: models.QuerySet["Job"]

    objects = SourceImageManager()

    def __str__(self) -> str:
        return f"{self.__class__.__name__} #{self.pk} {self.path}"

    def public_url(self, raise_errors=False) -> str | None:
        """
        Return the public URL for this image.

        The base URL is determined by the deployment's data source and is cached
        on the source image. If the deployment's data source changes, the URLs
        for all source images will be updated.

        @TODO add support for thumbnail URLs here?
        @TODO consider if we ever need to access the original image directly!
        @TODO every source image request requires joins for the deployment and data source, is this necessary?
        """
        # Get presigned URL if access keys are configured
        data_source = self.deployment.data_source if self.deployment and self.deployment.data_source else None
        if (
            data_source is not None
            and not data_source.public_base_url
            and data_source.access_key
            and data_source.secret_key
        ):
            url = ami.utils.s3.get_presigned_url(data_source.config, key=self.path)
        elif self.public_base_url:
            url = urllib.parse.urljoin(self.public_base_url, self.path.lstrip("/"))
        else:
            msg = f"Public URL for {self} is not available. Public base URL: '{self.public_base_url}'"
            if raise_errors:
                raise ValueError(msg)
            else:
                logger.error(msg)
                return None
        # Ensure url has a scheme
        if not urllib.parse.urlparse(url).netloc:
            msg = f"Public URL for {self} is invalid: {url}. Public base URL: '{self.public_base_url}'"
            if raise_errors:
                raise ValueError(msg)
            else:
                logger.error(msg)
                return None
        else:
            return url

    # backwards compatibility
    url = public_url

    def size_display(self) -> str:
        """
        Return the size of the image in human-readable format.
        """
        if self.size is None:
            return filesizeformat(0)
        else:
            return filesizeformat(self.size)

    def get_detections_count(self) -> int:
        return self.detections.distinct().count()

    def get_base_url(self) -> str | None:
        """
        Determine the public URL from the deployment's data source.

        If there is no data source, return None

        If the public_base_url is None, a presigned URL will be generated for each request.
        """
        if self.deployment and self.deployment.data_source and self.deployment.data_source.public_base_url:
            return self.deployment.data_source.public_base_url
        else:
            return None

    def extract_timestamp(self) -> datetime.datetime | None:
        """
        Extract a timestamp from the filename or EXIF data
        """
        # @TODO use EXIF data if necessary (use methods in AMI data companion repo)
        timestamp = ami.utils.dates.get_image_timestamp_from_filename(self.path)
        if not timestamp:
            # timestamp = ami.utils.dates.get_image_timestamp_from_exif(self.path)
            msg = f"No timestamp could be extracted from the filename or EXIF data of {self.path}"
            logger.error(msg)
        return timestamp

    def event_next_capture_id(self) -> int | None:
        """
        Return the next capture in the event.

        This should be populated by the query in the ViewSet
        but here is the query for reference:
        return SourceImage.objects.filter(
        event=self.event, timestamp__gt=self.timestamp).order_by("timestamp").values("id").first()
        """
        return None

    def event_prev_capture_id(self) -> int | None:
        """
        Return the previous capture in the event.

        This will be populated by the query in the ViewSet but here is the query for reference:
        return SourceImage.objects.filter(
        event=self.event, timestamp__lt=self.timestamp).order_by("-timestamp").values("id").first()
        """
        return None

    def event_current_capture_index(self) -> int | None:
        """
        Return the index of the current capture in the event.

        This will be populated by the query in the ViewSet but here is the query for reference:
        return SourceImage.objects.filter(
        event=self.event, timestamp__lt=self.timestamp).count()
        or using window functions:
        return SourceImage.objects.filter(
            event=self.event, timestamp__lt=self.timestamp).annotate(
            index=models.Window(
            expression=models.functions.RowNumber(),
            order_by=models.F("timestamp").desc(),
        )
        ).values("index").first()
        """
        return None

    def event_total_captures(self) -> int | None:
        """
        Return the total number of captures in the event.

        This will be populated by the query in the ViewSet but here is the query for reference:
        return SourceImage.objects.filter(event=self.event).count()

        These values are used to help navigate between images in the event.

        @TODO Can we remove these methods? Seems to be a requirement for DRF serializers.
        """
        return None

    def get_dimensions(self) -> tuple[int | None, int | None]:
        """Calculate the width and height of the original image."""
        if self.path and self.deployment and self.deployment.data_source:
            config = self.deployment.data_source.config
            try:
                img = ami.utils.s3.read_image(config=config, key=self.path)
            except Exception as e:
                logger.error(f"Could not determine image dimensions for {self.path}: {e}")
            else:
                self.width, self.height = img.size
                self.save()
                return self.width, self.height
        return None, None

    def occurrences_count(self) -> int | None:
        # This should always be pre-populated using queryset annotations
        return None

    def taxa_count(self) -> int | None:
        # This should always be pre-populated using queryset annotations
        return None

    def update_calculated_fields(self, save=False):
        if self.path and not self.timestamp:
            self.timestamp = self.extract_timestamp()
        if self.path and not self.public_base_url:
            self.public_base_url = self.get_base_url()
        if not self.project and self.deployment:
            self.project = self.deployment.project
        if self.pk is not None:
            self.detections_count = self.get_detections_count()
        if save:
            self.save(update_calculated_fields=False)

    def save(self, update_calculated_fields=True, *args, **kwargs):
        super().save(*args, **kwargs)
        if update_calculated_fields:
            self.update_calculated_fields(save=True)

    class Meta:
        ordering = ("deployment", "event", "timestamp")

        # Add two "unique together" constraints to prevent duplicate images
        constraints = [
            # deployment + path (only one image per deployment with a given file path)
            models.UniqueConstraint(fields=["deployment", "path"], name="unique_deployment_path"),
        ]

        indexes = [
            models.Index(fields=["deployment", "timestamp"]),
            models.Index(fields=["event", "timestamp"]),
            models.Index(fields=["timestamp"]),
        ]


def update_detection_counts(qs: models.QuerySet[SourceImage] | None = None, null_only=False) -> int:
    """
    Update the detection count for all source images using a bulk update query.

    @TODO Needs testing.
    """
    qs = qs or SourceImage.objects.all()
    if null_only:
        qs = qs.filter(detections_count__isnull=True)

    subquery = models.Subquery(
        Detection.objects.filter(source_image_id=models.OuterRef("pk"))
        .values("source_image_id")
        .annotate(count=models.Count("id"))
        .values("count"),
        output_field=models.IntegerField(),
    )
    start_time = time.time()
    # Use Coalesce to default to 0 instead of NULL
    num_updated = qs.update(detections_count=models.functions.Coalesce(subquery, models.Value(0)))
    end_time = time.time()
    elapsed_time = end_time - start_time
    logger.info(f"Updated detection counts for {num_updated} source images in {elapsed_time:.2f} seconds")
    return num_updated


def set_dimensions_for_collection(
    event: Event, replace_existing: bool = False, width: int | None = None, height: int | None = None
):
    """
    Set the width & height of all of the images in the event based on one image.

    This will look for the first image in the event that already has dimensions.
    If no images have dimensions, the first image be retrieved from the data source.

    This is much more practical than fetching each image. However if a deployment
    does ever have images with mixed dimensions, another method will be needed.

    @TODO consider adding "assumed image dimensions" to the Deployment instance itself.
    """

    if not width or not height:
        # Try retrieving dimensions from deployment
        width, height = getattr(event.deployment, "assumed_image_dimensions", (None, None))

    if not width or not height:
        # Try retrieving dimensions from the first image that has them already
        image = event.captures.exclude(width__isnull=True, height__isnull=True).first()
        if image:
            width, height = image.width, image.height

    if not width or not height:
        image = event.captures.first()
        if image:
            width, height = image.get_dimensions()

    if width and height:
        logger.info(
            f"Setting dimensions for {event.captures.count()} images in event {event.pk} to " f"{width}x{height}"
        )
        if replace_existing:
            captures = event.captures.all()
        else:
            captures = event.captures.filter(width__isnull=True, height__isnull=True)
        captures.update(width=width, height=height)

    else:
        logger.warning(
            f"Could not determine image dimensions for event {event.pk}. "
            f"Width & height will not be set on any source images."
        )


def sample_captures_by_interval(
    minute_interval: int,
    qs: models.QuerySet[SourceImage],
    max_num: int | None = None,
) -> typing.Generator[SourceImage, None, None]:
    """
    Return a sample of captures from the deployment, evenly spaced apart by minute_interval.
    """

    last_capture = None
    total = 0

    qs = qs.exclude(timestamp=None).order_by("timestamp")

    for capture in qs.all():
        if max_num and total >= max_num:
            break
        if not last_capture:
            total += 1
            yield capture
            last_capture = capture
        else:
            assert capture.timestamp and last_capture.timestamp
            delta: datetime.timedelta = capture.timestamp - last_capture.timestamp
            if delta.total_seconds() >= minute_interval * 60:
                total += 1
                yield capture
                last_capture = capture


def sample_captures_by_position(
    position: int,
    qs: models.QuerySet[SourceImage],
) -> typing.Generator[SourceImage | None, None, None]:
    """
    Return the n-th position capture from each event.

    For example if position = 0, the first capture from each event will be returned.
    If position = -1, the last capture from each event will be returned.
    """

    qs = qs.exclude(timestamp=None).order_by("timestamp")

    events = Event.objects.filter(captures__in=qs).distinct()
    for event in events:
        qs = qs.filter(event=event)
        if position < 0:
            # Negative positions are relative to the end of the queryset
            # e.g. -1 is the last item, -2 is the second last item, etc.
            # but querysets do not support negative indexing, so we
            # sort the queryset in reverse order and then use positive indexing.
            # e.g. -1 becomes 0, -2 becomes 1, etc.
            position = abs(position) - 1
            qs = qs.order_by("-timestamp")
        else:
            qs = qs.order_by("timestamp")
        try:
            capture = qs[position]
        except IndexError:
            # If the position is out of range, just return the last capture
            capture = qs.last()

        yield capture


def sample_captures_by_nth(
    nth: int,
    qs: models.QuerySet[SourceImage],
) -> typing.Generator[SourceImage, None, None]:
    """
    Return every nth capture from each event.

    For example if nth = 1, every capture from each event will be returned.
    If nth = 5, every 5th capture from each event will be returned.
    """

    qs = qs.exclude(timestamp=None).order_by("timestamp")

    events = Event.objects.filter(captures__in=qs).distinct()
    for event in events:
        qs = qs.filter(event=event).order_by("timestamp")
        yield from qs[::nth]


# @final
# class IdentificationHistory(BaseModel):
#     """A history of identifications for an occurrence."""
#
#     # @TODO
#     pass


@functools.cache
def user_agrees_with_identification(user: "User", occurrence: "Occurrence", taxon: "Taxon") -> bool | None:
    """
    Determine if a user has made an identification of an occurrence that agrees with the given taxon.

    If a user has identified the same occurrence with the same taxon, then they "agree".

    @TODO if we want to reduce this to one query per request, we can accept just User & Occurrence
    then return the list of Taxon IDs that the user has added to that occurrence.
    then the view functions can check if the given taxon is in that list. Or check the list of identifications
    already retrieved by the view.
    """

    # Anonymous users don't have a primary key and will throw an error when used in a query.
    if not user or not user.pk or not taxon or not occurrence:
        return None

    return Identification.objects.filter(
        occurrence=occurrence,
        user=user,
        taxon=taxon,
        withdrawn=False,
    ).exists()


@final
class Identification(BaseModel):
    """A classification of an occurrence by a human."""

    user = models.ForeignKey(
        settings.AUTH_USER_MODEL,
        on_delete=models.SET_NULL,
        null=True,
        related_name="identifications",
    )
    taxon = models.ForeignKey(
        "Taxon",
        on_delete=models.SET_NULL,
        null=True,
        related_name="identifications",
    )
    occurrence = models.ForeignKey(
        "Occurrence",
        on_delete=models.CASCADE,
        related_name="identifications",
    )
    withdrawn = models.BooleanField(default=False)
    agreed_with_identification = models.ForeignKey(
        "Identification",
        on_delete=models.SET_NULL,
        null=True,
        blank=True,
        related_name="agreed_identifications",
    )
    agreed_with_prediction = models.ForeignKey(
        "Classification",
        on_delete=models.SET_NULL,
        null=True,
        blank=True,
        related_name="agreed_identifications",
    )
    score = 1.0  # Always 1 for humans, at this time
    comment = models.TextField(blank=True)

    class Meta:
        ordering = [
            "-created_at",
        ]

    def get_project(self):
        return self.occurrence.get_project()

    def save(self, *args, **kwargs):
        """
        If this is a new identification:
        - Set previous identifications by this user to withdrawn
        - Set the determination of the occurrence to the taxon of this identification if it is primary

        # @TODO Add tests
        """

        if not self.pk and not self.withdrawn and self.user:
            # This is a new identification and it has not been explicitly withdrawn
            # so set all other identifications of this user to withdrawn.
            Identification.objects.filter(
                occurrence=self.occurrence,
                user=self.user,
            ).exclude(
                pk=self.pk
            ).update(withdrawn=True)

        super().save(*args, **kwargs)

        update_occurrence_determination(self.occurrence)

    def delete(self, *args, **kwargs):
        """
        If this is the current identification for the occurrence, set the determination to the next best ID.
        and un-withdraw the previous ID by the same user.

        @TODO Add tests
        """
        current_best: Identification | None = self.occurrence.best_identification
        if current_best and current_best == self:
            # Invalidate the cached property so it will be re-calculated
            del self.occurrence.best_identification
            if self.user:
                previous_id = (
                    Identification.objects.filter(
                        occurrence=self.occurrence,
                        user=self.user,
                        withdrawn=True,
                    )
                    .exclude(pk=self.pk)
                    # The "next best" ID by the same user is just the most recent one.
                    # but this could be more complex in the future.
                    .order_by("-created_at")
                    .first()
                )
                if previous_id:
                    previous_id.withdrawn = False
                    previous_id.save()

        super().delete(*args, **kwargs)

        # Allow the update_occurrence_determination to determine the next best ID
        update_occurrence_determination(self.occurrence, current_determination=self.taxon)


@final
class ClassificationResult(BaseModel):
    """A classification result from a model"""

    pass


class ClassificationQuerySet(models.QuerySet):
    def find_duplicates(self, project_id: int | None = None) -> models.QuerySet:
        # Find the oldest classification for each unique combination
        if project_id:
            self = self.filter(detection__source_image__project_id=project_id)
        unique_oldest = (
            self.values("detection", "taxon", "algorithm", "score", "softmax_output", "raw_output")
            .annotate(min_id=models.Min("id"))
            .distinct()
        )

        # Keep only the oldest classifications
        return self.exclude(id__in=[item["min_id"] for item in unique_oldest])


class ClassificationManager(models.Manager.from_queryset(ClassificationQuerySet)):
    pass


@final
class Classification(BaseModel):
    """The output of a classifier"""

    detection = models.ForeignKey(
        "Detection",
        on_delete=models.SET_NULL,
        null=True,
        related_name="classifications",
    )

    taxon = models.ForeignKey("Taxon", on_delete=models.SET_NULL, null=True, related_name="classifications")
    score = models.FloatField(null=True)
    timestamp = models.DateTimeField()
    terminal = models.BooleanField(
        default=True, help_text="Is this the final classification from a series of classifiers in a pipeline?"
    )
    logits = ArrayField(
        models.FloatField(), null=True, help_text="The raw output of the last fully connected layer of the model"
    )
    scores = ArrayField(
        models.FloatField(),
        null=True,
        help_text="The probabilities the model, calibrated by the model maker, likely the softmax output",
    )
    category_map = models.ForeignKey("ml.AlgorithmCategoryMap", on_delete=models.PROTECT, null=True)

    algorithm = models.ForeignKey(
        "ml.Algorithm",
        on_delete=models.SET_NULL,
        null=True,
        related_name="classifications",
    )
    # job = models.CharField(max_length=255, null=True)

    objects = ClassificationManager()

    # Type hints for auto-generated fields
    taxon_id: int
    algorithm_id: int

    class Meta:
        ordering = ["-created_at", "-score"]

    def __str__(self) -> str:
        terminal = "Terminal" if self.terminal else "Intermediate"
        if logger.getEffectiveLevel() == logging.DEBUG:
            # Query the related objects to get the names
            return f"#{self.pk} to Taxon {self.taxon} ({self.score:.2f}) by Algorithm {self.algorithm} ({terminal})"
        return (
            f"#{self.pk} to Taxon #{self.taxon_id} ({self.score:.2f}) by Algorithm #{self.algorithm_id} ({terminal})"
        )

    def top_scores_with_index(self, n: int | None = None) -> typing.Iterable[tuple[int, float]]:
        """
        Return the scores with their index, but sorted by score.
        """
        if self.scores:
            top_scores_by_index = sorted(enumerate(self.scores), key=lambda x: x[1], reverse=True)[:n]
            return top_scores_by_index
        else:
            return []

    def predictions(self, sort=True) -> typing.Iterable[tuple[str, float]]:
        """
        Return all label-score pairs for this classification using the category map.
        """
        if not self.category_map:
            raise ValueError("Classification must have a category map to get predictions.")
        scores = self.scores or []
        preds = zip(self.category_map.labels, scores)
        if sort:
            return sorted(preds, key=lambda x: x[1], reverse=True)
        else:
            return preds

    def predictions_with_taxa(self, sort=True) -> typing.Iterable[tuple["Taxon", float]]:
        """
        Return taxa objects and their scores for this classification using the category map.

        @TODO make this more efficient with numpy and/or postgres array functions. especially when we only need
        the top N out of thousands of taxa.
        """
        if not self.category_map:
            raise ValueError("Classification must have a category map to get predictions.")
        scores = self.scores or []
        category_data_with_taxa = self.category_map.with_taxa()
        taxa_sorted_by_index = [cat["taxon"] for cat in sorted(category_data_with_taxa, key=lambda cat: cat["index"])]
        preds = zip(taxa_sorted_by_index, scores)
        if sort:
            return sorted(preds, key=lambda x: x[1], reverse=True)
        else:
            return preds

    def taxa(self) -> typing.Iterable["Taxon"]:
        """
        Return the taxa objects for this classification using the category map.
        """
        if not self.category_map:
            return []
        category_data_with_taxa = self.category_map.with_taxa()
        taxa_sorted_by_index = [cat["taxon"] for cat in sorted(category_data_with_taxa, key=lambda cat: cat["index"])]
        return taxa_sorted_by_index

    def top_n(self, n: int = 3) -> list[dict[str, "Taxon | float | None"]]:
        """Return top N taxa and scores for this classification."""
        if not self.category_map:
            logger.warning(
                f"Classification {self.pk}'s algrorithm ({self.algorithm_id} has no catgory map, "
                "can't get top N predictions."
            )
            return []

        top_scored = self.top_scores_with_index(n)  # (index, score) pairs
        indexes = [idx for idx, _ in top_scored]
        category_data = self.category_map.with_taxa(only_indexes=indexes)
        index_to_taxon = {cat["index"]: cat["taxon"] for cat in category_data}

        return [
            {
                "taxon": index_to_taxon[i],
                "score": s,
                "logit": self.logits[i] if self.logits else None,
            }
            for i, s in top_scored
        ]

    def save(self, *args, **kwargs):
        """
        Set the category map based on the algorithm.
        """
        if self.algorithm and not self.category_map:
            self.category_map = self.algorithm.category_map
        super().save(*args, **kwargs)


@final
class Detection(BaseModel):
    """An object detected in an image"""

    source_image = models.ForeignKey(
        SourceImage,
        on_delete=models.CASCADE,
        related_name="detections",
    )

    # @TODO use structured data for bbox
    bbox = models.JSONField(null=True, blank=True)

    # @TODO shouldn't this be automatically set by the source image?
    timestamp = models.DateTimeField(null=True, blank=True)

    # file = (
    #     models.ImageField(
    #         null=True,
    #         blank=True,
    #         upload_to="detections",
    #     ),
    # )
    path = models.CharField(
        max_length=255,
        blank=True,
        null=True,
        help_text=(
            "Either a full URL to a cropped detection image or a relative path to a file in the default "
            "project storage. @TODO ensure all detection crops are hosted in the project storage, "
            "not the default media storage. Migrate external URLs."
        ),
    )

    occurrence = models.ForeignKey(
        "Occurrence",
        on_delete=models.SET_NULL,
        null=True,
        blank=True,
        related_name="detections",
    )
    frame_num = models.IntegerField(null=True, blank=True)

    detection_algorithm = models.ForeignKey(
        "ml.Algorithm",
        on_delete=models.SET_NULL,
        null=True,
        blank=True,
    )
    # Time that the detection was created by the algorithm in the processing service
    detection_time = models.DateTimeField(null=True, blank=True)
    # @TODO not sure if this detection score is ever used
    # I think it was intended to be the score of the detection algorithm (bbox score)
    detection_score = models.FloatField(null=True, blank=True)
    # detection_job = models.ForeignKey(
    #     "Job",
    #     on_delete=models.SET_NULL,
    #     null=True,
    # )

    similarity_vector = models.JSONField(null=True, blank=True)

    # For type hints
    classifications: models.QuerySet["Classification"]
    source_image_id: int
    detection_algorithm_id: int

    # def bbox(self):
    #     return (
    #         self.bbox_x,
    #         self.bbox_y,
    #         self.bbox_width,
    #         self.bbox_height,
    #     )

    # def bbox_coords(self):
    #     return (
    #         self.bbox_x,
    #         self.bbox_y,
    #         self.bbox_x + self.bbox_width,
    #         self.bbox_y + self.bbox_height,
    #     )

    # def bbox_percent(self):
    #     return (
    #         self.bbox_x / self.source_image.width,
    #         self.bbox_y / self.source_image.height,
    #         self.bbox_width / self.source_image.width,
    #         self.bbox_height / self.source_image.height,
    #     )

    def width(self) -> int | None:
        if self.bbox and len(self.bbox) == 4:
            return self.bbox[2] - self.bbox[0]

    def height(self) -> int | None:
        if self.bbox and len(self.bbox) == 4:
            return self.bbox[3] - self.bbox[1]

    class Meta:
        ordering = [
            "frame_num",
            "timestamp",
        ]

    def best_classification(self):
        # @TODO where is this used?
        classification = (
            self.classifications.order_by("-score")
            .select_related("determination", "determination__name", "score")
            .first()
        )
        if classification and classification.taxon:
            return (str(classification.taxon), classification.score)
        else:
            return (None, None)

    def url(self) -> str | None:
        return get_media_url(self.path) if self.path else None

    def associate_new_occurrence(self) -> "Occurrence":
        """
        Create and associate a new occurrence with this detection.
        """
        if self.occurrence:
            return self.occurrence

        occurrence = Occurrence.objects.create(
            event=self.source_image.event,
            deployment=self.source_image.deployment,
            project=self.source_image.project,
        )
        self.occurrence = occurrence
        self.save()
        occurrence.save()  # Need to save again to update the aggregate values
        # Update aggregate values on source image
        # @TODO this should be done async in a task with an eta of a few seconds
        # so it isn't done for every detection in a batch
        self.source_image.save()
        return occurrence

    def update_calculated_fields(self, save=True):
        needs_update = False
        if not self.timestamp:
            self.timestamp = self.source_image.timestamp
            needs_update = True
        if save and needs_update:
            self.save(update_calculated_fields=False)

    def save(self, update_calculated_fields=True, *args, **kwargs):
        super().save(*args, **kwargs)
        if self.pk and update_calculated_fields:
            self.update_calculated_fields(save=True)
        # if not self.occurrence:
        #     self.associate_new_occurrence()

    def __str__(self) -> str:
        return f"#{self.pk} from SourceImage #{self.source_image_id} with Algorithm #{self.detection_algorithm_id}"


class OccurrenceQuerySet(models.QuerySet["Occurrence"]):
    def valid(self):
        return self.exclude(detections__isnull=True)

    def with_detections_count(self):
        return self.annotate(detections_count=models.Count("detections", distinct=True))

    def with_timestamps(self):
        """
        These are timestamps used for filtering and ordering in the UI.
        """
        return self.annotate(
            first_appearance_timestamp=models.Min("detections__timestamp"),
            last_appearance_timestamp=models.Max("detections__timestamp"),
            first_appearance_time=models.Min("detections__timestamp__time"),
            duration=models.ExpressionWrapper(
                models.F("last_appearance_timestamp") - models.F("first_appearance_timestamp"),
                output_field=models.DurationField(),
            ),
        )

    def with_identifications(self):
        return self.prefetch_related(
            "identifications",
            "identifications__taxon",
            "identifications__user",
        )

    def unique_taxa(self, project: Project | None = None):
        qs = self
        if project:
            qs = self.filter(project=project)
        qs = (
            qs.filter(determination__isnull=False, event__isnull=False)
            .order_by("determination_id")
            .distinct("determination_id")
        )
        return qs


class OccurrenceManager(models.Manager.from_queryset(OccurrenceQuerySet)):
    def get_queryset(self):
        return (
            super()
            .get_queryset()
            .select_related(
                "determination",
                "deployment",
                "project",
            )
        )


@final
class Occurrence(BaseModel):
    """An occurrence of a taxon, a sequence of one or more detections"""

    # @TODO change Determination to a nested field with a Taxon, User, Identification, etc like the serializer
    # this could be a OneToOneField to a Determination model or a JSONField validated by a Pydantic model
    determination = models.ForeignKey("Taxon", on_delete=models.SET_NULL, null=True, related_name="occurrences")
    determination_score = models.FloatField(null=True, blank=True)

    event = models.ForeignKey(Event, on_delete=models.SET_NULL, null=True, related_name="occurrences")
    deployment = models.ForeignKey(Deployment, on_delete=models.SET_NULL, null=True, related_name="occurrences")
    project = models.ForeignKey("Project", on_delete=models.SET_NULL, null=True, related_name="occurrences")

    detections: models.QuerySet[Detection]
    identifications: models.QuerySet[Identification]

    objects = OccurrenceManager()

    def __str__(self) -> str:
        name = f"Occurrence #{self.pk}"
        if self.deployment:
            name += f" ({self.deployment.name})"
        if self.determination:
            name += f" ({self.determination.name})"
        return name

    def detections_count(self) -> int | None:
        # Annotations don't seem to work with nested serializers
        return self.detections.count()

    @functools.cached_property
    def first_appearance(self) -> SourceImage | None:
        # @TODO it appears we only need the first timestamp, that could be an annotated value
        first = self.detections.order_by("timestamp").select_related("source_image").first()
        if first:
            return first.source_image

    @functools.cached_property
    def last_appearance(self) -> SourceImage | None:
        # @TODO it appears we only need the last timestamp, that could be an annotated value
        last = self.detections.order_by("timestamp").select_related("source_image").last()
        if last:
            return last.source_image

    def first_appearance_timestamp(self) -> datetime.datetime | None:
        """
        Return the timestamp of the first appearance.
        ONLY if it has been added with a query annotation.
        """
        return None

    def first_appearance_time(self) -> datetime.time | None:
        """
        Return the time part only of the first appearance.
        ONLY if it has been added with a query annotation.
        """
        return None

    def last_appearance_timestamp(self) -> datetime.datetime | None:
        """
        Return the timestamp of the last appearance.
        ONLY if it has been added with a query annotation.
        """
        return None

    def duration(self) -> datetime.timedelta | None:
        first = self.first_appearance
        last = self.last_appearance
        if first and last and first.timestamp and last.timestamp:
            return last.timestamp - first.timestamp
        else:
            return None

    def duration_label(self) -> str | None:
        """
        If duration has been calculated by a query annotation, use that value
        otherwise call the duration() method to calculate it.
        """
        duration = self.duration() if callable(self.duration) else self.duration
        return ami.utils.dates.format_timedelta(duration)

    def detection_images(self, limit=None):
        for path in (
            Detection.objects.filter(occurrence=self).exclude(path=None).values_list("path", flat=True)[:limit]
        ):
            yield get_media_url(path)

    @functools.cached_property
    def best_detection(self):
        return Detection.objects.filter(occurrence=self).order_by("-classifications__score").first()

    @functools.cached_property
    def best_prediction(self):
        """
        Use the best prediction as the best identification if there are no human identifications.

        Uses the highest scoring classification (from any algorithm) as the best prediction.
        Considers terminal classifications first, then non-terminal ones.
        (Terminal classifications are the final classifications of a pipeline, non-terminal are intermediate models.)
        """
        return self.predictions().order_by("-terminal", "-score").first()

    @functools.cached_property
    def best_identification(self):
        """
        The most recent human identification is used as the best identification.

        @TODO this could use a confidence level chosen manually by the users/experts.
        """
        return Identification.objects.filter(occurrence=self, withdrawn=False).order_by("-created_at").first()

    def get_determination_score(self) -> float | None:
        if not self.determination:
            return None
        elif self.best_identification:
            return self.best_identification.score
        elif self.best_prediction:
            return self.best_prediction.score
        else:
            return None

    def predictions(self):
        # Retrieve the classification with the max score for each algorithm
        classifications = (
            Classification.objects.filter(detection__occurrence=self)
            .filter(
                score__in=models.Subquery(
                    Classification.objects.filter(detection__occurrence=self)
                    .values("algorithm")
                    .annotate(max_score=models.Max("score"))
                    .values("max_score")
                )
            )
            .order_by("-created_at")
        )
        return classifications

    def context_url(self):
        detection = self.best_detection
        if detection and detection.source_image and detection.source_image.event:
            # @TODO this was a temporary hack. Use settings and reverse().
            return f"https://app.preview.insectai.org/sessions/{detection.source_image.event.pk}?capture={detection.source_image.pk}&occurrence={self.pk}"  # noqa E501
        else:
            return None

    def url(self):
        # @TODO this was a temporary hack. Use settings and reverse().
        return f"https://app.preview.insectai.org/occurrences/{self.pk}"

    def save(self, update_determination=True, *args, **kwargs):
        super().save(*args, **kwargs)
        if update_determination:
            update_occurrence_determination(
                self,
                current_determination=self.determination,
                save=True,
            )

        if self.determination and not self.determination_score:
            # This may happen for legacy occurrences that were created
            # before the determination_score field was added
            # @TODO remove
            self.determination_score = self.get_determination_score()
            if not self.determination_score:
                logger.warning(f"Could not determine score for {self}")
            else:
                self.save(update_determination=False)

    class Meta:
        ordering = ["-determination_score"]


def update_occurrence_determination(
    occurrence: Occurrence, current_determination: typing.Optional["Taxon"] = None, save=True
) -> bool:
    """
    Update the determination of the occurrence based on the identifications & predictions.

    If there are identifications, set the determination to the latest identification.
    If there are no identifications, set the determination to the top prediction.

    The `current_determination` is the determination currently saved in the database.
    The `occurrence` object may already have a different un-saved determination set
    so it is necessary to retrieve the current determination from the database, but
    this can also be passed in as an argument to avoid an extra database query.

    @TODO Add tests for this important method!
    """
    needs_update = False

    # Invalidate the cached properties so they will be re-calculated
    if hasattr(occurrence, "best_identification"):
        del occurrence.best_identification
    if hasattr(occurrence, "best_prediction"):
        del occurrence.best_prediction
    if hasattr(occurrence, "best_identification"):
        del occurrence.best_identification

    current_determination = (
        current_determination
        or Occurrence.objects.select_related("determination")
        .values("determination")
        .get(pk=occurrence.pk)["determination"]
    )
    new_determination = None
    new_score = None

    top_identification = occurrence.best_identification
    if top_identification and top_identification.taxon and top_identification.taxon != current_determination:
        new_determination = top_identification.taxon
        new_score = top_identification.score
    elif not top_identification:
        top_prediction = occurrence.best_prediction
        if top_prediction and top_prediction.taxon and top_prediction.taxon != current_determination:
            new_determination = top_prediction.taxon
            new_score = top_prediction.score

    if new_determination and new_determination != current_determination:
        logger.debug(f"Changing det. of {occurrence} from {current_determination} to {new_determination}")
        occurrence.determination = new_determination
        needs_update = True

    if new_score and new_score != occurrence.determination_score:
        logger.debug(f"Changing det. score of {occurrence} from {occurrence.determination_score} to {new_score}")
        occurrence.determination_score = new_score
        needs_update = True

    if not needs_update:
        if logger.getEffectiveLevel() <= logging.DEBUG:
            all_predictions = occurrence.predictions()
            all_preds_print = ", ".join([str(p) for p in all_predictions])
            logger.debug(
                f"No update needed for determination of {occurrence}. Best prediction: {occurrence.best_prediction}. "
                f"All preds: {all_preds_print}"
            )

    if save and needs_update:
        occurrence.save(update_determination=False)

    return needs_update


class TaxonQuerySet(models.QuerySet):
    def with_occurrence_counts(self, project: Project):
        """
        Annotate each taxon with the count of its occurrences for a given project.
        """
        qs = self
        qs = qs.filter(occurrences__project=project)

        return qs.annotate(occurrence_count=models.Count("occurrences", distinct=True))


@final
class TaxonManager(models.Manager.from_queryset(TaxonQuerySet)):
    def get_queryset(self):
        # Prefetch parent and parents
        # return super().get_queryset().select_related("parent").prefetch_related("parents")
        return super().get_queryset().select_related("parent")

    def add_genus_parents(self):
        """Add direct genus parents to all species that don't have them, based on the scientific name.

        Create a genus if it doesn't exist based on the scientific name of the species.
        This will replace any parents of a species that are not of the GENUS rank.
        """
        species = self.get_queryset().filter(rank="SPECIES")  # , parent=None)
        updated = []
        for taxon in species:
            if taxon.parent and taxon.parent.rank == "GENUS":
                continue
            genus_name = taxon.name.split()[0]
            genus = self.get_queryset().filter(name=genus_name, rank="GENUS").first()
            if not genus:
                Taxon = self.model
                genus = Taxon.objects.create(name=genus_name, rank="GENUS")
            taxon.parent = genus
            logger.info(f"Added parent {genus} to {taxon}")
            taxon.save()
            updated.append(taxon)
        return updated

    def update_display_names(self, queryset: models.QuerySet | None = None):
        """Update the display names of all taxa."""

        taxa = []

        for taxon in queryset or self.get_queryset():
            taxon.display_name = taxon.get_display_name()
            taxa.append(taxon)

        self.bulk_update(taxa, ["display_name"])

    # Method that returns taxa nested in a tree structure
    def tree(self, root: typing.Optional["Taxon"] = None, filter_ranks: list[TaxonRank] = []) -> dict:
        """Build a recursive tree of taxa."""

        root = root or self.root()

        # Fetch all taxa
        taxa = self.get_queryset().filter(active=True)

        # Build index of taxa by parent
        taxa_by_parent = collections.defaultdict(list)
        for taxon in taxa:
            # Skip adding this taxon if its rank is excluded
            if filter_ranks and TaxonRank(taxon.rank) not in filter_ranks:
                continue

            parent = taxon.parent or root

            # Attach taxa to the nearest parent with a rank that is not excluded
            if filter_ranks and TaxonRank(parent.rank) not in filter_ranks:
                while parent and TaxonRank(parent.rank) not in filter_ranks:
                    parent = parent.parent

            if parent != taxon:
                taxa_by_parent[parent].append(taxon)

        # Recursively build a nested tree
        def _tree(taxon):
            return {
                "taxon": taxon,
                "children": [_tree(child) for child in taxa_by_parent[taxon]],
            }

        if filter_ranks and TaxonRank(root.rank) not in filter_ranks:
            raise ValueError(f"Cannot filter rank {root.rank} from tree because the root taxon must be included")

        return _tree(root)

    def tree_of_names(self, root: typing.Optional["Taxon"] = None) -> dict:
        """
        Build a recursive tree of taxon names.

        Names in the database are not not formatted as nicely as the python-rendered versions.
        """

        root = root or self.root()

        # Fetch all names and parent names
        names = self.get_queryset().filter(active=True).values_list("name", "parent__name")

        # Index names by parent name
        names_by_parent = collections.defaultdict(list)
        for name, parent_name in names:
            names_by_parent[parent_name].append(name)

        # Recursively build a nested tree

        def _tree(name):
            return {
                "name": name,
                "children": [_tree(child) for child in names_by_parent[name]],
            }

        return _tree(root.name)

    def root(self):
        """Get the root taxon, the one with no parent and the highest taxon rank."""

        for rank in list(TaxonRank):
            taxon = self.get_queryset().filter(parent=None, rank=rank.name).first()
            if taxon:
                return taxon

        root = self.get_queryset().filter(parent=None).first()
        assert root, "No root taxon found"
        return root

    def update_all_parents(self):
        """Efficiently update all parents for all taxa."""
        taxa = self.get_queryset().select_related("parent")
        logging.info(f"Updating the cached parent tree for {taxa.count()} taxa")

        # Build a dictionary of taxon parents
        parents = {taxon.id: taxon.parent_id for taxon in taxa}

        # Precompute all parents in a single pass
        all_parents = {}
        for taxon_id in parents:
            if taxon_id not in all_parents:
                taxon_parents = []
                current_id = taxon_id
                while current_id in parents:
                    current_id = parents[current_id]
                    taxon_parents.append(current_id)
                all_parents[taxon_id] = taxon_parents

        # Prepare bulk update data
        bulk_update_data = []
        for taxon in taxa:
            taxon_parents = all_parents[taxon.id]
            parent_taxa = list(taxa.filter(id__in=taxon_parents))
            taxon_parents = [
                TaxonParent(
                    id=taxon.id,
                    name=taxon.name,
                    rank=taxon.rank,
                )
                for taxon in parent_taxa
            ]
            taxon_parents.sort(key=lambda t: t.rank)

            bulk_update_data.append(taxon)

        # Perform bulk update
        # with transaction.atomic():
        #     self.bulk_update(bulk_update_data, ["parents_json"], batch_size=1000)
        # There is a bug that causes the bulk update to fail with a custom JSONField
        # https://code.djangoproject.com/ticket/35167
        # So we have to update each taxon individually
        for taxon in bulk_update_data:
            taxon.save(update_fields=["parents_json"])

        logging.info(f"Updated parents for {len(bulk_update_data)} taxa")

    def with_children(self):
        qs = self.get_queryset()
        # Add Taxon that are children of this Taxon using parents_json field (not direct_children)

        # example for single taxon:
        taxon = Taxon.objects.get(pk=1)
        taxa = Taxon.objects.filter(parents_json__contains=[{"id": taxon.id}])
        # add them to the queryset
        qs = qs.annotate(children=models.Subquery(taxa.values("id")))
        return qs

    def with_occurrence_counts(self) -> models.QuerySet:
        """
        Count the number of occurrences for a taxon and all occurrences of the taxon's children.

        @TODO Try a recursive CTE in a raw SQL query,
        or count the occurrences in a separate query and attach them to the Taxon objects.
        """

        raise NotImplementedError(
            "Occurrence counts can not be calculated in a subquery with the current JSONField schema. "
            "Fetch them per taxon."
        )


class TaxonParent(pydantic.BaseModel):
    """
    Should contain all data needed for TaxonParentSerializer

    Needs a custom encoder and decoder for for the TaxonRank enum
    because it is an OrderedEnum and not a standard str Enum.
    """

    id: int
    name: str
    rank: TaxonRank

    class Config:
        # Make sure the TaxonRank is retrieved as an object and not a string
        # so we can sort by rank. The DRF serializer will convert it to a string.
        # just for the API responses.
        use_enum_values = False


@final
class Taxon(BaseModel):
    """A taxonomic classification"""

    name = models.CharField(max_length=255, unique=True)
    display_name = models.CharField("Cached display name", max_length=255, null=True, blank=True, unique=True)
    rank = models.CharField(max_length=255, choices=TaxonRank.choices(), default=TaxonRank.SPECIES.name)
    parent = models.ForeignKey(
        "self", on_delete=models.SET_NULL, null=True, blank=True, related_name="direct_children"
    )

    # Examples how to query this JSON array field
    # Taxon.objects.filter(parents_json__contains=[{"id": 1}])
    # https://stackoverflow.com/a/53942463/966058
    parents_json = SchemaField(list[TaxonParent], null=False, blank=True, default=list)

    active = models.BooleanField(default=True)
    synonym_of = models.ForeignKey("self", on_delete=models.SET_NULL, null=True, blank=True, related_name="synonyms")

    common_name_en = models.CharField(max_length=255, blank=True, null=True)

    search_names = ArrayField(models.CharField(max_length=255), null=True, blank=True)
    gbif_taxon_key = models.BigIntegerField("GBIF taxon key", blank=True, null=True)
    bold_taxon_bin = models.CharField("BOLD taxon BIN", max_length=255, blank=True, null=True)
    inat_taxon_id = models.BigIntegerField("iNaturalist taxon ID", blank=True, null=True)
    # lepsai_id = models.BigIntegerField("LepsAI / Fieldguide ID", blank=True, null=True)

    notes = models.TextField(blank=True)

    projects = models.ManyToManyField("Project", related_name="taxa")
    direct_children: models.QuerySet["Taxon"]
    occurrences: models.QuerySet[Occurrence]
    classifications: models.QuerySet["Classification"]
    lists: models.QuerySet["TaxaList"]

    author = models.CharField(max_length=255, blank=True)
    authorship_date = models.DateField(null=True, blank=True, help_text="The date the taxon was described.")
    ordering = models.IntegerField(null=True, blank=True)
    sort_phylogeny = models.BigIntegerField(blank=True, null=True)
    tags = models.ManyToManyField("Tag", related_name="taxa", blank=True)
    objects: TaxonManager = TaxonManager()

    # Type hints for auto-generated fields
    parent_id: int | None

    def __str__(self) -> str:
        name_with_rank = f"{self.name} ({self.rank})"
        return name_with_rank

    def get_display_name(self):
        """
        This must be unique because it is used for choice keys in Label Studio.
        """
        if self.rank == "SPECIES":
            return self.name
        elif self.rank == "GENUS":
            return f"{self.name} sp."
        # elif self.rank not in ["ORDER", "FAMILY"]:
        #     return f"{self.name} ({self.rank})"
        else:
            return self.name

    def get_rank(self) -> TaxonRank:
        """
        Return the rank str value as a TaxonRank enum.
        """
        return TaxonRank(self.rank)

    def num_direct_children(self) -> int:
        return self.direct_children.count()

    def num_children_recursive(self) -> int:
        # Use the parents_json field to get all children
        return Taxon.objects.filter(parents_json__contains=[{"id": self.pk}]).count()

    def occurrences_count(self) -> int:
        # return self.occurrences.count()
        return 0

    def occurrences_count_recursive(self) -> int:
        """
        Use the parents_json field to get all children, count their occurrences and sum them.
        """
        return (
            Taxon.objects.filter(models.Q(models.Q(parents_json__contains=[{"id": self.pk}]) | models.Q(id=self.pk)))
            .annotate(occurrences_count=models.Count("occurrences"))
            .aggregate(models.Sum("occurrences_count"))["occurrences_count__sum"]
            or 0
        )

    def detections_count(self) -> int:
        # return Detection.objects.filter(occurrence__determination=self).count()
        return 0

    def events_count(self) -> int:
        return 0

    def latest_occurrence(self) -> Occurrence | None:
        return self.occurrences.order_by("-created_at").first()

    def latest_detection(self) -> Detection | None:
        return Detection.objects.filter(occurrence__determination=self).order_by("-created_at").first()

    def last_detected(self) -> datetime.datetime | None:
        # This is handled by an annotation
        return None

    def best_determination_score(self) -> float | None:
        # This is handled by an annotation if we are filtering by project, deployment or event
        return None

    def occurrence_images(self, limit: int | None = 10) -> list[str]:
        # This is handled by an annotation if we are filtering by project, deployment or event
        return []

    def get_occurrence_images(
        self,
        limit: int | None = 10,
        project_id: int | None = None,
        classification_threshold: float = 0,
    ) -> list[str]:
        """
        Return one image from each occurrence of this Taxon.
        The image should be from the detection with the highest classification score.

        This is used for image thumbnail previews in the species summary view.

        The project ID is an optional filter however
        @TODO important, this should always filter by what the current user has access to.
        Use the request.user to filter by the user's access.
        Use the request to generate the full media URLs.
        """

        # Retrieve the URLs using a single optimized query
        qs = (
            self.occurrences.prefetch_related(
                models.Prefetch(
                    "detections__classifications",
                    queryset=Classification.objects.filter(score__gte=classification_threshold).order_by("-score"),
                )
            )
            .annotate(max_score=models.Max("detections__classifications__score"))
            .filter(detections__classifications__score=models.F("max_score"))
            .order_by("-max_score")
        )
        if project_id is not None:
            # @TODO this should check the user's access instead
            qs = qs.filter(project=project_id)

        detection_image_paths = qs.values_list("detections__path", flat=True)[:limit]

        # @TODO should this be done in the serializer?
        # @TODO better way to get distinct values from an annotated queryset?
        return [get_media_url(path) for path in detection_image_paths if path]

    def list_names(self) -> str:
        return ", ".join(self.lists.values_list("name", flat=True))

    def update_parents(self, save=True):
        """
        Populate the cached `parents_json` list by recursively following the `parent` field.

        @TODO this requires all of the taxon's parent taxa to have the `parent` attribute set correctly.
        """

        current_taxon = self
        parents = []
        logger.debug(f"Updating parents for {current_taxon} (#{current_taxon.pk})")
        while current_taxon.parent is not None:
            taxon_parent = TaxonParent(
                id=current_taxon.parent.id,
                name=current_taxon.parent.name,
                rank=current_taxon.parent.rank,
            )
            logger.debug(f"Adding parent {taxon_parent} to {current_taxon} (#{current_taxon.pk}) in parents_json")
            parents.append(taxon_parent)
            current_taxon = current_taxon.parent
        # Sort parents by rank using ordered enum
        parents = sorted(parents, key=lambda t: t.rank)
        self.parents_json = parents
        if save:
            self.save()

        return parents

    def update_search_names(self, save=False):
        """
        Add common names to the search names list.

        @TODO add synonyms and other names to the search names list.
        """
        search_names = self.search_names or []
        common_name_field_names = [field.name for field in self._meta.fields if field.name.startswith("common_name_")]
        for field_name in common_name_field_names:
            common_name = getattr(self, field_name)
            if common_name:
                search_names.append(common_name)
        self.search_names = list(set(search_names))
        if save:
            self.save(update_fields=["search_names"])

    class Meta:
        ordering = [
            "ordering",
            "name",
        ]
        verbose_name_plural = "Taxa"

        # Set unique constraints on name & rank
        # constraints = [
        #     models.UniqueConstraint(fields=["name", "rank", "parent"], name="unique_name_and_placement"),
        # ]
        indexes = [
            # Add index for default ordering
            models.Index(fields=["ordering", "name"]),
        ]

    def update_calculated_fields(self, save=False):
        self.display_name = self.get_display_name()
        self.update_parents(save=False)
        self.update_search_names(save=False)
        if save:
            self.save(update_calculated_fields=False)

    def save(self, update_calculated_fields=True, *args, **kwargs):
        super().save(*args, **kwargs)
        if update_calculated_fields:
            self.update_calculated_fields(save=True)


@final
class TaxaList(BaseModel):
    """A checklist of taxa"""

    name = models.CharField(max_length=255)
    description = models.TextField(blank=True)

    taxa = models.ManyToManyField(Taxon, related_name="lists")
    projects = models.ManyToManyField("Project", related_name="taxa_lists")

    class Meta:
        ordering = ["-created_at"]
        verbose_name_plural = "Taxa Lists"


@final
class Tag(BaseModel):
    """A tag for taxa"""

    name = models.CharField(max_length=255)
    project = models.ForeignKey(Project, on_delete=models.CASCADE, related_name="tags", null=True, blank=True)

    taxa: models.QuerySet[Taxon]

    class Meta:
        unique_together = ("name", "project")


@final
class BlogPost(BaseModel):
    """
    This model is used just as an example.

    With it we show how one can:
    - Use fixtures and factories
    - Use migrations testing

    """

    title = models.CharField(max_length=_POST_TITLE_MAX_LENGTH)
    body = models.TextField()

    class Meta:
        verbose_name = "Blog Post"  # You can probably use `gettext` for this
        verbose_name_plural = "Blog Posts"

    def __str__(self) -> str:
        """All django models should have this method."""
        return textwrap.wrap(self.title, _POST_TITLE_MAX_LENGTH // 4)[0]


@final
class Page(BaseModel):
    """Barebones page model for static pages like About & Contact."""

    name = models.CharField(max_length=255)
    slug = models.CharField(max_length=255, unique=True, help_text="Unique, URL safe name e.g. about-us")
    content = models.TextField("Body content", blank=True, null=True, help_text="Use Markdown syntax")
    project = models.ForeignKey(Project, on_delete=models.CASCADE, related_name="pages", null=True, blank=True)
    link_class = models.CharField(max_length=255, blank=True, null=True, help_text="CSS class for nav link")
    nav_level = models.IntegerField(default=0, help_text="0 = main nav, 1 = sub nav, etc.")
    nav_order = models.IntegerField(default=0, help_text="Order of nav items within a level")
    published = models.BooleanField(default=False)

    class Meta:
        ordering = ["nav_level", "nav_order", "name"]

    def __str__(self) -> str:
        return self.name

    def html(self) -> str:
        """Convert the content field to HTML"""
        from markdown import markdown

        if self.content:
            return markdown(self.content, extensions=[])
        else:
            return ""


_SOURCE_IMAGE_SAMPLING_METHODS = [
    "common_combined",  # Deprecated
    "random",
    "stratified_random",
    "interval",
    "manual",
    "starred",
    "random_from_each_event",
    "last_and_random_from_each_event",
    "greatest_file_size_from_each_event",
    "detections_only",
    "full",
]


class SourceImageCollectionQuerySet(models.QuerySet):
    def with_source_images_count(self):
        return self.annotate(
            source_images_count=models.Count(
                "images",
                distinct=True,
            )
        )

    def with_source_images_with_detections_count(self):
        return self.annotate(
            source_images_with_detections_count=models.Count(
                "images", filter=models.Q(images__detections__isnull=False), distinct=True
            )
        )

    def with_source_images_processed_by_algorithm_count(self, algorithm_id: int):
        return self.annotate(
            source_images_processed_by_algorithm_count=models.Count(
                "images",
                filter=models.Q(images__detections__classifications__algorithm_id=algorithm_id),
                distinct=True,
            )
        )

    def with_occurrences_count(self, classification_threshold: float = 0):
        return self.annotate(
            occurrences_count=models.Count(
                "images__detections__occurrence",
                filter=models.Q(
                    images__detections__occurrence__determination_score__gte=classification_threshold,
                ),
                distinct=True,
            )
        )

    def with_taxa_count(self, classification_threshold: float = 0):
        return self.annotate(
            taxa_count=models.Count(
                "images__detections__occurrence__determination",
                distinct=True,
                filter=models.Q(
                    images__detections__occurrence__determination_score__gte=classification_threshold,
                ),
            )
        )


class SourceImageCollectionManager(models.Manager):
    def get_queryset(self) -> SourceImageCollectionQuerySet:
        return SourceImageCollectionQuerySet(self.model, using=self._db)


@final
class SourceImageCollection(BaseModel):
    """
    A subset of source images for review, processing, etc.

    Examples:
        - Random subset
        - Stratified random sample from all deployments
        - Images sampled based on a time interval (every 30 minutes)


    Collections are saved so that they can be reviewed or re-used later.

    """

    name = models.CharField(max_length=255)
    description = models.TextField(blank=True)
    # dataset_type = models.CharField(
    #     max_length=255,
    #     choices=as_choices(["Curated", "Dynamic", "Sampling"]),
    # )
    images = models.ManyToManyField("SourceImage", related_name="collections", blank=True)
    project = models.ForeignKey(Project, on_delete=models.CASCADE, related_name="sourceimage_collections")
    method = models.CharField(
        max_length=255,
        choices=as_choices(_SOURCE_IMAGE_SAMPLING_METHODS),
        default="common_combined",
    )
    # @TODO this should be a JSON field with a schema, use a pydantic model
    kwargs = models.JSONField(
        "Arguments",
        null=True,
        blank=True,
        help_text="Arguments passed to the sampling function (JSON dict)",
        default=dict,
    )

    objects = SourceImageCollectionManager()

    jobs: models.QuerySet["Job"]

    def infer_dataset_type(self):
        if "starred" in self.name.lower():
            return "curated"
        else:
            return "sampling"

    @property
    def dataset_type(self):
        return self.infer_dataset_type()

    def source_images_count(self) -> int | None:
        # This should always be pre-populated using queryset annotations
        # return self.images.count()
        return None

    def source_images_with_detections_count(self) -> int | None:
        # This should always be pre-populated using queryset annotations
        # return self.images.filter(detections__isnull=False).count()
        return None

    def occurrences_count(self) -> int | None:
        # This should always be pre-populated using queryset annotations
        return None

    def taxa_count(self) -> int | None:
        # This should always be pre-populated using queryset annotations
        return None

    def get_queryset(
        self,
        hour_start: int | None = None,
        hour_end: int | None = None,
        month_start: int | None = None,
        month_end: int | None = None,
        date_start: str | None = None,
        date_end: str | None = None,
        deployment_ids: list[int] | None = None,
    ):
        return SourceImage.objects.filter(project=self.project)

    @classmethod
    def sampling_methods(cls):
        return [method for method in dir(cls) if method.startswith("sample_")]

    def populate_sample(self, job: "Job | None" = None):
        """Create a sample of source images based on the method and kwargs"""
        kwargs = self.kwargs or {}

        if job:
            task_logger = job.logger
        else:
            task_logger = logger

        method_name = f"sample_{self.method}"
        if not hasattr(self, method_name):
            raise ValueError(f"Invalid sampling method: {self.method}. Choices are: {_SOURCE_IMAGE_SAMPLING_METHODS}")
        else:
            task_logger.info(f"Sampling using method '{method_name}' with params: {kwargs}")
            method = getattr(self, method_name)
            task_logger.info(f"Sampling and saving captures to {self}")
            self.images.set(method(**kwargs))
            self.save()
            task_logger.info(f"Done sampling and saving captures to {self}")

    def _filter_sample(
        self,
        qs: models.QuerySet,
        hour_start: int | None = None,
        hour_end: int | None = None,
        month_start: int | None = None,
        month_end: int | None = None,
        date_start: str | None = None,
        date_end: str | None = None,
        deployment_ids: list[int] | None = None,
    ):
        if deployment_ids is not None:
            qs = qs.filter(deployment__in=deployment_ids)
        if date_start is not None:
            qs = qs.filter(timestamp__date__gte=DateStringField.to_date(date_start))
        if date_end is not None:
            qs = qs.filter(timestamp__date__lte=DateStringField.to_date(date_end))

        if month_start is not None:
            qs = qs.filter(timestamp__month__gte=month_start)
        if month_end is not None:
            qs = qs.filter(timestamp__month__lte=month_end)

        if hour_start is not None and hour_end is not None:
            if hour_start < hour_end:
                # Hour range within the same day (e.g., 08:00 to 15:00)
                qs = qs.filter(timestamp__hour__gte=hour_start, timestamp__hour__lte=hour_end)
            else:
                # Hour range has Midnight crossover: (e.g., 17:00 to 06:00)
                qs = qs.filter(models.Q(timestamp__hour__gte=hour_start) | models.Q(timestamp__hour__lte=hour_end))
        elif hour_start is not None:
            qs = qs.filter(timestamp__hour__gte=hour_start)
        elif hour_end is not None:
            qs = qs.filter(timestamp__hour__lte=hour_end)

        return qs

    def sample_random(
        self,
        size: int = 100,
        hour_start: int | None = None,
        hour_end: int | None = None,
        month_start: int | None = None,
        month_end: int | None = None,
        date_start: str | None = None,
        date_end: str | None = None,
        deployment_ids: list[int] | None = None,
    ):
        """Create a random sample of source images"""

        qs = self.get_queryset()
        qs = self._filter_sample(
            qs=qs,
            hour_start=hour_start,
            hour_end=hour_end,
            month_start=month_start,
            month_end=month_end,
            date_start=date_start,
            date_end=date_end,
            deployment_ids=deployment_ids,
        )
        return qs.order_by("?")[:size]

    def sample_manual(self, image_ids: list[int]):
        """Create a sample of source images based on a list of source image IDs"""

        qs = self.get_queryset()
        return qs.filter(id__in=image_ids)

    # Deprecated
    def sample_common_combined(
        self,
        minute_interval: int | None = None,
        max_num: int | None = None,
        shuffle: bool = True,  # This is applicable if max_num is set and minute_interval is not set
        hour_start: int | None = None,
        hour_end: int | None = None,
        month_start: int | None = None,
        month_end: int | None = None,
        date_start: str | None = None,
        date_end: str | None = None,
        deployment_ids: list[int] | None = None,
    ) -> models.QuerySet | typing.Generator[SourceImage, None, None]:
        qs = self.get_queryset()
        qs = self._filter_sample(
            qs=qs,
            hour_start=hour_start,
            hour_end=hour_end,
            month_start=month_start,
            month_end=month_end,
            date_start=date_start,
            date_end=date_end,
            deployment_ids=deployment_ids,
        )

        if minute_interval is not None:
            # @TODO can this be done in the database and return a queryset?
            # this currently returns a list of source images
            # Ensure the queryset is limited to the project
            qs = qs.filter(project=self.project)
            qs = sample_captures_by_interval(minute_interval=minute_interval, qs=qs, max_num=max_num)
        else:
            if max_num is not None:
                if shuffle:
                    qs = qs.order_by("?")
                qs = qs[:max_num]

        return qs

    def sample_interval(
        self,
        minute_interval: int = 10,
        exclude_events: list[int] = [],
        deployment_id: int | None = None,  # Deprecated
        hour_start: int | None = None,
        hour_end: int | None = None,
        month_start: int | None = None,
        month_end: int | None = None,
        date_start: str | None = None,
        date_end: str | None = None,
        deployment_ids: list[int] | None = None,
    ):
        """Create a sample of source images based on a time interval"""

        qs = self.get_queryset()
        qs = self._filter_sample(
            qs=qs,
            hour_start=hour_start,
            hour_end=hour_end,
            month_start=month_start,
            month_end=month_end,
            date_start=date_start,
            date_end=date_end,
            deployment_ids=deployment_ids,
        )
        if deployment_id:
            qs = qs.filter(deployment=deployment_id)
        if exclude_events:
            qs = qs.exclude(event__in=exclude_events)
        qs.exclude(event__in=exclude_events)
        qs = qs.filter(project=self.project)
        return sample_captures_by_interval(minute_interval=minute_interval, qs=qs)

    def sample_positional(self, position: int = -1):
        """Sample the single nth source image from all events in the project"""

        qs = self.get_queryset()
        return sample_captures_by_position(position=position, qs=qs)

    def sample_nth(self, nth: int):
        """Sample every nth source image from all events in the project"""

        qs = self.get_queryset()
        return sample_captures_by_nth(nth=nth, qs=qs)

    def sample_random_from_each_event(self, num_each: int = 10):
        """Sample n random source images from each event in the project."""

        qs = self.get_queryset()
        captures = set()
        for event in self.project.events.all():
            captures.update(qs.filter(event=event).order_by("?")[:num_each])
        return captures

    def sample_last_and_random_from_each_event(self, num_each: int = 1):
        """Sample the last image from each event and n random from each event."""

        qs = self.get_queryset()
        captures = set()
        for event in self.project.events.all():
            last_capture = qs.filter(event=event).order_by("timestamp").last()
            if not last_capture:
                # This event has no captures
                continue
            captures.add(last_capture)
            random_captures = qs.filter(event=event).exclude(pk=last_capture.pk).order_by("?")[:num_each]
            captures.update(random_captures)
        return captures

    def sample_greatest_file_size_from_each_event(self, num_each: int = 1):
        """Sample the image with the greatest file size from each event."""

        qs = self.get_queryset()
        captures = set()
        for event in self.project.events.all():
            captures.update(qs.filter(event=event).order_by("-size")[:num_each])
        return captures

    def sample_detections_only(self):
        """Sample all source images with detections"""

        qs = self.get_queryset()
        return qs.filter(detections__isnull=False).distinct()

    def sample_full(
        self,
        hour_start: int | None = None,
        hour_end: int | None = None,
        month_start: int | None = None,
        month_end: int | None = None,
        date_start: str | None = None,
        date_end: str | None = None,
        deployment_ids: list[int] | None = None,
    ):
        """Sample all source images"""

        qs = self.get_queryset()
        qs = self._filter_sample(
            qs=qs,
            hour_start=hour_start,
            hour_end=hour_end,
            month_start=month_start,
            month_end=month_end,
            date_start=date_start,
            date_end=date_end,
            deployment_ids=deployment_ids,
        )
        return qs.all().distinct()

    @classmethod
    def get_or_create_starred_collection(cls, project: Project) -> "SourceImageCollection":
        """
        Get or create a collection for starred images.
        """
        collection = (
            SourceImageCollection.objects.filter(
                project=project,
                method="starred",
            )
            .order_by("created_at")
            .first()
        )  # Use the oldest match
        if not collection:
            collection = SourceImageCollection.objects.create(
                project=project,
                method="starred",
                name="Starred Images",  # @TODO make this translatable
            )
        return collection<|MERGE_RESOLUTION|>--- conflicted
+++ resolved
@@ -212,12 +212,9 @@
     devices: models.QuerySet["Device"]
     sites: models.QuerySet["Site"]
     jobs: models.QuerySet["Job"]
-<<<<<<< HEAD
-    tags: models.QuerySet["Tag"]
-=======
     sourceimage_collections: models.QuerySet["SourceImageCollection"]
     processing_services: models.QuerySet["ProcessingService"]
->>>>>>> 41eb1e6d
+    tags: models.QuerySet["Tag"]
 
     objects = ProjectManager()
 
