--- conflicted
+++ resolved
@@ -1544,8 +1544,6 @@
     # @TODO Use a "dirty" flag to mark the deployment as having new uploads, needs refresh
     instance.deployment.save()
 
-
-<<<<<<< HEAD
 class SourceImageQuerySet(models.QuerySet):
     def _build_default_taxa_filter(
         self,
@@ -1580,10 +1578,6 @@
 
     def with_occurrences_count(self, classification_threshold: float = 0, project: Project | None = None):
         filter_q = self._build_default_taxa_filter(classification_threshold, project)
-=======
-class SourceImageQuerySet(BaseQuerySet):
-    def with_occurrences_count(self, classification_threshold: float = 0):
->>>>>>> 48bfa184
         return self.annotate(
             occurrences_count=models.Count(
                 "detections__occurrence",
@@ -3417,7 +3411,6 @@
 ]
 
 
-<<<<<<< HEAD
 class SourceImageCollectionQuerySet(models.QuerySet):
     def _build_default_taxa_filter(
         self,
@@ -3455,9 +3448,6 @@
 
         return filter_q
 
-=======
-class SourceImageCollectionQuerySet(BaseQuerySet):
->>>>>>> 48bfa184
     def with_source_images_count(self):
         return self.annotate(
             source_images_count=models.Count(
