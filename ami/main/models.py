import collections
import datetime
import functools
import hashlib
import logging
import textwrap
import time
import typing
import urllib.parse
from typing import Final, final  # noqa: F401

import pydantic
from django.apps import apps
from django.conf import settings
from django.core.exceptions import ValidationError
from django.core.files.storage import default_storage
from django.db import IntegrityError, models
from django.db.models import Q
from django.db.models.fields.files import ImageFieldFile
from django.db.models.signals import pre_delete
from django.dispatch import receiver
from django.template.defaultfilters import filesizeformat
from django.utils import timezone
from django_pydantic_field import SchemaField

import ami.tasks
import ami.utils
from ami.base.models import BaseModel
from ami.main import charts
from ami.users.models import User
from ami.utils.schemas import OrderedEnum

if typing.TYPE_CHECKING:
    from ami.jobs.models import Job

logger = logging.getLogger(__name__)

# Constants
_POST_TITLE_MAX_LENGTH: Final = 80


class TaxonRank(OrderedEnum):
    ORDER = "ORDER"
    SUPERFAMILY = "SUPERFAMILY"
    FAMILY = "FAMILY"
    SUBFAMILY = "SUBFAMILY"
    TRIBE = "TRIBE"
    SUBTRIBE = "SUBTRIBE"
    GENUS = "GENUS"
    SPECIES = "SPECIES"
    UNKNOWN = "UNKNOWN"


DEFAULT_RANKS = sorted(
    [
        TaxonRank.ORDER,
        TaxonRank.FAMILY,
        TaxonRank.SUBFAMILY,
        TaxonRank.TRIBE,
        TaxonRank.GENUS,
        TaxonRank.SPECIES,
    ]
)


def get_media_url(path: str) -> str:
    """
    If path is a full URL, return it as-is.
    Otherwise, join it with the MEDIA_URL setting.
    """
    # @TODO use settings
    # urllib.parse.urljoin(settings.MEDIA_URL, self.path)
    if path.startswith("http"):
        url = path
    else:
        # @TODO add a file field to the Detection model and use that to get the URL
        url = default_storage.url(path.lstrip("/"))
    return url


as_choices = lambda x: [(i, i) for i in x]  # noqa: E731


def create_default_device(project: "Project") -> "Device":
    """Create a default device for a project."""
    device, _created = Device.objects.get_or_create(name="Default device", project=project)
    logger.info(f"Created default device for project {project}")
    return device


def create_default_research_site(project: "Project") -> "Site":
    """Create a default research site for a project."""
    site, _created = Site.objects.get_or_create(name="Default site", project=project)
    logger.info(f"Created default research site for project {project}")
    return site


@final
class Project(BaseModel):
    """ """

    name = models.CharField(max_length=_POST_TITLE_MAX_LENGTH)
    description = models.TextField()
    image = models.ImageField(upload_to="projects", blank=True, null=True)

    # Backreferences for type hinting
    deployments: models.QuerySet["Deployment"]
    events: models.QuerySet["Event"]
    occurrences: models.QuerySet["Occurrence"]
    taxa: models.QuerySet["Taxon"]
    taxa_lists: models.QuerySet["TaxaList"]

    active = models.BooleanField(default=True)
    priority = models.IntegerField(default=1)

    devices: models.QuerySet["Device"]
    sites: models.QuerySet["Site"]

    def deployments_count(self) -> int:
        return self.deployments.count()

    def taxa_count(self):
        return self.taxa.all().count()

    def summary_data(self):
        """
        Data prepared for rendering charts with plotly.js on the overview page.
        """

        plots = []

        plots.append(charts.captures_per_hour(project_pk=self.pk))
        if self.occurrences.exists():
            plots.append(charts.detections_per_hour(project_pk=self.pk))
            plots.append(charts.occurrences_accumulated(project_pk=self.pk))
        else:
            plots.append(charts.events_per_month(project_pk=self.pk))
            # plots.append(charts.captures_per_month(project_pk=self.pk))

        return plots

    def create_related_defaults(self):
        """Create default device, and other related models for this project if they don't exist."""
        if not self.devices.exists():
            create_default_device(project=self)
        if not self.sites.exists():
            create_default_research_site(project=self)

    def save(self, *args, **kwargs):
        new_project = bool(self._state.adding)
        super().save(*args, **kwargs)
        if new_project:
            logger.info(f"Created new project {self}")
            self.create_related_defaults()

    class Meta:
        ordering = ["-priority", "created_at"]


@final
class Device(BaseModel):
    """
    Configuration of hardware used to capture images.

    If project is null then this is a public device that can be used by any project.
    """

    name = models.CharField(max_length=_POST_TITLE_MAX_LENGTH)
    description = models.TextField(blank=True)
    project = models.ForeignKey(Project, on_delete=models.SET_NULL, null=True, related_name="devices")

    deployments: models.QuerySet["Deployment"]

    class Meta:
        verbose_name = "Device Configuration"


@final
class Site(BaseModel):
    """Research site with multiple deployments"""

    name = models.CharField(max_length=_POST_TITLE_MAX_LENGTH)
    description = models.TextField(blank=True)
    project = models.ForeignKey(Project, on_delete=models.SET_NULL, null=True, related_name="sites")

    deployments: models.QuerySet["Deployment"]

    def deployments_count(self) -> int:
        return self.deployments.count()

    # def boundary(self) -> Optional[models.GeometryField]:
    # @TODO if/when we use GeoDjango
    #     return None

    def boundary_rect(self) -> tuple[float, float, float, float] | None:
        # Get the minumin and maximum latitude and longitude values of all deployments
        # at this research site.
        min_lat, max_lat, min_lon, max_lon = self.deployments.aggregate(
            min_lat=models.Min("latitude"),
            max_lat=models.Max("latitude"),
            min_lon=models.Min("longitude"),
            max_lon=models.Max("longitude"),
        ).values()

        bounds = (min_lat, min_lon, max_lat, max_lon)
        if None in bounds:
            return None
        else:
            return bounds

    class Meta:
        verbose_name = "Research Site"


@final
class DeploymentManager(models.Manager):
    """
    Custom manager that adds counts of related objects to the default queryset.
    """

    def get_queryset(self):
        return (
            super().get_queryset()
            # Add any common annotations or optimizations here
        )


def _create_source_image_for_sync(
    deployment: "Deployment",
    obj: ami.utils.s3.ObjectTypeDef,
) -> typing.Union["SourceImage", None]:
    assert "Key" in obj, f"File in object store response has no Key: {obj}"

    source_image = SourceImage(
        deployment=deployment,
        path=obj["Key"],
        last_modified=obj.get("LastModified"),
        size=obj.get("Size"),
        checksum=obj.get("ETag", "").strip('"'),
        checksum_algorithm=obj.get("ChecksumAlgorithm"),
    )
    logger.debug(f"Preparing to create or update SourceImage {source_image.path}")
    source_image.update_calculated_fields()
    return source_image


def _insert_or_update_batch_for_sync(
    deployment: "Deployment",
    source_images: list["SourceImage"],
    total_files: int,
    total_size: int,
    sql_batch_size=500,
    regroup_events_per_batch=False,
):
    logger.info(f"Bulk inserting or updating batch of {len(source_images)} SourceImages")
    try:
        SourceImage.objects.bulk_create(
            source_images,
            batch_size=sql_batch_size,
            update_conflicts=True,
            unique_fields=["deployment", "path"],  # type: ignore
            update_fields=["last_modified", "size", "checksum", "checksum_algorithm"],
        )
    except IntegrityError as e:
        logger.error(f"Error bulk inserting batch of SourceImages: {e}")

    if total_files > (deployment.data_source_total_files or 0):
        deployment.data_source_total_files = total_files
    if total_size > (deployment.data_source_total_size or 0):
        deployment.data_source_total_size = total_size
    deployment.data_source_last_checked = datetime.datetime.now()

    if regroup_events_per_batch:
        group_images_into_events(deployment)

    deployment.save(update_calculated_fields=False)


def _compare_totals_for_sync(deployment: "Deployment", total_files_found: int):
    # @TODO compare total_files to the number of SourceImages for this deployment
    existing_file_count = SourceImage.objects.filter(deployment=deployment).count()
    delta = abs(existing_file_count - total_files_found)
    if delta > 0:
        logger.warning(
            f"Deployment '{deployment}' has {existing_file_count} SourceImages "
            f"but the data source has {total_files_found} files "
            f"(+- {delta})"
        )


@final
class Deployment(BaseModel):
    """
    Class that describes a deployment of a device (camera & hardware) at a research site.
    """

    name = models.CharField(max_length=_POST_TITLE_MAX_LENGTH)
    description = models.TextField(blank=True)
    latitude = models.FloatField(null=True, blank=True)
    longitude = models.FloatField(null=True, blank=True)
    image = models.ImageField(upload_to="deployments", blank=True, null=True)

    project = models.ForeignKey(Project, on_delete=models.SET_NULL, null=True, related_name="deployments")

    # @TODO consider sharing only the "data source auth/config" then a one-to-one config for each deployment
    # Or a pydantic model with nested attributes about each data source relationship
    data_source = models.ForeignKey(
        "S3StorageSource", on_delete=models.SET_NULL, null=True, blank=True, related_name="deployments"
    )

    # Pre-calculated values from the data source
    data_source_total_files = models.IntegerField(blank=True, null=True)
    data_source_total_size = models.BigIntegerField(blank=True, null=True)
    data_source_subdir = models.CharField(max_length=255, blank=True, null=True)
    data_source_regex = models.CharField(max_length=255, blank=True, null=True)
    data_source_last_checked = models.DateTimeField(blank=True, null=True)
    # data_source_start_date = models.DateTimeField(blank=True, null=True)
    # data_source_end_date = models.DateTimeField(blank=True, null=True)
    # data_source_last_check_duration = models.DurationField(blank=True, null=True)
    # data_source_last_check_status = models.CharField(max_length=255, blank=True, null=True)
    # data_source_last_check_notes = models.TextField(max_length=255, blank=True, null=True)

    # Pre-calculated values
    events_count = models.IntegerField(blank=True, null=True)
    occurrences_count = models.IntegerField(blank=True, null=True)
    captures_count = models.IntegerField(blank=True, null=True)
    detections_count = models.IntegerField(blank=True, null=True)
    taxa_count = models.IntegerField(blank=True, null=True)
    first_capture_timestamp = models.DateTimeField(blank=True, null=True)
    last_capture_timestamp = models.DateTimeField(blank=True, null=True)

    research_site = models.ForeignKey(
        Site,
        on_delete=models.SET_NULL,
        null=True,
        blank=True,
        related_name="deployments",
    )

    device = models.ForeignKey(
        Device,
        on_delete=models.SET_NULL,
        null=True,
        blank=True,
        related_name="deployments",
    )

    events: models.QuerySet["Event"]
    captures: models.QuerySet["SourceImage"]
    occurrences: models.QuerySet["Occurrence"]

    objects = DeploymentManager()

    class Meta:
        ordering = ["name"]

    def taxa(self) -> models.QuerySet["Taxon"]:
        return Taxon.objects.filter(Q(occurrences__deployment=self)).distinct()

    def first_capture(self) -> typing.Optional["SourceImage"]:
        return SourceImage.objects.filter(deployment=self).order_by("timestamp").first()

    def last_capture(self) -> typing.Optional["SourceImage"]:
        return SourceImage.objects.filter(deployment=self).order_by("timestamp").last()

    def get_first_and_last_timestamps(self) -> tuple[datetime.datetime, datetime.datetime]:
        # Retrieve the timestamps of the first and last capture in a single query
        first, last = (
            SourceImage.objects.filter(deployment=self)
            .aggregate(first=models.Min("timestamp"), last=models.Max("timestamp"))
            .values()
        )
        return (first, last)

    def first_date(self) -> datetime.date | None:
        return self.first_capture_timestamp.date() if self.first_capture_timestamp else None

    def last_date(self) -> datetime.date | None:
        return self.last_capture_timestamp.date() if self.last_capture_timestamp else None

    def data_source_uri(self) -> str | None:
        if self.data_source:
            uri = self.data_source.uri().rstrip("/")
            if self.data_source_subdir:
                uri = f"{uri}/{self.data_source_subdir.strip('/')}/"
            if self.data_source_regex:
                uri = f"{uri}?regex={self.data_source_regex}"
        else:
            uri = None
        return uri

    def data_source_total_size_display(self) -> str:
        if self.data_source_total_size is None:
            return filesizeformat(0)
        else:
            return filesizeformat(self.data_source_total_size)

    def sync_captures(self, batch_size=1000, regroup_events_per_batch=False, job: "Job | None" = None) -> int:
        """Import images from the deployment's data source"""

        deployment = self
        assert deployment.data_source, f"Deployment {deployment.name} has no data source configured"

        s3_config = deployment.data_source.config
        total_size = 0
        total_files = 0
        source_images = []
        django_batch_size = batch_size
        sql_batch_size = 1000

        if job:
            job.logger.info(f"Syncing captures for deployment {deployment}")
            job.update_progress()
            job.save()

        for obj, file_index in ami.utils.s3.list_files_paginated(
            s3_config,
            subdir=self.data_source_subdir,
            regex_filter=self.data_source_regex,
        ):
            logger.debug(f"Processing file {file_index}: {obj}")
            if not obj:
                continue
            source_image = _create_source_image_for_sync(deployment, obj)
            if source_image:
                total_files += 1
                total_size += obj.get("Size", 0)
                source_images.append(source_image)

            if len(source_images) >= django_batch_size:
                _insert_or_update_batch_for_sync(
                    deployment, source_images, total_files, total_size, sql_batch_size, regroup_events_per_batch
                )
                source_images = []
                if job:
                    job.logger.info(f"Processed {total_files} files")
                    job.progress.update_stage(job.job_type().key, total_files=total_files)
                    job.update_progress()

        if source_images:
            # Insert/update the last batch
            _insert_or_update_batch_for_sync(
                deployment, source_images, total_files, total_size, sql_batch_size, regroup_events_per_batch
            )
        if job:
            job.logger.info(f"Processed {total_files} files")
            job.progress.update_stage(job.job_type().key, total_files=total_files)
            job.update_progress()

        _compare_totals_for_sync(deployment, total_files)

        # @TODO decide if we should delete SourceImages that are no longer in the data source

        if job:
            job.logger.info("Saving and recalculating sessions for deployment")
            job.progress.update_stage(job.job_type().key, progress=1)
            job.progress.add_stage("Update deployment cache")
            job.update_progress()

        self.save()
        self.update_calculated_fields(save=True)

        if job:
            job.progress.update_stage("Update deployment cache", progress=1)
            job.update_progress()

        return total_files

    def audit_subdir_of_captures(self, ignore_deepest=False) -> dict[str, int]:
        """
        Review the subdirs of all captures that belong to this deployment in an efficient query.

        Group all captures by their subdir and count the number of captures in each group.
        `ignore_deepest` will exclude the deepest subdir from the audit (usually the date folder)
        """

        class SubdirExtractAll(models.Func):
            function = "REGEXP_REPLACE"
            template = "%(function)s(%(expressions)s, '/[^/]*$', '')"

        class SubdirExtractParent(models.Func):
            # Attempts failed to dynamically set the depth of the last directories to ignore.
            # so this is a hardcoded version that ignores the last one directory.
            # this is useful for ignoring the date folder in the path.
            function = "REGEXP_REPLACE"
            template = "%(function)s(%(expressions)s, '/[^/]*/[^/]*$', '')"

        extract_func = SubdirExtractParent if ignore_deepest else SubdirExtractAll

        subdirs_audit = (
            self.captures.annotate(
                subdir=models.Case(
                    models.When(path__contains="/", then=extract_func(models.F("path"))),
                    default=models.Value(""),
                    output_field=models.CharField(),
                )
            )
            .values("subdir")
            .annotate(count=models.Count("id"))
            .exclude(subdir="")
            .order_by("-count")
        )

        # Convert QuerySet to dictionary
        return {item["subdir"]: item["count"] for item in subdirs_audit}

    def update_subdir_of_captures(self, previous_subdir: str, new_subdir: str):
        """
        Update the relative directory in the path of all captures that belong to this deployment in a single query.

        This is useful when moving images to a new location in the data source. It is not run
        automatically when the deployment's data source configuration is updated. But admins can
        run it manually from the Django shell or a maintenance script.

        Reminder: the public_base_url includes the path that precedes the subdir within the full file path.

        Warning: this is essentially a find & replace operation on the path field of SourceImage objects.
        """

        # Sanitize the subdir strings. Ensure that they end with a slash. This is are only protection against
        # accidentally modifying the filename.
        # Relative paths are stored without a leading slash.
        previous_subdir = previous_subdir.strip("/") + "/"
        new_subdir = new_subdir.strip("/") + "/"

        # Update the path of all captures that belong to this deployment
        captures = SourceImage.objects.filter(deployment=self, path__startswith=previous_subdir)
        logger.info(f"Updating subdir of {captures.count()} captures from '{previous_subdir}' to '{new_subdir}'")
        previous_count = captures.count()
        captures.update(
            path=models.functions.Replace(
                models.F("path"),
                models.Value(previous_subdir),
                models.Value(new_subdir),
            )
        )
        # Re-query the captures to ensure the path has been updated
        unchanged_count = SourceImage.objects.filter(deployment=self, path__startswith=previous_subdir).count()
        changed_count = SourceImage.objects.filter(deployment=self, path__startswith=new_subdir).count()

        if unchanged_count:
            raise ValueError(f"{unchanged_count} captures were not updated to new subdir: {new_subdir}")

        if changed_count != previous_count:
            raise ValueError(f"Only {changed_count} captures were updated to new subdir: {new_subdir}")

    def update_children(self):
        """
        Update all attribute on all child objects that should be equal to their deployment values.

        e.g. Events, Occurrences, SourceImages must belong to same project as their deployment. But
        they have their own copy of that attribute to reduce the number of joins required to query them.
        """

        # All the child models that have a foreign key to project
        child_models = [
            "Event",
            "Occurrence",
            "SourceImage",
        ]
        for model_name in child_models:
            model = apps.get_model("main", model_name)
            qs = model.objects.filter(deployment=self).exclude(project=self.project)
            project_values = set(qs.values_list("project", flat=True).distinct())
            if len(project_values):
                logger.warning(
                    f"Deployment {self} has alternate projects set on {model_name} "
                    f"objects: {project_values}. Updating them!"
                )
            qs.update(project=self.project)

    def update_calculated_fields(self, save=False):
        """Update calculated fields on the deployment."""

        self.data_source_total_files = self.captures.count()
        self.data_source_total_size = self.captures.aggregate(total_size=models.Sum("size")).get("total_size")

        self.events_count = self.events.count()
        self.captures_count = self.data_source_total_files or self.captures.count()
        self.detections_count = Detection.objects.filter(Q(source_image__deployment=self)).count()
        self.occurrences_count = (
            self.occurrences.filter(
                determination_score__gte=settings.DEFAULT_CONFIDENCE_THRESHOLD,
                event__isnull=False,
            )
            .distinct()
            .count()
        )
        self.taxa_count = (
            Taxon.objects.filter(
                occurrences__deployment=self,
                occurrences__determination_score__gte=settings.DEFAULT_CONFIDENCE_THRESHOLD,
                occurrences__event__isnull=False,
            )
            .distinct()
            .count()
        )

        self.first_capture_timestamp, self.last_capture_timestamp = self.get_first_and_last_timestamps()

        if save:
            self.save(update_calculated_fields=False)

    def save(self, update_calculated_fields=True, *args, **kwargs):
        last_updated = self.updated_at or timezone.now()
        super().save(*args, **kwargs)
        if self.pk and update_calculated_fields:
            # @TODO Use "dirty" flag strategy to only update when needed
            new_or_updated_captures = self.captures.filter(updated_at__gte=last_updated).count()
            deleted_captures = True if self.captures.count() < (self.captures_count or 0) else False
            if new_or_updated_captures or deleted_captures:
                ami.tasks.regroup_events.delay(self.pk)
            self.update_calculated_fields(save=True)
            if self.project:
                self.update_children()
                # @TODO this isn't working as a background task
                # ami.tasks.model_task.delay("Project", self.project.pk, "update_children_project")


@final
class Event(BaseModel):
    """A monitoring session"""

    group_by = models.CharField(
        max_length=255,
        db_index=True,
        help_text=(
            "A unique identifier for this event, used to group images into events. "
            "This allows images to be prepended or appended to an existing event. "
            "The default value is the day the event started, in the format YYYY-MM-DD. "
            "However images could also be grouped by camera settings, image dimensions, hour of day, "
            "or a random sample."
        ),
    )

    start = models.DateTimeField(db_index=True, help_text="The timestamp of the first image in the event.")
    end = models.DateTimeField(null=True, blank=True, help_text="The timestamp of the last image in the event.")

    project = models.ForeignKey(Project, on_delete=models.SET_NULL, null=True, related_name="events")
    deployment = models.ForeignKey(Deployment, on_delete=models.SET_NULL, null=True, related_name="events")

    captures: models.QuerySet["SourceImage"]
    occurrences: models.QuerySet["Occurrence"]

    # Pre-calculated values
    captures_count = models.IntegerField(blank=True, null=True)
    detections_count = models.IntegerField(blank=True, null=True)
    occurrences_count = models.IntegerField(blank=True, null=True)
    calculated_fields_updated_at = models.DateTimeField(blank=True, null=True)

    class Meta:
        ordering = ["start"]
        indexes = [
            models.Index(fields=["group_by"]),
            models.Index(fields=["start"]),
        ]
        constraints = [
            models.UniqueConstraint(fields=["deployment", "group_by"], name="unique_event"),
        ]

    def __str__(self) -> str:
        return f"{self.start.strftime('%A')}, {self.date_label()}"

    def name(self) -> str:
        return str(self)

    def day(self) -> datetime.date:
        """
        Consider the start of the event to be the day it occurred on.

        Most overnight monitoring sessions will start in the evening and end the next morning.
        """
        return self.start.date()

    def date_label(self) -> str:
        """
        Format the date range for display.

        If the start and end dates are different, display them as:
        Jan 1-5, 2021
        """
        if self.end and self.end.date() != self.start.date():
            return f"{self.start.strftime('%b %-d')}-{self.end.strftime('%-d %Y')}"
        else:
            return f"{self.start.strftime('%b %-d %Y')}"

    def duration(self):
        """Return the duration of the event.

        If the event is still in progress, use the current time as the end time.
        """
        now = datetime.datetime.now(tz=self.start.tzinfo)
        if not self.end:
            return now - self.start
        return self.end - self.start

    def duration_label(self) -> str:
        """
        Format the duration for display.

        If duration was populated by a query annotation, use that
        otherwise call the duration() method to calculate it.
        """
        duration = self.duration() if callable(self.duration) else self.duration
        return ami.utils.dates.format_timedelta(duration)

    def get_captures_count(self) -> int:
        return self.captures.distinct().count()

    def get_detections_count(self) -> int | None:
        return Detection.objects.filter(Q(source_image__event=self)).count()

    def get_occurrences_count(self, classification_threshold: int | None = None) -> int:
        return (
            self.occurrences.distinct()
            .filter(determination_score__gte=classification_threshold or settings.DEFAULT_CONFIDENCE_THRESHOLD)
            .count()
        )

    def stats(self) -> dict[str, int | None]:
        return (
            SourceImage.objects.filter(event=self)
            .annotate(count=models.Count("detections"))
            .aggregate(
                detections_max_count=models.Max("count"),
                detections_min_count=models.Min("count"),
                # detections_avg_count=models.Avg("count"),
            )
        )

    def taxa_count(self, classification_threshold: int | None = None) -> int:
        # Move this to a pre-calculated field or prefetch_related in the view
        # return self.taxa(classification_threshold).count()
        return 0

    def taxa(self, classification_threshold: int | None = None) -> models.QuerySet["Taxon"]:
        return Taxon.objects.filter(
            Q(occurrences__event=self),
            occurrences__determination_score__gte=classification_threshold or settings.DEFAULT_CONFIDENCE_THRESHOLD,
        ).distinct()

    def first_capture(self):
        return SourceImage.objects.filter(event=self).order_by("timestamp").first()

    def summary_data(self):
        """
        Data prepared for rendering charts with plotly.js
        """
        plots = []

        plots.append(charts.event_detections_per_hour(event_pk=self.pk))
        plots.append(charts.event_top_taxa(event_pk=self.pk))

        return plots

    def update_calculated_fields(self, save=False, updated_timestamp: datetime.datetime | None = None):
        """
        Important: if you update a new field, add it to the bulk_update call in update_calculated_fields_for_events
        """
        event = self
        if not event.group_by and event.start:
            # If no group_by is set, use the start "day"
            event.group_by = str(event.start.date())

        if not event.project and event.deployment:
            event.project = event.deployment.project

        if event.pk is not None:
            # Can only update start and end times if this is an update to an existing event
            first = event.captures.order_by("timestamp").values("timestamp").first()
            last = event.captures.order_by("-timestamp").values("timestamp").first()
            if first:
                event.start = first["timestamp"]
            if last:
                event.end = last["timestamp"]

            event.captures_count = event.get_captures_count()
            event.detections_count = event.get_detections_count()
            event.occurrences_count = event.get_occurrences_count()

            event.calculated_fields_updated_at = updated_timestamp or timezone.now()

        if save:
            event.save(update_calculated_fields=False)

    def save(self, update_calculated_fields=True, *args, **kwargs):
        super().save(*args, **kwargs)
        if update_calculated_fields:
            self.update_calculated_fields(save=True)


def update_calculated_fields_for_events(
    qs: models.QuerySet[Event] | None = None,
    pks: list[typing.Any] | None = None,
    last_updated: datetime.datetime | None = None,
    save=True,
):
    """
    This function is called by a migration to update the calculated fields for all events.

    @TODO this can likely be abstracted to a more generic function that can be used for any model
    """
    to_update = []

    qs = qs or Event.objects.all()
    if pks:
        qs = qs.filter(pk__in=pks)
    if last_updated:
        # query for None or before the last updated time
        qs = qs.filter(
            Q(calculated_fields_updated_at__isnull=True) | Q(calculated_fields_updated_at__lte=last_updated)
        )

    logging.info(f"Updating pre-calculated fields for {len(to_update)} events")

    updated_timestamp = timezone.now()
    for event in qs:
        event.update_calculated_fields(save=False, updated_timestamp=updated_timestamp)
        to_update.append(event)

    if save:
        updated_count = Event.objects.bulk_update(
            to_update,
            [
                "group_by",
                "start",
                "end",
                "project",
                "captures_count",
                "detections_count",
                "occurrences_count",
                "calculated_fields_updated_at",
            ],
        )
        if updated_count != len(to_update):
            logging.error(f"Failed to update {len(to_update) - updated_count} events")
    return to_update


def group_images_into_events(
    deployment: Deployment, max_time_gap=datetime.timedelta(minutes=120), delete_empty=True
) -> list[Event]:
    # Log a warning if multiple SourceImages have the same timestamp
    dupes = (
        SourceImage.objects.filter(deployment=deployment)
        .values("timestamp")
        .annotate(count=models.Count("id"))
        .filter(count__gt=1)
        .exclude(timestamp=None)
    )
    if dupes.count():
        values = "\n".join(
            [f'{d.strftime("%Y-%m-%d %H:%M:%S")} x{c}' for d, c in dupes.values_list("timestamp", "count")]
        )
        logger.warning(
            f"Found {len(values)} images with the same timestamp in deployment '{deployment}'. "
            f"Only one image will be used for each timestamp for each event."
        )

    image_timestamps = list(
        SourceImage.objects.filter(deployment=deployment)
        .exclude(timestamp=None)
        .values_list("timestamp", flat=True)
        .order_by("timestamp")
        .distinct()
    )

    timestamp_groups = ami.utils.dates.group_datetimes_by_gap(image_timestamps, max_time_gap)
    # @TODO this event grouping needs testing. Still getting events over 24 hours
    # timestamp_groups = ami.utils.dates.group_datetimes_by_shifted_day(image_timestamps)

    events = []
    for group in timestamp_groups:
        if not len(group):
            continue

        start_date = group[0]
        end_date = group[-1]

        # Print debugging info about groups
        delta = end_date - start_date
        hours = round(delta.seconds / 60 / 60, 1)
        logger.debug(
            f"Found session starting at {start_date} with {len(group)} images that ran for {hours} hours.\n"
            f"From {start_date.strftime('%c')} to {end_date.strftime('%c')}."
        )

        # Creating events & assigning images
        group_by = start_date.date()
        event, _ = Event.objects.get_or_create(
            deployment=deployment,
            group_by=group_by,
            defaults={"start": start_date, "end": end_date},
        )
        events.append(event)
        SourceImage.objects.filter(deployment=deployment, timestamp__in=group).update(event=event)
        event.save()  # Update start and end times and other cached fields
        logger.info(
            f"Created/updated event {event} with {len(group)} images for deployment {deployment}. "
            f"Duration: {event.duration_label()}"
        )

    if delete_empty:
        delete_empty_events()

    for event in events:
        # Set the width and height of all images in each event based on the first image
        set_dimensions_for_collection(event)

    events_over_24_hours = Event.objects.filter(
        deployment=deployment, start__lt=models.F("end") - datetime.timedelta(days=1)
    )
    if events_over_24_hours.count():
        logger.warning(f"Found {events_over_24_hours.count()} events over 24 hours in deployment {deployment}. ")
    events_starting_before_noon = Event.objects.filter(
        deployment=deployment, start__lt=models.F("start") + datetime.timedelta(hours=12)
    )
    if events_starting_before_noon.count():
        logger.warning(
            f"Found {events_starting_before_noon.count()} events starting before noon in deployment {deployment}. "
        )

    return events


def delete_empty_events(dry_run=False):
    """
    Delete events that have no images, occurrences or other related records.
    """

    # @TODO Search all models that have a foreign key to Event
    # related_models = [
    #     f.related_model
    #     for f in Event._meta.get_fields()
    #     if f.one_to_many or f.one_to_one or (f.many_to_many and f.auto_created)
    # ]

    events = Event.objects.annotate(num_images=models.Count("captures")).filter(num_images=0)
    events = events.annotate(num_occurrences=models.Count("occurrences")).filter(num_occurrences=0)

    if dry_run:
        for event in events:
            logger.debug(f"Would delete event {event} (dry run)")
    else:
        logger.info(f"Deleting {events.count()} empty events")
        events.delete()


def sample_events(deployment: Deployment, day_interval: int = 3) -> typing.Generator[Event, None, None]:
    """
    Return a sample of events from the deployment, evenly spaced apart by day_interval.
    """

    last_event = None
    for event in Event.objects.filter(deployment=deployment).order_by("start"):
        if not last_event:
            yield event
            last_event = event
        else:
            delta = event.start - last_event.start
            if delta.days >= day_interval:
                yield event
                last_event = event


@final
class S3StorageSource(BaseModel):
    """
    Per-deployment configuration for an S3 bucket.
    """

    name = models.CharField(max_length=255)
    bucket = models.CharField(max_length=255)
    prefix = models.CharField(max_length=255, blank=True)
    access_key = models.TextField()
    secret_key = models.TextField()
    endpoint_url = models.CharField(max_length=255, blank=True, null=True)
    public_base_url = models.CharField(max_length=255, blank=True, null=True)
    total_size = models.BigIntegerField(null=True, blank=True)
    total_files = models.BigIntegerField(null=True, blank=True)
    last_checked = models.DateTimeField(null=True, blank=True)
    # last_check_duration = models.DurationField(null=True, blank=True)
    # use_signed_urls = models.BooleanField(default=False)
    project = models.ForeignKey(Project, on_delete=models.SET_NULL, null=True, related_name="storage_sources")

    deployments: models.QuerySet["Deployment"]

    @property
    def config(self) -> ami.utils.s3.S3Config:
        return ami.utils.s3.S3Config(
            bucket_name=self.bucket,
            prefix=self.prefix,
            access_key_id=self.access_key,
            secret_access_key=self.secret_key,
            endpoint_url=self.endpoint_url,
            public_base_url=self.public_base_url,
        )

    def deployments_count(self) -> int:
        return self.deployments.count()

    def total_files_indexed(self) -> int:
        return self.deployments.aggregate(total_files=models.Sum("data_source_total_files"))["total_files"]

    @functools.cache
    def total_size_indexed(self) -> int:
        return self.deployments.aggregate(total_size=models.Sum("data_source_total_size"))["total_size"]

    def total_size_indexed_display(self) -> str:
        return filesizeformat(self.total_size_indexed())

    def total_captures_indexed(self) -> int:
        return self.deployments.aggregate(total_captures=models.Sum("captures_count"))["total_captures"]

    def list_files(self, limit=None):
        """Recursively list files in the bucket/prefix."""

        return ami.utils.s3.list_files_paginated(self.config, limit=limit)

    def count_files(self):
        """Count & save the number of files in the bucket/prefix."""

        count = ami.utils.s3.count_files_paginated(self.config)
        self.total_files = count
        self.save()
        return count

    def calculate_size(self):
        """Calculate the total size and count of all files in the bucket/prefix."""

        sizes = [obj["Size"] for obj, _num_files_checked in self.list_files() if obj]  # type: ignore
        size = sum(sizes)
        count = len(sizes)
        self.total_size = size
        self.total_files = count
        self.save()
        return size

    def uri(self, path: str | None = None):
        """Return the full URI for the given path."""

        full_path = "/".join(str(part).strip("/") for part in [self.bucket, self.prefix, path] if part)
        return f"s3://{full_path}"

    def public_url(self, path: str):
        """Return the public URL for the given path."""

        return ami.utils.s3.public_url(self.config, path)

    def test_connection(
        self, subdir: str | None = None, regex_filter: str | None = None
    ) -> ami.utils.s3.ConnectionTestResult:
        """Test the connection to the S3 bucket."""

        return ami.utils.s3.test_connection(self.config, subdir=subdir, regex_filter=regex_filter)

    def save(self, *args, **kwargs):
        # If public_base_url has changed, update the urls for all source images
        if self.pk:
            old = S3StorageSource.objects.get(pk=self.pk)
            if old.public_base_url != self.public_base_url:
                for deployment in self.deployments.all():
                    ami.tasks.update_public_urls.delay(deployment.pk, self.public_base_url)
        super().save(*args, **kwargs)


def validate_filename_timestamp(filename: str) -> None:
    # Ensure filename has a timestamp
    timestamp = ami.utils.dates.get_image_timestamp_from_filename(filename)
    if not timestamp:
        raise ValidationError("Filename must contain a timestamp in the format YYYYMMDDHHMMSS")


def create_source_image_from_upload(image: ImageFieldFile, deployment: Deployment, request=None) -> "SourceImage":
    """Create a complete SourceImage from an uploaded file."""
    # md5 checksum from file
    checksum = hashlib.md5(image.read()).hexdigest()
    checksum_algorithm = "md5"

    # get full public media url of image:
    if request:
        base_url = request.build_absolute_uri(settings.MEDIA_URL)
    else:
        base_url = settings.MEDIA_URL

    source_image = SourceImage(
        path=image.name,  # Includes relative path from MEDIA_ROOT
        public_base_url=base_url,  # @TODO how to merge this with the data source?
        project=deployment.project,
        deployment=deployment,
        timestamp=None,  # Will be calculated from filename or EXIF data on save
        event=None,  # Will be assigned when the image is grouped into events
        size=image.size,
        checksum=checksum,
        checksum_algorithm=checksum_algorithm,
        width=image.width,
        height=image.height,
        test_image=True,
        uploaded_by=request.user if request else None,
    )
    source_image.save()
    return source_image


def upload_to_with_deployment(instance, filename: str) -> str:
    """Nest uploads under subdir for a deployment."""
    return f"example_captures/{instance.deployment.pk}/{filename}"


@final
class SourceImageUpload(BaseModel):
    """
    A manually uploaded image that has not yet been imported.

    The SourceImageViewSet will create a SourceImage from the uploaded file and delete the upload.
    """

    image = models.ImageField(upload_to=upload_to_with_deployment, validators=[validate_filename_timestamp])
    user = models.ForeignKey(User, on_delete=models.SET_NULL, null=True, blank=True)
    deployment = models.ForeignKey(Deployment, on_delete=models.CASCADE, related_name="manually_uploaded_captures")
    source_image = models.OneToOneField(
        "SourceImage", on_delete=models.CASCADE, null=True, blank=True, related_name="upload"
    )

    def save(self, *args, **kwargs):
        super().save(*args, **kwargs)
        # @TODO Use a "dirty" flag to mark the deployment as having new uploads, needs refresh
        self.deployment.save()


@receiver(pre_delete, sender=SourceImageUpload)
def delete_source_image(sender, instance, **kwargs):
    """
    A SourceImageUpload are automatically deleted when deleting a SourceImage because of the CASCADE setting.
    However the SourceImage needs to be deleted using a signal when deleting a SourceImageUpload.
    """
    if instance.source_image:
        # Disconnect the SourceImage from the upload to prevent recursion error
        source_image = instance.source_image
        instance.source_image = None
        instance.save()
        source_image.delete()
    # @TODO Use a "dirty" flag to mark the deployment as having new uploads, needs refresh
    instance.deployment.save()


@final
class SourceImage(BaseModel):
    """A single image captured during a monitoring session"""

    path = models.CharField(max_length=255, blank=True)
    public_base_url = models.CharField(max_length=255, blank=True, null=True)
    timestamp = models.DateTimeField(null=True, blank=True, db_index=True)
    width = models.IntegerField(null=True, blank=True)
    height = models.IntegerField(null=True, blank=True)
    size = models.BigIntegerField(null=True, blank=True)
    last_modified = models.DateTimeField(null=True, blank=True)
    checksum = models.CharField(max_length=255, blank=True, null=True)
    checksum_algorithm = models.CharField(max_length=255, blank=True, null=True)
    uploaded_by = models.ForeignKey(User, on_delete=models.SET_NULL, null=True, blank=True)
    test_image = models.BooleanField(default=False)

    # Precaclulated values
    detections_count = models.IntegerField(null=True, blank=True)

    project = models.ForeignKey(Project, on_delete=models.SET_NULL, null=True, related_name="captures")
    deployment = models.ForeignKey(Deployment, on_delete=models.SET_NULL, null=True, related_name="captures")
    event = models.ForeignKey(Event, on_delete=models.SET_NULL, null=True, related_name="captures", db_index=True)

    detections: models.QuerySet["Detection"]
    collections: models.QuerySet["SourceImageCollection"]

    def __str__(self) -> str:
        return f"{self.__class__.__name__} #{self.pk} {self.path}"

    def public_url(self, raise_errors=False) -> str | None:
        """
        Return the public URL for this image.

        The base URL is determined by the deployment's data source and is cached
        on the source image. If the deployment's data source changes, the URLs
        for all source images will be updated.

        @TODO add support for thumbnail URLs here?
        @TODO consider if we ever need to access the original image directly!
        @TODO every source image request requires joins for the deployment and data source, is this necessary?
        """
        # Get presigned URL if access keys are configured
        data_source = self.deployment.data_source if self.deployment and self.deployment.data_source else None
        if (
            data_source is not None
            and not data_source.public_base_url
            and data_source.access_key
            and data_source.secret_key
        ):
            url = ami.utils.s3.get_presigned_url(data_source.config, key=self.path)
        elif self.public_base_url:
            url = urllib.parse.urljoin(self.public_base_url, self.path.lstrip("/"))
        else:
            msg = f"Public URL for {self} is not available. Public base URL: '{self.public_base_url}'"
            if raise_errors:
                raise ValueError(msg)
            else:
                logger.error(msg)
                return None
        # Ensure url has a scheme
        if not urllib.parse.urlparse(url).netloc:
            msg = f"Public URL for {self} is invalid: {url}. Public base URL: '{self.public_base_url}'"
            if raise_errors:
                raise ValueError(msg)
            else:
                logger.error(msg)
                return None
        else:
            return url

    # backwards compatibility
    url = public_url

    def get_detections_count(self) -> int:
        return self.detections.distinct().count()

    def get_base_url(self) -> str | None:
        """
        Determine the public URL from the deployment's data source.

        If there is no data source, return None

        If the public_base_url is None, a presigned URL will be generated for each request.
        """
        if self.deployment and self.deployment.data_source and self.deployment.data_source.public_base_url:
            return self.deployment.data_source.public_base_url
        else:
            return None

    def extract_timestamp(self) -> datetime.datetime | None:
        """
        Extract a timestamp from the filename or EXIF data
        """
        # @TODO use EXIF data if necessary (use methods in AMI data companion repo)
        timestamp = ami.utils.dates.get_image_timestamp_from_filename(self.path)
        if not timestamp:
            # timestamp = ami.utils.dates.get_image_timestamp_from_exif(self.path)
            msg = f"No timestamp could be extracted from the filename or EXIF data of {self.path}"
            logger.error(msg)
        return timestamp

    def event_next_capture_id(self) -> int | None:
        """
        Return the next capture in the event.

        This should be populated by the query in the ViewSet
        but here is the query for reference:
        return SourceImage.objects.filter(
        event=self.event, timestamp__gt=self.timestamp).order_by("timestamp").values("id").first()
        """
        return None

    def event_prev_capture_id(self) -> int | None:
        """
        Return the previous capture in the event.

        This will be populated by the query in the ViewSet but here is the query for reference:
        return SourceImage.objects.filter(
        event=self.event, timestamp__lt=self.timestamp).order_by("-timestamp").values("id").first()
        """
        return None

    def event_current_capture_index(self) -> int | None:
        """
        Return the index of the current capture in the event.

        This will be populated by the query in the ViewSet but here is the query for reference:
        return SourceImage.objects.filter(
        event=self.event, timestamp__lt=self.timestamp).count()
        or using window functions:
        return SourceImage.objects.filter(
            event=self.event, timestamp__lt=self.timestamp).annotate(
            index=models.Window(
            expression=models.functions.RowNumber(),
            order_by=models.F("timestamp").desc(),
        )
        ).values("index").first()
        """
        return None

    def event_total_captures(self) -> int | None:
        """
        Return the total number of captures in the event.

        This will be populated by the query in the ViewSet but here is the query for reference:
        return SourceImage.objects.filter(event=self.event).count()

        These values are used to help navigate between images in the event.

        @TODO Can we remove these methods? Seems to be a requirement for DRF serializers.
        """
        return None

    def get_dimensions(self) -> tuple[int | None, int | None]:
        """Calculate the width and height of the original image."""
        if self.path and self.deployment and self.deployment.data_source:
            config = self.deployment.data_source.config
            try:
                img = ami.utils.s3.read_image(config=config, key=self.path)
            except Exception as e:
                logger.error(f"Could not determine image dimensions for {self.path}: {e}")
            else:
                self.width, self.height = img.size
                self.save()
                return self.width, self.height
        return None, None

    def update_calculated_fields(self, save=False):
        if self.path and not self.timestamp:
            self.timestamp = self.extract_timestamp()
        if self.path and not self.public_base_url:
            self.public_base_url = self.get_base_url()
        if not self.project and self.deployment:
            self.project = self.deployment.project
        if self.pk is not None:
            self.detections_count = self.get_detections_count()
        if save:
            self.save(update_calculated_fields=False)

    def save(self, update_calculated_fields=True, *args, **kwargs):
        super().save(*args, **kwargs)
        if update_calculated_fields:
            self.update_calculated_fields(save=True)

    class Meta:
        ordering = ("deployment", "event", "timestamp")

        # Add two "unique together" constraints to prevent duplicate images
        constraints = [
            # deployment + path (only one image per deployment with a given file path)
            models.UniqueConstraint(fields=["deployment", "path"], name="unique_deployment_path"),
        ]

        indexes = [
            models.Index(fields=["deployment", "timestamp"]),
            models.Index(fields=["event", "timestamp"]),
            models.Index(fields=["timestamp"]),
        ]


def update_detection_counts(qs: models.QuerySet[SourceImage] | None = None, null_only=False) -> int:
    """
    Update the detection count for all source images using a bulk update query.

    @TODO Needs testing.
    """
    qs = qs or SourceImage.objects.all()
    if null_only:
        qs = qs.filter(detections_count__isnull=True)

    subquery = models.Subquery(
        Detection.objects.filter(source_image_id=models.OuterRef("pk"))
        .values("source_image_id")
        .annotate(count=models.Count("id"))
        .values("count"),
        output_field=models.IntegerField(),
    )
    start_time = time.time()
    # Use Coalesce to default to 0 instead of NULL
    num_updated = qs.update(detections_count=models.functions.Coalesce(subquery, models.Value(0)))
    end_time = time.time()
    elapsed_time = end_time - start_time
    logger.info(f"Updated detection counts for {num_updated} source images in {elapsed_time:.2f} seconds")
    return num_updated


def set_dimensions_for_collection(
    event: Event, replace_existing: bool = False, width: int | None = None, height: int | None = None
):
    """
    Set the width & height of all of the images in the event based on one image.

    This will look for the first image in the event that already has dimensions.
    If no images have dimensions, the first image be retrieved from the data source.

    This is much more practical than fetching each image. However if a deployment
    does ever have images with mixed dimensions, another method will be needed.

    @TODO consider adding "assumed image dimensions" to the Deployment instance itself.
    """

    if not width or not height:
        # Try retrieving dimensions from deployment
        width, height = getattr(event.deployment, "assumed_image_dimensions", (None, None))

    if not width or not height:
        # Try retrieving dimensions from the first image that has them already
        image = event.captures.exclude(width__isnull=True, height__isnull=True).first()
        if image:
            width, height = image.width, image.height

    if not width or not height:
        image = event.captures.first()
        if image:
            width, height = image.get_dimensions()

    if width and height:
        logger.info(
            f"Setting dimensions for {event.captures.count()} images in event {event.pk} to " f"{width}x{height}"
        )
        if replace_existing:
            captures = event.captures.all()
        else:
            captures = event.captures.filter(width__isnull=True, height__isnull=True)
        captures.update(width=width, height=height)

    else:
        logger.warning(
            f"Could not determine image dimensions for event {event.pk}. "
            f"Width & height will not be set on any source images."
        )


def sample_captures_by_interval(
    minute_interval: int = 10, qs: models.QuerySet[SourceImage] | None = None, max_num: int | None = None
) -> typing.Generator[SourceImage, None, None]:
    """
    Return a sample of captures from the deployment, evenly spaced apart by minute_interval.
    """

    last_capture = None
    total = 0

    if not qs:
        qs = SourceImage.objects.all()
    qs = qs.exclude(timestamp=None).order_by("timestamp")

    for capture in qs.all():
        if max_num and total >= max_num:
            break
        if not last_capture:
            total += 1
            yield capture
            last_capture = capture
        else:
            assert capture.timestamp and last_capture.timestamp
            delta: datetime.timedelta = capture.timestamp - last_capture.timestamp
            if delta.total_seconds() >= minute_interval * 60:
                total += 1
                yield capture
                last_capture = capture


def sample_captures_by_position(
    position: int,
    qs: models.QuerySet[SourceImage] | None = None,
) -> typing.Generator[SourceImage | None, None, None]:
    """
    Return the n-th position capture from each event.

    For example if position = 0, the first capture from each event will be returned.
    If position = -1, the last capture from each event will be returned.
    """

    if not qs:
        qs = SourceImage.objects.all()
    qs = qs.exclude(timestamp=None).order_by("timestamp")

    events = Event.objects.filter(captures__in=qs).distinct()
    for event in events:
        qs = qs.filter(event=event)
        if position < 0:
            # Negative positions are relative to the end of the queryset
            # e.g. -1 is the last item, -2 is the second last item, etc.
            # but querysets do not support negative indexing, so we
            # sort the queryset in reverse order and then use positive indexing.
            # e.g. -1 becomes 0, -2 becomes 1, etc.
            position = abs(position) - 1
            qs = qs.order_by("-timestamp")
        else:
            qs = qs.order_by("timestamp")
        try:
            capture = qs[position]
        except IndexError:
            # If the position is out of range, just return the last capture
            capture = qs.last()

        yield capture


def sample_captures_by_nth(
    nth: int,
    qs: models.QuerySet[SourceImage] | None = None,
) -> typing.Generator[SourceImage, None, None]:
    """
    Return every nth capture from each event.

    For example if nth = 1, every capture from each event will be returned.
    If nth = 5, every 5th capture from each event will be returned.
    """

    if not qs:
        qs = SourceImage.objects.all()
    qs = qs.exclude(timestamp=None).order_by("timestamp")

    events = Event.objects.filter(captures__in=qs).distinct()
    for event in events:
        qs = qs.filter(event=event).order_by("timestamp")
        yield from qs[::nth]


# @final
# class IdentificationHistory(BaseModel):
#     """A history of identifications for an occurrence."""
#
#     # @TODO
#     pass


@functools.cache
def user_agrees_with_identification(user: "User", occurrence: "Occurrence", taxon: "Taxon") -> bool | None:
    """
    Determine if a user has made an identification of an occurrence that agrees with the given taxon.

    If a user has identified the same occurrence with the same taxon, then they "agree".

    @TODO if we want to reduce this to one query per request, we can accept just User & Occurrence
    then return the list of Taxon IDs that the user has added to that occurrence.
    then the view functions can check if the given taxon is in that list. Or check the list of identifications
    already retrieved by the view.
    """

    # Anonymous users don't have a primary key and will throw an error when used in a query.
    if not user or not user.pk or not taxon or not occurrence:
        return None

    return Identification.objects.filter(
        occurrence=occurrence,
        user=user,
        taxon=taxon,
        withdrawn=False,
    ).exists()


@final
class Identification(BaseModel):
    """A classification of an occurrence by a human."""

    user = models.ForeignKey(
        settings.AUTH_USER_MODEL,
        on_delete=models.SET_NULL,
        null=True,
        related_name="identifications",
    )
    taxon = models.ForeignKey(
        "Taxon",
        on_delete=models.SET_NULL,
        null=True,
        related_name="identifications",
    )
    occurrence = models.ForeignKey(
        "Occurrence",
        on_delete=models.CASCADE,
        related_name="identifications",
    )
    withdrawn = models.BooleanField(default=False)
    agreed_with_identification = models.ForeignKey(
        "Identification",
        on_delete=models.SET_NULL,
        null=True,
        blank=True,
        related_name="agreed_identifications",
    )
    agreed_with_prediction = models.ForeignKey(
        "Classification",
        on_delete=models.SET_NULL,
        null=True,
        blank=True,
        related_name="agreed_identifications",
    )
    score = 1.0  # Always 1 for humans, at this time
    comment = models.TextField(blank=True)

    class Meta:
        ordering = [
            "-created_at",
        ]

    def save(self, *args, **kwargs):
        """
        If this is a new identification:
        - Set previous identifications by this user to withdrawn
        - Set the determination of the occurrence to the taxon of this identification if it is primary

        # @TODO Add tests
        """

        if not self.pk and not self.withdrawn and self.user:
            # This is a new identification and it has not been explicitly withdrawn
            # so set all other identifications of this user to withdrawn.
            Identification.objects.filter(
                occurrence=self.occurrence,
                user=self.user,
            ).exclude(
                pk=self.pk
            ).update(withdrawn=True)

        super().save(*args, **kwargs)

        update_occurrence_determination(self.occurrence)

    def delete(self, *args, **kwargs):
        """
        If this is the current identification for the occurrence, set the determination to the next best ID.
        and un-withdraw the previous ID by the same user.

        @TODO Add tests
        """
        current_best: Identification | None = self.occurrence.best_identification
        if current_best and current_best == self:
            # Invalidate the cached property so it will be re-calculated
            del self.occurrence.best_identification
            if self.user:
                previous_id = (
                    Identification.objects.filter(
                        occurrence=self.occurrence,
                        user=self.user,
                        withdrawn=True,
                    )
                    .exclude(pk=self.pk)
                    # The "next best" ID by the same user is just the most recent one.
                    # but this could be more complex in the future.
                    .order_by("-created_at")
                    .first()
                )
                if previous_id:
                    previous_id.withdrawn = False
                    previous_id.save()

        super().delete(*args, **kwargs)

        # Allow the update_occurrence_determination to determine the next best ID
        update_occurrence_determination(self.occurrence, current_determination=self.taxon)


@final
class ClassificationResult(BaseModel):
    """A classification result from a model"""

    pass


class ClassificationQuerySet(models.QuerySet):
    def find_duplicates(self, project_id: int | None = None) -> models.QuerySet:
        # Find the oldest classification for each unique combination
        if project_id:
            self = self.filter(detection__source_image__project_id=project_id)
        unique_oldest = (
            self.values("detection", "taxon", "algorithm", "score", "softmax_output", "raw_output")
            .annotate(min_id=models.Min("id"))
            .distinct()
        )

        # Keep only the oldest classifications
<<<<<<< HEAD
        return self.exclude(id__in=[item["min_id"] for item in unique_oldest])
=======
        return self.filter(id__in=[item["min_id"] for item in unique_oldest])
>>>>>>> 0954c38f


class ClassificationManager(models.Manager.from_queryset(ClassificationQuerySet)):
    pass


@final
class Classification(BaseModel):
    """The output of a classifier"""

    detection = models.ForeignKey(
        "Detection",
        on_delete=models.SET_NULL,
        null=True,
        related_name="classifications",
    )

    # occurrence = models.ForeignKey(
    #     "Occurrence",
    #     on_delete=models.SET_NULL,
    #     null=True,
    #     related_name="predictions",
    # )

    taxon = models.ForeignKey("Taxon", on_delete=models.SET_NULL, null=True, related_name="classifications")
    score = models.FloatField(null=True)
    timestamp = models.DateTimeField()
    # terminal = models.BooleanField(
    #     default=True, help_text="Is this the final classification from a series of classifiers in a pipeline?"
    # )

    softmax_output = models.JSONField(null=True)  # scores for all classes
    raw_output = models.JSONField(null=True)  # raw output from the model

    algorithm = models.ForeignKey(
        "ml.Algorithm",
        on_delete=models.SET_NULL,
        null=True,
    )
    # job = models.CharField(max_length=255, null=True)

    objects = ClassificationManager()

    # Type hints for auto-generated fields
    taxon_id: int
    algorithm_id: int

    class Meta:
        ordering = ["-created_at", "-score"]

    def __str__(self) -> str:
        return f"#{self.pk} to Taxon #{self.taxon_id} ({self.score:.2f}) by Algorithm #{self.algorithm_id}"


@final
class Detection(BaseModel):
    """An object detected in an image"""

    source_image = models.ForeignKey(
        SourceImage,
        on_delete=models.CASCADE,
        related_name="detections",
    )

    # @TODO use structured data for bbox
    bbox = models.JSONField(null=True, blank=True)

    # @TODO shouldn't this be automatically set by the source image?
    timestamp = models.DateTimeField(null=True, blank=True)

    # file = (
    #     models.ImageField(
    #         null=True,
    #         blank=True,
    #         upload_to="detections",
    #     ),
    # )
    path = models.CharField(
        max_length=255,
        blank=True,
        null=True,
        help_text=(
            "Either a full URL to a cropped detection image or a relative path to a file in the default "
            "project storage. @TODO ensure all detection crops are hosted in the project storage, "
            "not the default media storage. Migrate external URLs."
        ),
    )

    occurrence = models.ForeignKey(
        "Occurrence",
        on_delete=models.SET_NULL,
        null=True,
        blank=True,
        related_name="detections",
    )
    frame_num = models.IntegerField(null=True, blank=True)

    detection_algorithm = models.ForeignKey(
        "ml.Algorithm",
        on_delete=models.SET_NULL,
        null=True,
        blank=True,
    )
    # Time that the detection was created by the algorithm in the ML backend
    detection_time = models.DateTimeField(null=True, blank=True)
    # @TODO not sure if this detection score is ever used
    # I think it was intended to be the score of the detection algorithm (bbox score)
    detection_score = models.FloatField(null=True, blank=True)
    # detection_job = models.ForeignKey(
    #     "Job",
    #     on_delete=models.SET_NULL,
    #     null=True,
    # )

    similarity_vector = models.JSONField(null=True, blank=True)

    # For type hints
    classifications: models.QuerySet["Classification"]
    source_image_id: int
    detection_algorithm_id: int

    # def bbox(self):
    #     return (
    #         self.bbox_x,
    #         self.bbox_y,
    #         self.bbox_width,
    #         self.bbox_height,
    #     )

    # def bbox_coords(self):
    #     return (
    #         self.bbox_x,
    #         self.bbox_y,
    #         self.bbox_x + self.bbox_width,
    #         self.bbox_y + self.bbox_height,
    #     )

    # def bbox_percent(self):
    #     return (
    #         self.bbox_x / self.source_image.width,
    #         self.bbox_y / self.source_image.height,
    #         self.bbox_width / self.source_image.width,
    #         self.bbox_height / self.source_image.height,
    #     )

    def width(self) -> int | None:
        if self.bbox and len(self.bbox) == 4:
            return self.bbox[2] - self.bbox[0]

    def height(self) -> int | None:
        if self.bbox and len(self.bbox) == 4:
            return self.bbox[3] - self.bbox[1]

    class Meta:
        ordering = [
            "frame_num",
            "timestamp",
        ]

    def best_classification(self):
        # @TODO where is this used?
        classification = (
            self.classifications.order_by("-score")
            .select_related("determination", "determination__name", "score")
            .first()
        )
        if classification and classification.taxon:
            return (str(classification.taxon), classification.score)
        else:
            return (None, None)

    def url(self) -> str | None:
        return get_media_url(self.path) if self.path else None

    def associate_new_occurrence(self) -> "Occurrence":
        """
        Create and associate a new occurrence with this detection.
        """
        if self.occurrence:
            return self.occurrence

        occurrence = Occurrence.objects.create(
            event=self.source_image.event,
            deployment=self.source_image.deployment,
            project=self.source_image.project,
        )
        self.occurrence = occurrence
        self.save()
        occurrence.save()  # Need to save again to update the aggregate values
        # Update aggregate values on source image
        # @TODO this should be done async in a task with an eta of a few seconds
        # so it isn't done for every detection in a batch
        self.source_image.save()
        return occurrence

    def update_calculated_fields(self, save=True):
        needs_update = False
        if not self.timestamp:
            self.timestamp = self.source_image.timestamp
            needs_update = True
        if save and needs_update:
            self.save(update_calculated_fields=False)

    def save(self, update_calculated_fields=True, *args, **kwargs):
        super().save(*args, **kwargs)
        if self.pk and update_calculated_fields:
            self.update_calculated_fields(save=True)
        # if not self.occurrence:
        #     self.associate_new_occurrence()

    def __str__(self) -> str:
        return f"#{self.pk} from SourceImage #{self.source_image_id} with Algorithm #{self.detection_algorithm_id}"


@final
class OccurrenceManager(models.Manager):
    def get_queryset(self):
        # prefetch determination, deployment, project
        return super().get_queryset().select_related("determination", "deployment", "project")


@final
class Occurrence(BaseModel):
    """An occurrence of a taxon, a sequence of one or more detections"""

    # @TODO change Determination to a nested field with a Taxon, User, Identification, etc like the serializer
    # this could be a OneToOneField to a Determination model or a JSONField validated by a Pydantic model
    determination = models.ForeignKey("Taxon", on_delete=models.SET_NULL, null=True, related_name="occurrences")
    determination_score = models.FloatField(null=True, blank=True)

    event = models.ForeignKey(Event, on_delete=models.SET_NULL, null=True, related_name="occurrences")
    deployment = models.ForeignKey(Deployment, on_delete=models.SET_NULL, null=True, related_name="occurrences")
    project = models.ForeignKey("Project", on_delete=models.SET_NULL, null=True, related_name="occurrences")

    detections: models.QuerySet[Detection]
    identifications: models.QuerySet[Identification]

    objects = OccurrenceManager()

    def __str__(self) -> str:
        name = f"Occurrence #{self.pk}"
        if self.deployment:
            name += f" ({self.deployment.name})"
        if self.determination:
            name += f" ({self.determination.name})"
        return name

    def detections_count(self) -> int | None:
        # Annotations don't seem to work with nested serializers
        return self.detections.count()

    @functools.cached_property
    def first_appearance(self) -> SourceImage | None:
        # @TODO it appears we only need the first timestamp, that could be an annotated value
        first = self.detections.order_by("timestamp").select_related("source_image").first()
        if first:
            return first.source_image

    @functools.cached_property
    def last_appearance(self) -> SourceImage | None:
        # @TODO it appears we only need the last timestamp, that could be an annotated value
        last = self.detections.order_by("timestamp").select_related("source_image").last()
        if last:
            return last.source_image

    def first_appearance_timestamp(self) -> datetime.datetime | None:
        """
        Return the timestamp of the first appearance.
        ONLY if it has been added with a query annotation.
        """
        return None

    def first_appearance_time(self) -> datetime.time | None:
        """
        Return the time part only of the first appearance.
        ONLY if it has been added with a query annotation.
        """
        return None

    def last_appearance_timestamp(self) -> datetime.datetime | None:
        """
        Return the timestamp of the last appearance.
        ONLY if it has been added with a query annotation.
        """
        return None

    def duration(self) -> datetime.timedelta | None:
        first = self.first_appearance
        last = self.last_appearance
        if first and last and first.timestamp and last.timestamp:
            return last.timestamp - first.timestamp
        else:
            return None

    def duration_label(self) -> str | None:
        """
        If duration has been calculated by a query annotation, use that value
        otherwise call the duration() method to calculate it.
        """
        duration = self.duration() if callable(self.duration) else self.duration
        return ami.utils.dates.format_timedelta(duration)

    def detection_images(self, limit=None):
        for path in (
            Detection.objects.filter(occurrence=self).exclude(path=None).values_list("path", flat=True)[:limit]
        ):
            yield get_media_url(path)

    @functools.cached_property
    def best_detection(self):
        return Detection.objects.filter(occurrence=self).order_by("-classifications__score").first()

    @functools.cached_property
    def best_prediction(self):
        return self.predictions().first()

    @functools.cached_property
    def best_identification(self):
        return Identification.objects.filter(occurrence=self, withdrawn=False).order_by("-created_at").first()

    def get_determination_score(self) -> float | None:
        if not self.determination:
            return None
        elif self.best_identification:
            return self.best_identification.score
        elif self.best_prediction:
            return self.best_prediction.score
        else:
            return None

    def predictions(self):
        # Retrieve the classification with the max score for each algorithm
        classifications = (
            Classification.objects.filter(detection__occurrence=self)
            .filter(
                score__in=models.Subquery(
                    Classification.objects.filter(detection__occurrence=self)
                    .values("algorithm")
                    .annotate(max_score=models.Max("score"))
                    .values("max_score")
                )
            )
            .order_by("-created_at")
        )
        return classifications

    def context_url(self):
        detection = self.best_detection
        if detection and detection.source_image and detection.source_image.event:
            # @TODO this was a temporary hack. Use settings and reverse().
            return f"https://app.preview.insectai.org/sessions/{detection.source_image.event.pk}?capture={detection.source_image.pk}&occurrence={self.pk}"  # noqa E501
        else:
            return None

    def url(self):
        # @TODO this was a temporary hack. Use settings and reverse().
        return f"https://app.preview.insectai.org/occurrences/{self.pk}"

    def save(self, update_determination=True, *args, **kwargs):
        super().save(*args, **kwargs)
        if update_determination:
            update_occurrence_determination(
                self,
                current_determination=self.determination,
                save=True,
            )

        if self.determination and not self.determination_score:
            # This may happen for legacy occurrences that were created
            # before the determination_score field was added
            self.determination_score = self.get_determination_score()
            if not self.determination_score:
                logger.warning(f"Could not determine score for {self}")
            else:
                self.save(update_determination=False)

    class Meta:
        ordering = ["-determination_score"]


def update_occurrence_determination(
    occurrence: Occurrence, current_determination: typing.Optional["Taxon"] = None, save=True
):
    """
    Update the determination of the occurrence based on the identifications & predictions.

    If there are identifications, set the determination to the latest identification.
    If there are no identifications, set the determination to the top prediction.

    The `current_determination` is the determination curently saved in the database.
    The `occurrence` object may already have a different un-saved determination set
    so it is neccessary to retrieve the current determination from the database, but
    this can also be passed in as an argument to avoid an extra database query.

    @TODO Add tests for this important method!
    """
    needs_update = False

    # Invalidate the cached properties so they will be re-calculated
    if hasattr(occurrence, "best_identification"):
        del occurrence.best_identification
    if hasattr(occurrence, "best_prediction"):
        del occurrence.best_prediction

    current_determination = (
        current_determination
        or Occurrence.objects.select_related("determination")
        .values("determination")
        .get(pk=occurrence.pk)["determination"]
    )
    new_determination = None
    new_score = None

    top_identification = occurrence.best_identification
    if top_identification and top_identification.taxon and top_identification.taxon != current_determination:
        new_determination = top_identification.taxon
        new_score = top_identification.score
    elif not top_identification:
        top_prediction = occurrence.best_prediction
        if top_prediction and top_prediction.taxon and top_prediction.taxon != current_determination:
            new_determination = top_prediction.taxon
            new_score = top_prediction.score

    if new_determination and new_determination != current_determination:
        logger.info(f"Changing det. of {occurrence} from {current_determination} to {new_determination}")
        occurrence.determination = new_determination
        needs_update = True

    if new_score and new_score != occurrence.determination_score:
        logger.info(f"Changing det. score of {occurrence} from {occurrence.determination_score} to {new_score}")
        occurrence.determination_score = new_score
        needs_update = True

    if save and needs_update:
        occurrence.save(update_determination=False)


@final
class TaxaManager(models.Manager):
    def get_queryset(self):
        # Prefetch parent and parents
        # return super().get_queryset().select_related("parent").prefetch_related("parents")
        return super().get_queryset().select_related("parent")

    def add_genus_parents(self):
        """Add direct genus parents to all species that don't have them, based on the scientific name.

        Create a genus if it doesn't exist based on the scientific name of the species.
        This will replace any parents of a species that are not of the GENUS rank.
        """
        species = self.get_queryset().filter(rank="SPECIES")  # , parent=None)
        updated = []
        for taxon in species:
            if taxon.parent and taxon.parent.rank == "GENUS":
                continue
            genus_name = taxon.name.split()[0]
            genus = self.get_queryset().filter(name=genus_name, rank="GENUS").first()
            if not genus:
                Taxon = self.model
                genus = Taxon.objects.create(name=genus_name, rank="GENUS")
            taxon.parent = genus
            logger.info(f"Added parent {genus} to {taxon}")
            taxon.save()
            updated.append(taxon)
        return updated

    def update_display_names(self, queryset: models.QuerySet | None = None):
        """Update the display names of all taxa."""

        taxa = []

        for taxon in queryset or self.get_queryset():
            taxon.display_name = taxon.get_display_name()
            taxa.append(taxon)

        self.bulk_update(taxa, ["display_name"])

    # Method that returns taxa nested in a tree structure
    def tree(self, root: typing.Optional["Taxon"] = None, filter_ranks: list[TaxonRank] = []) -> dict:
        """Build a recursive tree of taxa."""

        root = root or self.root()

        # Fetch all taxa
        taxa = self.get_queryset().filter(active=True)

        # Build index of taxa by parent
        taxa_by_parent = collections.defaultdict(list)
        for taxon in taxa:
            # Skip adding this taxon if its rank is excluded
            if filter_ranks and TaxonRank(taxon.rank) not in filter_ranks:
                continue

            parent = taxon.parent or root

            # Attach taxa to the nearest parent with a rank that is not excluded
            if filter_ranks and TaxonRank(parent.rank) not in filter_ranks:
                while parent and TaxonRank(parent.rank) not in filter_ranks:
                    parent = parent.parent

            if parent != taxon:
                taxa_by_parent[parent].append(taxon)

        # Recursively build a nested tree
        def _tree(taxon):
            return {
                "taxon": taxon,
                "children": [_tree(child) for child in taxa_by_parent[taxon]],
            }

        if filter_ranks and TaxonRank(root.rank) not in filter_ranks:
            raise ValueError(f"Cannot filter rank {root.rank} from tree because the root taxon must be included")

        return _tree(root)

    def tree_of_names(self, root: typing.Optional["Taxon"] = None) -> dict:
        """
        Build a recursive tree of taxon names.

        Names in the database are not not formatted as nicely as the python-rendered versions.
        """

        root = root or self.root()

        # Fetch all names and parent names
        names = self.get_queryset().filter(active=True).values_list("name", "parent__name")

        # Index names by parent name
        names_by_parent = collections.defaultdict(list)
        for name, parent_name in names:
            names_by_parent[parent_name].append(name)

        # Recursively build a nested tree

        def _tree(name):
            return {
                "name": name,
                "children": [_tree(child) for child in names_by_parent[name]],
            }

        return _tree(root.name)

    def root(self):
        """Get the root taxon, the one with no parent and the highest taxon rank."""

        for rank in list(TaxonRank):
            taxon = self.get_queryset().filter(parent=None, rank=rank.name).first()
            if taxon:
                return taxon

        root = self.get_queryset().filter(parent=None).first()
        assert root, "No root taxon found"
        return root

    def update_all_parents(self):
        """Efficiently update all parents for all taxa."""
        taxa = self.get_queryset().select_related("parent")
        logging.info(f"Updating the cached parent tree for {taxa.count()} taxa")

        # Build a dictionary of taxon parents
        parents = {taxon.id: taxon.parent_id for taxon in taxa}

        # Precompute all parents in a single pass
        all_parents = {}
        for taxon_id in parents:
            if taxon_id not in all_parents:
                taxon_parents = []
                current_id = taxon_id
                while current_id in parents:
                    current_id = parents[current_id]
                    taxon_parents.append(current_id)
                all_parents[taxon_id] = taxon_parents

        # Prepare bulk update data
        bulk_update_data = []
        for taxon in taxa:
            taxon_parents = all_parents[taxon.id]
            parent_taxa = list(taxa.filter(id__in=taxon_parents))
            taxon_parents = [
                TaxonParent(
                    id=taxon.id,
                    name=taxon.name,
                    rank=taxon.rank,
                )
                for taxon in parent_taxa
            ]
            taxon_parents.sort(key=lambda t: t.rank)

            bulk_update_data.append(taxon)

        # Perform bulk update
        # with transaction.atomic():
        #     self.bulk_update(bulk_update_data, ["parents_json"], batch_size=1000)
        # There is a bug that causes the bulk update to fail with a custom JSONField
        # https://code.djangoproject.com/ticket/35167
        # So we have to update each taxon individually
        for taxon in bulk_update_data:
            taxon.save(update_fields=["parents_json"])

        logging.info(f"Updated parents for {len(bulk_update_data)} taxa")

    def with_children(self):
        qs = self.get_queryset()
        # Add Taxon that are children of this Taxon using parents_json field (not direct_children)

        # example for single taxon:
        taxon = Taxon.objects.get(pk=1)
        taxa = Taxon.objects.filter(parents_json__contains=[{"id": taxon.id}])
        # add them to the queryset
        qs = qs.annotate(children=models.Subquery(taxa.values("id")))
        return qs

    def with_occurrence_counts(self) -> models.QuerySet:
        """
        Count the number of occurrences for a taxon and all occurrences of the taxon's children.

        @TODO Try a recursive CTE in a raw SQL query,
        or count the occurrences in a separate query and attach them to the Taxon objects.
        """

        raise NotImplementedError(
            "Occurrence counts can not be calculated in a subquery with the current JSONField schema. "
            "Fetch them per taxon."
        )


class TaxonParent(pydantic.BaseModel):
    """
    Should contain all data needed for TaxonParentSerializer

    Needs a custom encoder and decoder for for the TaxonRank enum
    because it is an OrderedEnum and not a standard str Enum.
    """

    id: int
    name: str
    rank: TaxonRank

    class Config:
        # Make sure the TaxonRank is retrieved as an object and not a string
        # so we can sort by rank. The DRF serializer will convert it to a string.
        # just for the API responses.
        use_enum_values = False


@final
class Taxon(BaseModel):
    """A taxonomic classification"""

    name = models.CharField(max_length=255, unique=True)
    display_name = models.CharField("Cached display name", max_length=255, null=True, blank=True, unique=True)
    rank = models.CharField(max_length=255, choices=TaxonRank.choices(), default=TaxonRank.SPECIES.name)
    parent = models.ForeignKey(
        "self", on_delete=models.SET_NULL, null=True, blank=True, related_name="direct_children"
    )

    # Examples how to query this JSON array field
    # Taxon.objects.filter(parents_json__contains=[{"id": 1}])
    # https://stackoverflow.com/a/53942463/966058
    parents_json = SchemaField(list[TaxonParent], null=False, blank=True, default=list)

    active = models.BooleanField(default=True)
    synonym_of = models.ForeignKey("self", on_delete=models.SET_NULL, null=True, blank=True, related_name="synonyms")

    gbif_taxon_key = models.BigIntegerField("GBIF taxon key", blank=True, null=True)
    bold_taxon_bin = models.CharField("BOLD taxon BIN", max_length=255, blank=True, null=True)
    inat_taxon_id = models.BigIntegerField("iNaturalist taxon ID", blank=True, null=True)

    notes = models.TextField(blank=True)

    projects = models.ManyToManyField("Project", related_name="taxa")
    direct_children: models.QuerySet["Taxon"]
    occurrences: models.QuerySet[Occurrence]
    classifications: models.QuerySet["Classification"]
    lists: models.QuerySet["TaxaList"]

    author = models.CharField(max_length=255, blank=True)
    authorship_date = models.DateField(null=True, blank=True, help_text="The date the taxon was described.")
    ordering = models.IntegerField(null=True, blank=True)
    sort_phylogeny = models.BigIntegerField(blank=True, null=True)

    objects: TaxaManager = TaxaManager()

    # Type hints for auto-generated fields
    parent_id: int | None

    def __str__(self) -> str:
        name_with_rank = f"{self.name} ({self.rank})"
        return name_with_rank

    def get_display_name(self):
        """
        This must be unique because it is used for choice keys in Label Studio.
        """
        if self.rank == "SPECIES":
            return self.name
        elif self.rank == "GENUS":
            return f"{self.name} sp."
        # elif self.rank not in ["ORDER", "FAMILY"]:
        #     return f"{self.name} ({self.rank})"
        else:
            return self.name

    def get_rank(self) -> TaxonRank:
        """
        Return the rank str value as a TaxonRank enum.
        """
        return TaxonRank(self.rank)

    def num_direct_children(self) -> int:
        return self.direct_children.count()

    def num_children_recursive(self) -> int:
        # Use the parents_json field to get all children
        return Taxon.objects.filter(parents_json__contains=[{"id": self.pk}]).count()

    def occurrences_count(self) -> int:
        # return self.occurrences.count()
        return 0

    def occurrences_count_recursive(self) -> int:
        """
        Use the parents_json field to get all children, count their occurrences and sum them.
        """
        return (
            Taxon.objects.filter(models.Q(models.Q(parents_json__contains=[{"id": self.pk}]) | models.Q(id=self.pk)))
            .annotate(occurrences_count=models.Count("occurrences"))
            .aggregate(models.Sum("occurrences_count"))["occurrences_count__sum"]
            or 0
        )

    def detections_count(self) -> int:
        # return Detection.objects.filter(occurrence__determination=self).count()
        return 0

    def events_count(self) -> int:
        return 0

    def latest_occurrence(self) -> Occurrence | None:
        return self.occurrences.order_by("-created_at").first()

    def latest_detection(self) -> Detection | None:
        return Detection.objects.filter(occurrence__determination=self).order_by("-created_at").first()

    def last_detected(self) -> datetime.datetime | None:
        # This is handled by an annotation
        return None

    def best_determination_score(self) -> float | None:
        # This is handled by an annotation if we are filtering by project, deployment or event
        return None

    def occurrence_images(
        self,
        limit: int | None = 10,
        project_id: int | None = None,
        classification_threshold: float | None = None,
    ) -> list[str]:
        """
        Return one image from each occurrence of this Taxon.
        The image should be from the detection with the highest classification score.

        This is used for image thumbnail previews in the species summary view.

        The project ID is an optional filter however
        @TODO important, this should always filter by what the current user has access to.
        Use the request.user to filter by the user's access.
        Use the request to generate the full media URLs.
        """

        classification_threshold = classification_threshold or settings.DEFAULT_CONFIDENCE_THRESHOLD

        # Retrieve the URLs using a single optimized query
        qs = (
            self.occurrences.prefetch_related(
                models.Prefetch(
                    "detections__classifications",
                    queryset=Classification.objects.filter(score__gte=classification_threshold).order_by("-score"),
                )
            )
            .annotate(max_score=models.Max("detections__classifications__score"))
            .filter(detections__classifications__score=models.F("max_score"))
            .order_by("-max_score")
        )
        if project_id is not None:
            # @TODO this should check the user's access instead
            qs = qs.filter(project=project_id)

        detection_image_paths = qs.values_list("detections__path", flat=True)[:limit]

        # @TODO should this be done in the serializer?
        # @TODO better way to get distinct values from an annotated queryset?
        return [get_media_url(path) for path in detection_image_paths if path]

    def list_names(self) -> str:
        return ", ".join(self.lists.values_list("name", flat=True))

    def update_parents(self, save=True):
        """
        Populate the cached `parents_json` list by recursively following the `parent` field.

        @TODO this requires all of the taxon's parent taxa to have the `parent` attribute set correctly.
        """

        current_taxon = self
        parents = []
        while current_taxon.parent is not None:
            parents.append(
                TaxonParent(id=current_taxon.parent.id, name=current_taxon.parent.name, rank=current_taxon.parent.rank)
            )
            current_taxon = current_taxon.parent
        # Sort parents by rank using ordered enum
        parents = sorted(parents, key=lambda t: t.rank)
        self.parents_json = parents
        if save:
            self.save()

        return parents

    class Meta:
        ordering = [
            "ordering",
            "name",
        ]
        verbose_name_plural = "Taxa"

        # Set unique constraints on name & rank
        # constraints = [
        #     models.UniqueConstraint(fields=["name", "rank", "parent"], name="unique_name_and_placement"),
        # ]
        indexes = [
            # Add index for default ordering
            models.Index(fields=["ordering", "name"]),
        ]

    def update_calculated_fields(self, save=False):
        self.display_name = self.get_display_name()
        self.update_parents(save=False)
        if save:
            self.save(update_calculated_fields=False)

    def save(self, update_calculated_fields=True, *args, **kwargs):
        super().save(*args, **kwargs)
        if update_calculated_fields:
            self.update_calculated_fields(save=True)


@final
class TaxaList(BaseModel):
    """A checklist of taxa"""

    name = models.CharField(max_length=255)
    description = models.TextField(blank=True)

    taxa = models.ManyToManyField(Taxon, related_name="lists")
    projects = models.ManyToManyField("Project", related_name="taxa_lists")

    class Meta:
        ordering = ["-created_at"]
        verbose_name_plural = "Taxa Lists"


@final
class BlogPost(BaseModel):
    """
    This model is used just as an example.

    With it we show how one can:
    - Use fixtures and factories
    - Use migrations testing

    """

    title = models.CharField(max_length=_POST_TITLE_MAX_LENGTH)
    body = models.TextField()

    class Meta:
        verbose_name = "Blog Post"  # You can probably use `gettext` for this
        verbose_name_plural = "Blog Posts"

    def __str__(self) -> str:
        """All django models should have this method."""
        return textwrap.wrap(self.title, _POST_TITLE_MAX_LENGTH // 4)[0]


@final
class Page(BaseModel):
    """Barebones page model for static pages like About & Contact."""

    name = models.CharField(max_length=255)
    slug = models.CharField(max_length=255, unique=True, help_text="Unique, URL safe name e.g. about-us")
    content = models.TextField("Body content", blank=True, null=True, help_text="Use Markdown syntax")
    project = models.ForeignKey(Project, on_delete=models.CASCADE, related_name="pages", null=True, blank=True)
    link_class = models.CharField(max_length=255, blank=True, null=True, help_text="CSS class for nav link")
    nav_level = models.IntegerField(default=0, help_text="0 = main nav, 1 = sub nav, etc.")
    nav_order = models.IntegerField(default=0, help_text="Order of nav items within a level")
    published = models.BooleanField(default=False)

    class Meta:
        ordering = ["nav_level", "nav_order", "name"]

    def __str__(self) -> str:
        return self.name

    def html(self) -> str:
        """Convert the content field to HTML"""
        from markdown import markdown

        if self.content:
            return markdown(self.content, extensions=[])
        else:
            return ""


_SOURCE_IMAGE_SAMPLING_METHODS = [
    "common_combined",
    "random",
    "stratified_random",
    "interval",
    "manual",
    "starred",
    "random_from_each_event",
    "last_and_random_from_each_event",
    "greatest_file_size_from_each_event",
    "detections_only",
]


@final
class SourceImageCollection(BaseModel):
    """
    A subset of source images for review, processing, etc.

    Examples:
        - Random subset
        - Stratified random sample from all deployments
        - Images sampled based on a time interval (every 30 minutes)


    Collections are saved so that they can be reviewed or re-used later.
    """

    name = models.CharField(max_length=255)
    description = models.TextField(blank=True)
    images = models.ManyToManyField("SourceImage", related_name="collections", blank=True)
    project = models.ForeignKey(Project, on_delete=models.CASCADE, related_name="sourceimage_collections")
    method = models.CharField(
        max_length=255,
        choices=as_choices(_SOURCE_IMAGE_SAMPLING_METHODS),
        default="common_combined",
    )
    # @TODO this should be a JSON field with a schema, use a pydantic model
    kwargs = models.JSONField(
        "Arguments",
        null=True,
        blank=True,
        help_text="Arguments passed to the sampling function (JSON dict)",
        default=dict,
    )

    def source_image_count(self) -> int:
        # This should always be pre-populated using queryset annotations
        return self.images.count()

    def get_queryset(self):
        return SourceImage.objects.filter(project=self.project)

    @classmethod
    def sampling_methods(cls):
        return [method for method in dir(cls) if method.startswith("sample_")]

    def populate_sample(self):
        """Create a sample of source images based on the method and kwargs"""
        kwargs = self.kwargs or {}

        method_name = f"sample_{self.method}"
        if not hasattr(self, method_name):
            raise ValueError(f"Invalid sampling method: {self.method}. Choices are: {_SOURCE_IMAGE_SAMPLING_METHODS}")
        else:
            method = getattr(self, method_name)
            self.images.set(method(**kwargs))
            self.save()

    def sample_random(self, size: int = 100):
        """Create a random sample of source images"""

        qs = self.get_queryset()
        return qs.order_by("?")[:size]

    def sample_manual(self, image_ids: list[int]):
        """Create a sample of source images based on a list of source image IDs"""

        qs = self.get_queryset()
        return qs.filter(id__in=image_ids)

    def sample_common_combined(
        self,
        minute_interval: int | None = None,
        max_num: int | None = 100,
        hour_start: int | None = None,
        hour_end: int | None = None,
        month_start: datetime.date | None = None,
        month_end: datetime.date | None = None,
    ) -> list[SourceImage]:
        qs = self.get_queryset()
        if month_start:
            qs = qs.filter(timestamp__month__gte=month_start)
        if month_end:
            qs = qs.filter(timestamp__month__lte=month_end)
        if hour_start:
            qs = qs.filter(timestamp__hour__gte=hour_start)
        if hour_end:
            qs = qs.filter(timestamp__hour__lte=hour_end)
        if minute_interval:
            # @TODO can this be done in the database and return a queryset?
            # this currently returns a list of source images
            qs = list(sample_captures_by_interval(minute_interval, qs, max_num=max_num))
        if max_num:
            qs = qs[:max_num]
        captures = list(qs)
        return captures

    def sample_interval(
        self, minute_interval: int = 10, exclude_events: list[int] = [], deployment_id: int | None = None
    ):
        """Create a sample of source images based on a time interval"""

        qs = self.get_queryset()
        if deployment_id:
            qs = qs.filter(deployment=deployment_id)
        if exclude_events:
            qs = qs.exclude(event__in=exclude_events)
        qs.exclude(event__in=exclude_events)
        return sample_captures_by_interval(minute_interval, qs)

    def sample_positional(self, position: int = -1):
        """Sample the single nth source image from all events in the project"""

        qs = self.get_queryset()
        return sample_captures_by_position(position, qs)

    def sample_nth(self, nth: int):
        """Sample every nth source image from all events in the project"""

        qs = self.get_queryset()
        return sample_captures_by_nth(nth, qs)

    def sample_random_from_each_event(self, num_each: int = 10):
        """Sample n random source images from each event in the project."""

        qs = self.get_queryset()
        captures = set()
        for event in self.project.events.all():
            captures.update(qs.filter(event=event).order_by("?")[:num_each])
        return captures

    def sample_last_and_random_from_each_event(self, num_each: int = 1):
        """Sample the last image from each event and n random from each event."""

        qs = self.get_queryset()
        captures = set()
        for event in self.project.events.all():
            last_capture = qs.filter(event=event).order_by("timestamp").last()
            if not last_capture:
                # This event has no captures
                continue
            captures.add(last_capture)
            random_captures = qs.filter(event=event).exclude(pk=last_capture.pk).order_by("?")[:num_each]
            captures.update(random_captures)
        return captures

    def sample_greatest_file_size_from_each_event(self, num_each: int = 1):
        """Sample the image with the greatest file size from each event."""

        qs = self.get_queryset()
        captures = set()
        for event in self.project.events.all():
            captures.update(qs.filter(event=event).order_by("-size")[:num_each])
        return captures

    def sample_detections_only(self):
        """Sample all source images with detections"""

        qs = self.get_queryset()
        return qs.filter(detections__isnull=False).distinct()

    @classmethod
    def get_or_create_starred_collection(cls, project: Project) -> "SourceImageCollection":
        """
        Get or create a collection for starred images.
        """
        collection = (
            SourceImageCollection.objects.filter(
                project=project,
                method="starred",
            )
            .order_by("created_at")
            .first()
        )  # Use the oldest match
        if not collection:
            collection = SourceImageCollection.objects.create(
                project=project,
                method="starred",
                name="Starred Images",  # @TODO make this translatable
            )
        return collection<|MERGE_RESOLUTION|>--- conflicted
+++ resolved
@@ -1658,11 +1658,7 @@
         )
 
         # Keep only the oldest classifications
-<<<<<<< HEAD
         return self.exclude(id__in=[item["min_id"] for item in unique_oldest])
-=======
-        return self.filter(id__in=[item["min_id"] for item in unique_oldest])
->>>>>>> 0954c38f
 
 
 class ClassificationManager(models.Manager.from_queryset(ClassificationQuerySet)):
