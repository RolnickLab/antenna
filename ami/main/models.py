--- conflicted
+++ resolved
@@ -2817,11 +2817,8 @@
     authorship_date = models.DateField(null=True, blank=True, help_text="The date the taxon was described.")
     ordering = models.IntegerField(null=True, blank=True)
     sort_phylogeny = models.BigIntegerField(blank=True, null=True)
-<<<<<<< HEAD
     tags = models.ManyToManyField("Tag", related_name="taxa", blank=True)
-=======
     unknown_species = models.BooleanField(default=False, help_text="Is this a clustering-generated taxon")
->>>>>>> 90658939
     objects: TaxonManager = TaxonManager()
 
     # Type hints for auto-generated fields
