--- conflicted
+++ resolved
@@ -1329,9 +1329,6 @@
     def list_names(self) -> str:
         return ", ".join(self.lists.values_list("name", flat=True))
 
-<<<<<<< HEAD
-    objects: TaxaManager = TaxaManager()
-=======
     def update_parents(self, save=True):
         """
         Populate the cached "parents" list by recursively following the "parent" field.
@@ -1350,7 +1347,6 @@
             taxon.save()
 
     objects = TaxaManager()
->>>>>>> 7e5fb68b
 
     class Meta:
         ordering = [
