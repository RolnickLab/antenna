--- conflicted
+++ resolved
@@ -2290,12 +2290,6 @@
 
     # @TODO change Determination to a nested field with a Taxon, User, Identification, etc like the serializer
     # this could be a OneToOneField to a Determination model or a JSONField validated by a Pydantic model
-<<<<<<< HEAD
-    determination = models.ForeignKey("Taxon", on_delete=models.SET_NULL, null=True, related_name="occurrences")
-    determination_score = models.FloatField(null=True, blank=True)
-    # best_detection / determination_detection
-    # best_detection_pixel_area
-=======
     determination = models.ForeignKey(
         "Taxon",
         on_delete=models.SET_NULL,
@@ -2330,7 +2324,6 @@
         blank=True,
         related_name="occurrences",
     )
->>>>>>> 78b1c485
 
     event = models.ForeignKey(Event, on_delete=models.SET_NULL, null=True, related_name="occurrences")
     deployment = models.ForeignKey(Deployment, on_delete=models.SET_NULL, null=True, related_name="occurrences")
@@ -2410,21 +2403,15 @@
         ):
             yield get_media_url(path)
 
-<<<<<<< HEAD
     def pixel_area(self) -> float:
         return 0
 
-    @functools.cached_property
-    def best_detection(self):
-        return Detection.objects.filter(occurrence=self).order_by("-classifications__score").first()
-=======
     def get_best_detection(self) -> Detection | None:
         """
         Pick the detection to represent the occurrence, for example which image to show in the UI.
         """
         # First look for any detections marked as favorite:
         best_detection = self.detections.filter(favorite=True).first()
->>>>>>> 78b1c485
 
         # If there are no favorites, look for the best detection by confidence score
         if not best_detection:
