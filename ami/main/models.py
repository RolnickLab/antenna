--- conflicted
+++ resolved
@@ -30,10 +30,7 @@
 from ami.base.fields import DateStringField
 from ami.base.models import BaseModel
 from ami.main import charts
-<<<<<<< HEAD
 from ami.ml.clustering_algorithms.cluster_detections import cluster_detections
-=======
->>>>>>> d255085d
 from ami.users.models import User
 from ami.utils.schemas import OrderedEnum
 
@@ -3252,34 +3249,7 @@
                 "pca": {"n_components": 384},
             }
 
-<<<<<<< HEAD
         cluster_detections(collection=self, params=params, job=job, task_logger=task_logger)
-=======
-            for idx, detection in enumerate(detections_list):
-                # Create a new Classification linking the detection to the new taxon
-
-                Classification.objects.create(
-                    detection=detection,
-                    taxon=taxon,
-                    algorithm=None,
-                    score=1.0,
-                    timestamp=now(),
-                    logits=None,
-                    features_2048=None,
-                    scores=None,
-                    terminal=True,
-                    category_map=None,
-                )
-            job.progress.update_stage(create_unknow_taxa_stage.key, progress=(idx + 1) / (len(clusters.keys())))
-            job.save()
-        task_logger.info(f"Created {len(clusters)} clusters and updated {len(valid_detections)} detections")
-        job.progress.update_stage(create_unknow_taxa_stage.key, status=JobState.SUCCESS, progress=1.0)
-        job.save()
-        from ami.ml.models.pipeline import create_and_update_occurrences_for_detections
-
-        create_and_update_occurrences_for_detections(detections=detections_list, logger=task_logger)
-        job.save()
->>>>>>> d255085d
 
     def sample_random(self, size: int = 100):
         """Create a random sample of source images"""
