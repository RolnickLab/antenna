--- conflicted
+++ resolved
@@ -299,18 +299,10 @@
         for deployment in self.deployments.all():
             deployment.update_calculated_fields(save=True)
 
-<<<<<<< HEAD
-    def save(self, *args, update_related_calculated_fields: bool = True, **kwargs):
-=======
     def save(self, *args, **kwargs):
->>>>>>> 162cd28f
         super().save(*args, **kwargs)
         # Add owner to members
         self.ensure_owner_membership()
-        # Update calculated fields including filtered occurrence counts
-        # and taxa counts for related deployments and events
-        if update_related_calculated_fields:
-            self.update_related_calculated_fields()
 
     class Permissions:
         """CRUD Permission names follow the convention: `create_<model>`, `update_<model>`,
@@ -854,7 +846,6 @@
         self.events_count = self.events.count()
         self.captures_count = self.data_source_total_files or self.captures.count()
         self.detections_count = Detection.objects.filter(Q(source_image__deployment=self)).count()
-<<<<<<< HEAD
         occ_qs = (
             self.occurrences.filter(event__isnull=False)
             .filter_by_score_threshold(  # type: ignore
@@ -875,12 +866,6 @@
             )
             .count()
         )  # type: ignore
-=======
-        occ_qs = self.occurrences.filter(event__isnull=False).filter_by_score_threshold(  # type: ignore
-            project=self.project,
-            request=None,
-        )
->>>>>>> 162cd28f
 
         self.occurrences_count = occ_qs.distinct().count()
 
@@ -2632,7 +2617,6 @@
         logger.debug(f"Filtering occurrences by determination score threshold of {score_threshold}")
         return self.filter(determination_score__gte=score_threshold)
 
-<<<<<<< HEAD
     def filter_by_project_default_taxa(self, project: Project | None = None, request: Request | None = None):
         if project is None:
             return self
@@ -2656,8 +2640,6 @@
 
         return qs
 
-=======
->>>>>>> 162cd28f
 
 class OccurrenceManager(models.Manager.from_queryset(OccurrenceQuerySet)):
     def get_queryset(self):
@@ -2924,7 +2906,6 @@
 
         return qs.annotate(occurrence_count=models.Count("occurrences", distinct=True))
 
-<<<<<<< HEAD
     def filter_by_project_default_taxa(self, project: Project | None = None, request: Request | None = None):
         """
         Filter taxa according to a project's default include and exclude settings,
@@ -2952,8 +2933,6 @@
 
         return qs
 
-=======
->>>>>>> 162cd28f
     def visible_for_user(self, user: User | AnonymousUser):
         if user.is_superuser:
             return self
