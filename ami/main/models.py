import collections
import datetime
import functools
import logging
import textwrap
import time
import typing
import urllib.parse
from io import BytesIO
from typing import Final, final  # noqa: F401

import PIL.Image
import pydantic
from django.apps import apps
from django.conf import settings
from django.contrib.auth.models import AbstractUser, AnonymousUser
from django.contrib.postgres.fields import ArrayField
from django.core.exceptions import ValidationError
from django.core.files.storage import default_storage
from django.db import IntegrityError, models, transaction
from django.db.models import Exists, OuterRef, Q
from django.db.models.fields.files import ImageFieldFile
from django.db.models.functions import Coalesce
from django.db.models.signals import pre_delete
from django.dispatch import receiver
from django.template.defaultfilters import filesizeformat
from django.utils import timezone
from django_pydantic_field import SchemaField
from guardian.shortcuts import get_perms
from rest_framework.request import Request

import ami.tasks
import ami.utils
from ami.base.fields import DateStringField
from ami.base.models import BaseModel, BaseQuerySet
from ami.main import charts
from ami.main.models_future.filters import (
    build_occurrence_default_filters_q,
    build_occurrence_score_threshold_q,
    build_taxa_recursive_filter_q,
)
from ami.main.models_future.projects import ProjectSettingsMixin
from ami.ml.schemas import BoundingBox
from ami.users.models import User
from ami.utils.media import calculate_file_checksum, extract_timestamp
from ami.utils.requests import get_apply_default_filters_flag, get_default_classification_threshold
from ami.utils.schemas import OrderedEnum

if typing.TYPE_CHECKING:
    from ami.jobs.models import Job
    from ami.ml.models import Pipeline, ProcessingService

logger = logging.getLogger(__name__)

# Constants
_POST_TITLE_MAX_LENGTH: Final = 80


class TaxonRank(OrderedEnum):
    KINGDOM = "KINGDOM"
    PHYLUM = "PHYLUM"
    CLASS = "CLASS"
    ORDER = "ORDER"
    SUPERFAMILY = "SUPERFAMILY"
    FAMILY = "FAMILY"
    SUBFAMILY = "SUBFAMILY"
    TRIBE = "TRIBE"
    SUBTRIBE = "SUBTRIBE"
    GENUS = "GENUS"
    SPECIES = "SPECIES"
    UNKNOWN = "UNKNOWN"


DEFAULT_RANKS = sorted(
    [
        TaxonRank.KINGDOM,
        TaxonRank.PHYLUM,
        TaxonRank.CLASS,
        TaxonRank.ORDER,
        TaxonRank.FAMILY,
        TaxonRank.SUBFAMILY,
        TaxonRank.TRIBE,
        TaxonRank.GENUS,
        TaxonRank.SPECIES,
    ]
)


def get_media_url(path: str) -> str:
    """
    If path is a full URL, return it as-is.
    Otherwise, join it with the MEDIA_URL setting.
    """
    # @TODO use settings
    # urllib.parse.urljoin(settings.MEDIA_URL, self.path)
    if path.startswith("http"):
        url = path
    else:
        # @TODO add a file field to the Detection model and use that to get the URL
        url = default_storage.url(path.lstrip("/"))
    return url


as_choices = lambda x: [(i, i) for i in x]  # noqa: E731


def get_or_create_default_device(project: "Project") -> "Device":
    """Create a default device for a project."""
    device, _created = Device.objects.get_or_create(name="Default Device", project=project)
    logger.info(f"Created default device for project {project}")
    return device


def get_or_create_default_research_site(project: "Project") -> "Site":
    """Create a default research site for a project."""
    site, _created = Site.objects.get_or_create(name="Default Site", project=project)
    logger.info(f"Created default research site for project {project}")
    return site


def get_or_create_default_deployment(
    project: "Project", site: "Site | None" = None, device: "Device | None" = None
) -> "Deployment":
    """Create a default deployment for a project."""
    deployment, _created = Deployment.objects.get_or_create(
        name="Default Station",
        project=project,
        research_site=site,
        device=device,
        latitude=0,
        longitude=0,
    )
    logger.info(f"Created default deployment for project {project}")
    return deployment


def get_or_create_default_collection(project: "Project") -> "SourceImageCollection":
    """
    Create a default collection for a project for all images.

    @TODO Consider ways to update this collection automatically. With a query-only collection
    or a periodic task that runs the populate_collection method.
    """
    collection, _created = SourceImageCollection.objects.get_or_create(
        name="All Images",
        project=project,
        method="full",
    )
    logger.info(f"Created default collection for project {project}")
    return collection


def get_or_create_default_project(user: User) -> "Project":
    """
    Create a default project for a user.

    Default related objects like devices and research sites will be created
    when the project is saved for the first time.
    If the project already exists, it will be returned without modification.
    """
    project, _created = Project.objects.get_or_create(name="Scratch Project", owner=user, create_defaults=True)
    logger.info(f"Created default project for user {user}")
    return project


class ProjectQuerySet(BaseQuerySet):
    def filter_by_user(self, user: User):
        """
        Filters projects to include only those where the given user is a member.
        """
        return self.filter(members=user)


class ProjectManager(models.Manager.from_queryset(ProjectQuerySet)):
    pass

    def create(self, create_defaults: bool = True, **kwargs) -> "Project":
        """
        Create a new Project and related models with defaults.

        Args:
            create_defaults: Whether to create default related models
            **kwargs: Model field values

        Returns:
            Created Project instance
        """
        with transaction.atomic():
            project_instance = super().create(**kwargs)
            logger.info(f"Created project: {project_instance.name}")

            if create_defaults:
                self.create_related_defaults(project_instance)

            return project_instance

    def create_related_defaults(self, project: "Project"):
        """Create default device, and other related models for this project if they don't exist."""
        device = get_or_create_default_device(project=project)
        site = get_or_create_default_research_site(project=project)
        if not project.deployments.exists():
            get_or_create_default_deployment(project=project, site=site, device=device)
        if not project.sourceimage_collections.exists():
            get_or_create_default_collection(project=project)
        if not project.processing_services.exists():
            from ami.ml.models.processing_service import get_or_create_default_processing_service

            get_or_create_default_processing_service(project=project)


class ProjectFeatureFlags(pydantic.BaseModel):
    """
    Feature flags for the project.
    """

    tags: bool = False  # Whether the project supports tagging taxa
    reprocess_existing_detections: bool = False  # Whether to reprocess existing detections
    default_filters: bool = False  # Whether to show default filters form in UI
<<<<<<< HEAD
    async_pipeline_workers: bool = False  # Whether to use async pipeline workers that pull tasks from a queue
=======
    # Feature flag for jobs to reprocess all images in the project, even if already processed
    reprocess_all_images: bool = False
>>>>>>> 00d71cae


def get_default_feature_flags() -> ProjectFeatureFlags:
    return ProjectFeatureFlags()


@final
class Project(ProjectSettingsMixin, BaseModel):
    """ """

    name = models.CharField(max_length=_POST_TITLE_MAX_LENGTH)
    description = models.TextField(blank=True)
    image = models.ImageField(upload_to="projects", blank=True, null=True)
    owner = models.ForeignKey(User, on_delete=models.SET_NULL, null=True, related_name="projects")
    members = models.ManyToManyField(User, related_name="user_projects", blank=True)
    draft = models.BooleanField(
        default=False,
        help_text="Indicates whether this project is in draft mode",
    )
    feature_flags = SchemaField(
        ProjectFeatureFlags,
        default=get_default_feature_flags,
        null=False,
        blank=True,
    )

    active = models.BooleanField(default=True)
    priority = models.IntegerField(default=1)

    # Backreferences for type hinting
    captures: models.QuerySet["SourceImage"]
    deployments: models.QuerySet["Deployment"]
    events: models.QuerySet["Event"]
    occurrences: models.QuerySet["Occurrence"]
    taxa: models.QuerySet["Taxon"]
    taxa_lists: models.QuerySet["TaxaList"]
    devices: models.QuerySet["Device"]
    sites: models.QuerySet["Site"]
    jobs: models.QuerySet["Job"]
    sourceimage_collections: models.QuerySet["SourceImageCollection"]
    processing_services: models.QuerySet["ProcessingService"]
    pipelines: models.QuerySet["Pipeline"]
    tags: models.QuerySet["Tag"]

    objects = ProjectManager()

    def ensure_owner_membership(self):
        """Add owner to members if they are not already a member"""
        if self.owner and not self.members.filter(id=self.owner.pk).exists():
            self.members.add(self.owner)

    def deployments_count(self) -> int:
        return self.deployments.count()

    def taxa_count(self):
        return self.taxa.all().count()

    def summary_data(self):
        """
        Data prepared for rendering charts with plotly.js on the overview page.
        """

        return [
            {
                "id": "captures",
                "title": "Captures",
                "plots": [
                    charts.captures_per_hour(project_pk=self.pk),
                    charts.captures_per_month(project_pk=self.pk),
                ],
            },
            {
                "id": "occurrences",
                "title": "Occurrences",
                "plots": [
                    charts.detections_per_hour(project_pk=self.pk),
                    charts.average_occurrences_per_month(project_pk=self.pk),
                ],
            },
            {
                "id": "taxa",
                "title": "Taxa",
                "plots": [
                    charts.project_top_taxa(project_pk=self.pk),
                    charts.unique_species_per_month(project_pk=self.pk),
                ],
            },
        ]

    def update_related_calculated_fields(self):
        """
        Update calculated fields for all related events and deployments.
        """
        # Update events
        for event in self.events.all():
            event.update_calculated_fields(save=True)

        # Update deployments
        for deployment in self.deployments.all():
            deployment.update_calculated_fields(save=True)

    def save(self, *args, **kwargs):
        super().save(*args, **kwargs)
        # Add owner to members
        self.ensure_owner_membership()

    def check_custom_permission(self, user, action: str) -> bool:
        """
        Check custom permissions for actions like 'charts'.
        Charts is treated as a read-only operation, so it follows the same
        permission logic as 'retrieve'.
        """
        from ami.users.roles import BasicMember

        if action == "charts":
            # Same permission logic as retrieve action
            if self.draft:
                # Allow view permission for members and owners of draft projects
                return BasicMember.has_role(user, self) or user == self.owner or user.is_superuser
            return True

        # Fall back to default permission checking for other actions
        return super().check_custom_permission(user, action)

    class Permissions:
        """CRUD Permission names follow the convention: `create_<model>`, `update_<model>`,
        `delete_<model>`, `view_<model>`"""

        # Project permissions
        VIEW_PROJECT = "view_project"
        UPDATE_PROJECT = "update_project"
        DELETE_PROJECT = "delete_project"
        CREATE_PROJECT = "create_project"

        # Identification permissions
        CREATE_IDENTIFICATION = "create_identification"
        UPDATE_IDENTIFICATION = "update_identification"
        DELETE_IDENTIFICATION = "delete_identification"

        # Job permissions
        CREATE_JOB = "create_job"
        UPDATE_JOB = "update_job"
        RUN_ML_JOB = "run_ml_job"
        RUN_SINGLE_IMAGE_JOB = "run_single_image_ml_job"
        RUN_POPULATE_CAPTURES_COLLECTION_JOB = "run_populate_captures_collection_job"
        RUN_DATA_STORAGE_SYNC_JOB = "run_data_storage_sync_job"
        RUN_DATA_EXPORT_JOB = "run_data_export_job"
        RUN_POST_PROCESSING_JOB = "run_post_processing_job"
        DELETE_JOB = "delete_job"

        # Deployment permissions
        CREATE_DEPLOYMENT = "create_deployment"
        DELETE_DEPLOYMENT = "delete_deployment"
        UPDATE_DEPLOYMENT = "update_deployment"
        SYNC_DEPLOYMENT = "sync_deployment"

        # Collection permissions
        CREATE_COLLECTION = "create_sourceimagecollection"
        UPDATE_COLLECTION = "update_sourceimagecollection"
        DELETE_COLLECTION = "delete_sourceimagecollection"
        POPULATE_COLLECTION = "populate_sourceimagecollection"

        # Source Image permissions
        CREATE_SOURCE_IMAGE = "create_sourceimage"
        UPDATE_SOURCE_IMAGE = "update_sourceimage"
        DELETE_SOURCE_IMAGE = "delete_sourceimage"
        STAR_SOURCE_IMAGE = "star_sourceimage"

        # SourceImageUpload permissions
        CREATE_SOURCE_IMAGE_UPLOAD = "create_sourceimageupload"
        UPDATE_SOURCE_IMAGE_UPLOAD = "update_sourceimageupload"
        DELETE_SOURCE_IMAGE_UPLOAD = "delete_sourceimageupload"
        # Storage permissions
        CREATE_STORAGE = "create_s3storagesource"
        DELETE_STORAGE = "delete_s3storagesource"
        UPDATE_STORAGE = "update_s3storagesource"
        TEST_STORAGE = "test_s3storagesource"

        # Site permissions
        CREATE_SITE = "create_site"
        DELETE_SITE = "delete_site"
        UPDATE_SITE = "update_site"

        # Device permissions
        CREATE_DEVICE = "create_device"
        DELETE_DEVICE = "delete_device"
        UPDATE_DEVICE = "update_device"

        # Other permissions
        VIEW_PRIVATE_DATA = "view_private_data"
        TRIGGER_EXPORT = "trigger_export"
        DELETE_OCCURRENCES = "delete_occurrences"
        IMPORT_DATA = "import_data"
        MANAGE_MEMBERS = "manage_members"

    class Meta:
        ordering = ["-priority", "created_at"]
        permissions = [
            # Identification permissions
            ("create_identification", "Can create identifications"),
            ("update_identification", "Can update identifications"),
            ("delete_identification", "Can delete identifications"),
            # Job permissions
            ("create_job", "Can create a job"),
            ("update_job", "Can update a job"),
            ("run_ml_job", "Can run/retry/cancel ML jobs"),
            ("run_populate_captures_collection_job", "Can run/retry/cancel Populate Collection jobs"),
            ("run_data_storage_sync_job", "Can run/retry/cancel Data Storage Sync jobs"),
            ("run_data_export_job", "Can run/retry/cancel Data Export jobs"),
            ("run_single_image_ml_job", "Can process a single capture"),
            ("run_post_processing_job", "Can run/retry/cancel Post-Processing jobs"),
            ("delete_job", "Can delete a job"),
            # Deployment permissions
            ("create_deployment", "Can create a deployment"),
            ("delete_deployment", "Can delete a deployment"),
            ("update_deployment", "Can update a deployment"),
            ("sync_deployment", "Can sync images to a deployment"),
            # Collection permissions
            ("create_sourceimagecollection", "Can create a collection"),
            ("update_sourceimagecollection", "Can update a collection"),
            ("delete_sourceimagecollection", "Can delete a collection"),
            ("populate_sourceimagecollection", "Can populate a collection"),
            # Source Image permissions
            ("create_sourceimage", "Can create a source image"),
            ("update_sourceimage", "Can update a source image"),
            ("delete_sourceimage", "Can delete a source image"),
            ("star_sourceimage", "Can star a source image"),
            # SourceImageUpload permissions
            ("create_sourceimageupload", "Can create a source image upload"),
            ("update_sourceimageupload", "Can update a source image upload"),
            ("delete_sourceimageupload", "Can delete a source image upload"),
            # Storage permissions
            ("create_s3storagesource", "Can create storage"),
            ("delete_s3storagesource", "Can delete storage"),
            ("update_s3storagesource", "Can update storage"),
            ("test_s3storagesource", "Can test storage connection"),
            # Site permissions
            ("create_site", "Can create a site"),
            ("delete_site", "Can delete a site"),
            ("update_site", "Can update a site"),
            # Device permissions
            ("create_device", "Can create a device"),
            ("delete_device", "Can delete a device"),
            ("update_device", "Can update a device"),
            # Other permissions
            ("view_private_data", "Can view private data"),
            ("trigger_exports", "Can trigger data exports"),
        ]


@final
class Device(BaseModel):
    """
    Configuration of hardware used to capture images.

    If project is null then this is a public device that can be used by any project.
    """

    name = models.CharField(max_length=_POST_TITLE_MAX_LENGTH)
    description = models.TextField(blank=True)
    project = models.ForeignKey(Project, on_delete=models.SET_NULL, null=True, related_name="devices")

    deployments: models.QuerySet["Deployment"]

    class Meta:
        verbose_name = "Device Configuration"


@final
class Site(BaseModel):
    """Research site with multiple deployments"""

    name = models.CharField(max_length=_POST_TITLE_MAX_LENGTH)
    description = models.TextField(blank=True)
    project = models.ForeignKey(Project, on_delete=models.SET_NULL, null=True, related_name="sites")

    deployments: models.QuerySet["Deployment"]

    def deployments_count(self) -> int:
        return self.deployments.count()

    # def boundary(self) -> Optional[models.GeometryField]:
    # @TODO if/when we use GeoDjango
    #     return None

    def boundary_rect(self) -> tuple[float, float, float, float] | None:
        # Get the minumin and maximum latitude and longitude values of all deployments
        # at this research site.
        min_lat, max_lat, min_lon, max_lon = self.deployments.aggregate(
            min_lat=models.Min("latitude"),
            max_lat=models.Max("latitude"),
            min_lon=models.Min("longitude"),
            max_lon=models.Max("longitude"),
        ).values()

        bounds = (min_lat, min_lon, max_lat, max_lon)
        if None in bounds:
            return None
        else:
            return bounds

    class Meta:
        verbose_name = "Research Site"


@final
class DeploymentManager(models.Manager.from_queryset(ProjectQuerySet)):
    """
    Custom manager that adds counts of related objects to the default queryset.
    """

    pass


def _create_source_image_for_sync(
    deployment: "Deployment",
    obj: ami.utils.s3.ObjectTypeDef,
) -> typing.Union["SourceImage", None]:
    assert "Key" in obj, f"File in object store response has no Key: {obj}"

    source_image = SourceImage(
        deployment=deployment,
        path=obj["Key"],
        last_modified=obj.get("LastModified"),
        size=obj.get("Size"),
        checksum=obj.get("ETag", "").strip('"'),
        checksum_algorithm=obj.get("ChecksumAlgorithm"),
    )
    logger.debug(f"Preparing to create or update SourceImage {source_image.path}")
    source_image.update_calculated_fields()
    return source_image


def _insert_or_update_batch_for_sync(
    deployment: "Deployment",
    source_images: list["SourceImage"],
    total_files: int,
    total_size: int,
    sql_batch_size=500,
    regroup_events_per_batch=False,
):
    logger.info(f"Bulk inserting or updating batch of {len(source_images)} SourceImages")
    try:
        SourceImage.objects.bulk_create(
            source_images,
            batch_size=sql_batch_size,
            update_conflicts=True,
            unique_fields=["deployment", "path"],  # type: ignore
            update_fields=["last_modified", "size", "checksum", "checksum_algorithm"],
        )
    except IntegrityError as e:
        logger.error(f"Error bulk inserting batch of SourceImages: {e}")

    if total_files > (deployment.data_source_total_files or 0):
        deployment.data_source_total_files = total_files
    if total_size > (deployment.data_source_total_size or 0):
        deployment.data_source_total_size = total_size
    deployment.data_source_last_checked = datetime.datetime.now()

    if regroup_events_per_batch:
        group_images_into_events(deployment)

    deployment.save(update_calculated_fields=False)


def _compare_totals_for_sync(deployment: "Deployment", total_files_found: int):
    # @TODO compare total_files to the number of SourceImages for this deployment
    existing_file_count = SourceImage.objects.filter(deployment=deployment).count()
    delta = abs(existing_file_count - total_files_found)
    if delta > 0:
        logger.warning(
            f"Deployment '{deployment}' has {existing_file_count} SourceImages "
            f"but the data source has {total_files_found} files "
            f"(+- {delta})"
        )


@final
class Deployment(BaseModel):
    """
    Class that describes a deployment of a device (camera & hardware) at a research site.
    """

    name = models.CharField(max_length=_POST_TITLE_MAX_LENGTH)
    description = models.TextField(blank=True)
    latitude = models.FloatField(null=True, blank=True)
    longitude = models.FloatField(null=True, blank=True)
    image = models.ImageField(upload_to="deployments", blank=True, null=True)

    project = models.ForeignKey(Project, on_delete=models.SET_NULL, null=True, related_name="deployments")

    # @TODO consider sharing only the "data source auth/config" then a one-to-one config for each deployment
    # Or a pydantic model with nested attributes about each data source relationship
    data_source = models.ForeignKey(
        "S3StorageSource", on_delete=models.SET_NULL, null=True, blank=True, related_name="deployments"
    )

    # Pre-calculated values from the data source
    data_source_total_files = models.IntegerField(blank=True, null=True)
    data_source_total_size = models.BigIntegerField(blank=True, null=True)
    data_source_subdir = models.CharField(max_length=255, blank=True, null=True)
    data_source_regex = models.CharField(max_length=255, blank=True, null=True)
    data_source_last_checked = models.DateTimeField(blank=True, null=True)
    # data_source_start_date = models.DateTimeField(blank=True, null=True)
    # data_source_end_date = models.DateTimeField(blank=True, null=True)
    # data_source_last_check_duration = models.DurationField(blank=True, null=True)
    # data_source_last_check_status = models.CharField(max_length=255, blank=True, null=True)
    # data_source_last_check_notes = models.TextField(max_length=255, blank=True, null=True)

    # Pre-calculated values
    events_count = models.IntegerField(blank=True, null=True)
    occurrences_count = models.IntegerField(blank=True, null=True)
    captures_count = models.IntegerField(blank=True, null=True)
    detections_count = models.IntegerField(blank=True, null=True)
    taxa_count = models.IntegerField(blank=True, null=True)
    first_capture_timestamp = models.DateTimeField(blank=True, null=True)
    last_capture_timestamp = models.DateTimeField(blank=True, null=True)

    research_site = models.ForeignKey(
        Site,
        on_delete=models.SET_NULL,
        null=True,
        blank=True,
        related_name="deployments",
    )

    device = models.ForeignKey(
        Device,
        on_delete=models.SET_NULL,
        null=True,
        blank=True,
        related_name="deployments",
    )

    events: models.QuerySet["Event"]
    captures: models.QuerySet["SourceImage"]
    occurrences: models.QuerySet["Occurrence"]
    jobs: models.QuerySet["Job"]

    objects = DeploymentManager()

    class Meta:
        ordering = ["name"]

    def taxa(self) -> models.QuerySet["Taxon"]:
        return Taxon.objects.filter(Q(occurrences__deployment=self)).distinct()

    def first_capture(self) -> typing.Optional["SourceImage"]:
        return SourceImage.objects.filter(deployment=self).order_by("timestamp").first()

    def last_capture(self) -> typing.Optional["SourceImage"]:
        return SourceImage.objects.filter(deployment=self).order_by("timestamp").last()

    def get_first_and_last_timestamps(self) -> tuple[datetime.datetime, datetime.datetime]:
        # Retrieve the timestamps of the first and last capture in a single query
        first, last = (
            SourceImage.objects.filter(deployment=self)
            .aggregate(first=models.Min("timestamp"), last=models.Max("timestamp"))
            .values()
        )
        return (first, last)

    def first_date(self) -> datetime.date | None:
        return self.first_capture_timestamp.date() if self.first_capture_timestamp else None

    def last_date(self) -> datetime.date | None:
        return self.last_capture_timestamp.date() if self.last_capture_timestamp else None

    def data_source_uri(self) -> str | None:
        if self.data_source:
            uri = self.data_source.uri().rstrip("/")
            if self.data_source_subdir:
                uri = f"{uri}/{self.data_source_subdir.strip('/')}/"
            if self.data_source_regex:
                uri = f"{uri}?regex={self.data_source_regex}"
        else:
            uri = None
        return uri

    def data_source_total_size_display(self) -> str:
        if self.data_source_total_size is None:
            return filesizeformat(0)
        else:
            return filesizeformat(self.data_source_total_size)

    def sync_captures(self, batch_size=1000, regroup_events_per_batch=False, job: "Job | None" = None) -> int:
        """Import images from the deployment's data source"""

        deployment = self
        assert deployment.data_source, f"Deployment {deployment.name} has no data source configured"

        s3_config = deployment.data_source.config
        total_size = 0
        total_files = 0
        source_images = []
        django_batch_size = batch_size
        sql_batch_size = 1000

        if job:
            job.logger.info(f"Syncing captures for deployment {deployment}")
            job.update_progress()
            job.save()

        for obj, file_index in ami.utils.s3.list_files_paginated(
            s3_config,
            subdir=self.data_source_subdir,
            regex_filter=self.data_source_regex,
        ):
            logger.debug(f"Processing file {file_index}: {obj}")
            if not obj:
                continue
            source_image = _create_source_image_for_sync(deployment, obj)
            if source_image:
                total_files += 1
                total_size += obj.get("Size", 0)
                source_images.append(source_image)

            if len(source_images) >= django_batch_size:
                _insert_or_update_batch_for_sync(
                    deployment, source_images, total_files, total_size, sql_batch_size, regroup_events_per_batch
                )
                source_images = []
                if job:
                    job.logger.info(f"Processed {total_files} files")
                    job.progress.update_stage(job.job_type().key, total_files=total_files)
                    job.update_progress()

        if source_images:
            # Insert/update the last batch
            _insert_or_update_batch_for_sync(
                deployment, source_images, total_files, total_size, sql_batch_size, regroup_events_per_batch
            )
        if job:
            job.logger.info(f"Processed {total_files} files")
            job.progress.update_stage(job.job_type().key, total_files=total_files)
            job.update_progress()

        _compare_totals_for_sync(deployment, total_files)

        # @TODO decide if we should delete SourceImages that are no longer in the data source

        if job:
            job.logger.info("Saving and recalculating sessions for deployment")
            job.progress.update_stage(job.job_type().key, progress=1)
            job.progress.add_stage("Update deployment cache")
            job.update_progress()

        # If new images were added, ensure the regroup happens now, not queued as an async task.
        self.save(regroup_async=False)

        if job:
            job.progress.update_stage("Update deployment cache", progress=1)
            job.update_progress()

        return total_files

    def audit_subdir_of_captures(self, ignore_deepest=False) -> dict[str, int]:
        """
        Review the subdirs of all captures that belong to this deployment in an efficient query.

        Group all captures by their subdir and count the number of captures in each group.
        `ignore_deepest` will exclude the deepest subdir from the audit (usually the date folder)
        """

        class SubdirExtractAll(models.Func):
            function = "REGEXP_REPLACE"
            template = "%(function)s(%(expressions)s, '/[^/]*$', '')"

        class SubdirExtractParent(models.Func):
            # Attempts failed to dynamically set the depth of the last directories to ignore.
            # so this is a hardcoded version that ignores the last one directory.
            # this is useful for ignoring the date folder in the path.
            function = "REGEXP_REPLACE"
            template = "%(function)s(%(expressions)s, '/[^/]*/[^/]*$', '')"

        extract_func = SubdirExtractParent if ignore_deepest else SubdirExtractAll

        subdirs_audit = (
            self.captures.annotate(
                subdir=models.Case(
                    models.When(path__contains="/", then=extract_func(models.F("path"))),
                    default=models.Value(""),
                    output_field=models.CharField(),
                )
            )
            .values("subdir")
            .annotate(count=models.Count("id"))
            .exclude(subdir="")
            .order_by("-count")
        )

        # Convert QuerySet to dictionary
        return {item["subdir"]: item["count"] for item in subdirs_audit}

    def update_subdir_of_captures(self, previous_subdir: str, new_subdir: str):
        """
        Update the relative directory in the path of all captures that belong to this deployment in a single query.

        This is useful when moving images to a new location in the data source. It is not run
        automatically when the deployment's data source configuration is updated. But admins can
        run it manually from the Django shell or a maintenance script.

        Reminder: the public_base_url includes the path that precedes the subdir within the full file path.

        Warning: this is essentially a find & replace operation on the path field of SourceImage objects.
        """

        # Sanitize the subdir strings. Ensure that they end with a slash. This is are only protection against
        # accidentally modifying the filename.
        # Relative paths are stored without a leading slash.
        previous_subdir = previous_subdir.strip("/") + "/"
        new_subdir = new_subdir.strip("/") + "/"

        # Update the path of all captures that belong to this deployment
        captures = SourceImage.objects.filter(deployment=self, path__startswith=previous_subdir)
        logger.info(f"Updating subdir of {captures.count()} captures from '{previous_subdir}' to '{new_subdir}'")
        previous_count = captures.count()
        captures.update(
            path=models.functions.Replace(
                models.F("path"),
                models.Value(previous_subdir),
                models.Value(new_subdir),
            )
        )
        # Re-query the captures to ensure the path has been updated
        unchanged_count = SourceImage.objects.filter(deployment=self, path__startswith=previous_subdir).count()
        changed_count = SourceImage.objects.filter(deployment=self, path__startswith=new_subdir).count()

        if unchanged_count:
            raise ValueError(f"{unchanged_count} captures were not updated to new subdir: {new_subdir}")

        if changed_count != previous_count:
            raise ValueError(f"Only {changed_count} captures were updated to new subdir: {new_subdir}")

    def update_children(self):
        """
        Update all attribute on all child objects that should be equal to their deployment values.

        e.g. Events, Occurrences, SourceImages must belong to same project as their deployment. But
        they have their own copy of that attribute to reduce the number of joins required to query them.
        """

        # All the child models that have a foreign key to project
        child_models = [
            "Event",
            "Occurrence",
            "SourceImage",
        ]
        for model_name in child_models:
            model = apps.get_model("main", model_name)
            qs = model.objects.filter(deployment=self).exclude(project=self.project)
            project_values = set(qs.values_list("project", flat=True).distinct())
            if len(project_values):
                logger.warning(
                    f"Deployment {self} has alternate projects set on {model_name} "
                    f"objects: {project_values}. Updating them!"
                )
            qs.update(project=self.project)

    def update_calculated_fields(self, save=False):
        """Update calculated fields on the deployment."""

        self.data_source_total_files = self.captures.count()
        self.data_source_total_size = self.captures.aggregate(total_size=models.Sum("size")).get("total_size")

        self.events_count = self.events.count()
        self.captures_count = self.data_source_total_files or self.captures.count()
        self.detections_count = Detection.objects.filter(Q(source_image__deployment=self)).count()
        occ_qs = self.occurrences.filter(event__isnull=False).apply_default_filters(  # type: ignore
            project=self.project,
            request=None,
        )  # type: ignore

        self.occurrences_count = occ_qs.distinct().count()

        self.taxa_count = occ_qs.values("determination_id").distinct().count()

        self.first_capture_timestamp, self.last_capture_timestamp = self.get_first_and_last_timestamps()

        if save:
            self.save(update_calculated_fields=False)

    def save(self, update_calculated_fields=True, regroup_async=True, *args, **kwargs):
        super().save(*args, **kwargs)
        if self.pk and update_calculated_fields:
            if deployment_events_need_update(self):
                logger.info(f"Deployment {self} has events that need to be regrouped")
                if regroup_async:
                    ami.tasks.regroup_events.delay(self.pk)
                else:
                    group_images_into_events(self)
            self.update_calculated_fields(save=True)
            if self.project:
                self.update_children()
                # @TODO this isn't working as a background task
                # ami.tasks.model_task.delay("Project", self.project.pk, "update_children_project")


class EventQuerySet(BaseQuerySet):
    def with_taxa_count(self, project: Project | None = None, request: Request | None = None):
        """
        Annotate each event with the number of distinct taxa observed,
        filtered by default filters (score threshold and taxa inclusion/exclusion).
        """
        if project is None:
            return self

        filter_q = build_occurrence_default_filters_q(project, request, "occurrences")

        return self.annotate(
            taxa_count=models.Count(
                "occurrences__determination",
                distinct=True,
                filter=filter_q,
            )
        )

    def with_occurrences_count(self, project: Project | None = None, request: Request | None = None):
        """
        Annotate each event with the number of occurrences,
        filtered by default filters (score threshold and taxa inclusion/exclusion).
        """
        if project is None:
            return self

        filter_q = build_occurrence_default_filters_q(project, request, "occurrences")

        return self.annotate(
            occurrences_count=models.Count(
                "occurrences",
                distinct=True,
                filter=filter_q,
            )
        )


class EventManager(models.Manager.from_queryset(EventQuerySet)):
    pass


@final
class Event(BaseModel):
    """A monitoring session"""

    objects: EventManager = EventManager()
    group_by = models.CharField(
        max_length=255,
        db_index=True,
        help_text=(
            "A unique identifier for this event, used to group images into events. "
            "This allows images to be prepended or appended to an existing event. "
            "The default value is the day the event started, in the format YYYY-MM-DD. "
            "However images could also be grouped by camera settings, image dimensions, hour of day, "
            "or a random sample."
        ),
    )

    start = models.DateTimeField(db_index=True, help_text="The timestamp of the first image in the event.")
    end = models.DateTimeField(null=True, blank=True, help_text="The timestamp of the last image in the event.")

    project = models.ForeignKey(Project, on_delete=models.SET_NULL, null=True, related_name="events")
    deployment = models.ForeignKey(Deployment, on_delete=models.SET_NULL, null=True, related_name="events")

    captures: models.QuerySet["SourceImage"]
    occurrences: models.QuerySet["Occurrence"]

    # Pre-calculated values
    captures_count = models.IntegerField(blank=True, null=True)
    detections_count = models.IntegerField(blank=True, null=True)
    occurrences_count = models.IntegerField(blank=True, null=True)
    calculated_fields_updated_at = models.DateTimeField(blank=True, null=True)

    class Meta:
        ordering = ["start"]
        indexes = [
            models.Index(fields=["group_by"]),
            models.Index(fields=["start"]),
        ]
        constraints = [
            models.UniqueConstraint(fields=["deployment", "group_by"], name="unique_event"),
        ]

    def __str__(self) -> str:
        return f"{self.start.strftime('%A')}, {self.date_label()}"

    def name(self) -> str:
        return str(self)

    def day(self) -> datetime.date:
        """
        Consider the start of the event to be the day it occurred on.

        Most overnight monitoring sessions will start in the evening and end the next morning.
        """
        return self.start.date()

    def date_label(self) -> str:
        """
        Format the date range for display.

        If the start and end dates are different, display them as:
        Jan 1-5, 2021
        """
        if self.end and self.end.date() != self.start.date():
            return f"{self.start.strftime('%b %-d')}-{self.end.strftime('%-d %Y')}"
        else:
            return f"{self.start.strftime('%b %-d %Y')}"

    def duration(self):
        """Return the duration of the event.

        If the event is still in progress, use the current time as the end time.
        """
        now = datetime.datetime.now(tz=self.start.tzinfo)
        if not self.end:
            return now - self.start
        return self.end - self.start

    def duration_label(self) -> str:
        """
        Format the duration for display.

        If duration was populated by a query annotation, use that
        otherwise call the duration() method to calculate it.
        """
        duration = self.duration() if callable(self.duration) else self.duration
        return ami.utils.dates.format_timedelta(duration)

    def get_captures_count(self) -> int:
        return self.captures.distinct().count()

    def get_detections_count(self) -> int | None:
        return Detection.objects.filter(Q(source_image__event=self)).count()

    def get_occurrences_count(self, classification_threshold: float = 0) -> int:
        """
        Get the count of occurrences for this event, filtered by default filters.

        Note: classification_threshold parameter is deprecated, use project default filters instead.
        """
        return (
            self.occurrences.distinct()
            .apply_default_filters(project=self.project, request=None)  # type: ignore
            .count()
        )

    def stats(self) -> dict[str, int | None]:
        return (
            SourceImage.objects.filter(event=self)
            .annotate(count=models.Count("detections"))
            .aggregate(
                detections_max_count=models.Max("count"),
                detections_min_count=models.Min("count"),
                # detections_avg_count=models.Avg("count"),
            )
        )

    def taxa_count(self, classification_threshold: float = 0) -> int:
        # Move this to a pre-calculated field or prefetch_related in the view
        # return self.taxa(classification_threshold).count()
        return 0

    def taxa(self, classification_threshold: float = 0) -> models.QuerySet["Taxon"]:
        return Taxon.objects.filter(
            Q(occurrences__event=self),
            occurrences__determination_score__gte=classification_threshold,
        ).distinct()

    def first_capture(self):
        # @TODO these needs to return a source image with detections prefetched and filtered
        # based on the project settings.
        # Ideally this would be an annotated field, rather than an additional query.
        # raise NotImplementedError("This is added an annotated field, it should not be called directly.")
        # return SourceImage.objects.filter(event=self).order_by("timestamp").first().with_detections()
        return SourceImage.objects.filter(event=self).order_by("timestamp").first()

    def summary_data(self):
        """
        Data prepared for rendering charts with plotly.js
        """
        plots = []

        plots.append(charts.event_detections_per_hour(event_pk=self.pk))
        plots.append(charts.event_top_taxa(event_pk=self.pk))

        return plots

    def update_calculated_fields(self, save=False, updated_timestamp: datetime.datetime | None = None):
        """
        Important: if you update a new field, add it to the bulk_update call in update_calculated_fields_for_events
        """
        event = self
        if not event.group_by and event.start:
            # If no group_by is set, use the start "day"
            event.group_by = str(event.start.date())

        if not event.project and event.deployment:
            event.project = event.deployment.project

        if event.pk is not None:
            # Can only update start and end times if this is an update to an existing event
            first = event.captures.order_by("timestamp").values("timestamp").first()
            last = event.captures.order_by("-timestamp").values("timestamp").first()
            if first:
                event.start = first["timestamp"]
            if last:
                event.end = last["timestamp"]

            event.captures_count = event.get_captures_count()
            event.detections_count = event.get_detections_count()
            event.occurrences_count = event.get_occurrences_count()

            event.calculated_fields_updated_at = updated_timestamp or timezone.now()

        if save:
            event.save(update_calculated_fields=False)

    def save(self, update_calculated_fields=True, *args, **kwargs):
        super().save(*args, **kwargs)
        if update_calculated_fields:
            self.update_calculated_fields(save=True)


def update_calculated_fields_for_events(
    qs: models.QuerySet[Event] | None = None,
    pks: list[typing.Any] | None = None,
    last_updated: datetime.datetime | None = None,
    save=True,
):
    """
    This function is called by a migration to update the calculated fields for all events.

    @TODO this can likely be abstracted to a more generic function that can be used for any model
    """
    to_update = []

    qs = qs or Event.objects.all()
    if pks:
        qs = qs.filter(pk__in=pks)
    if last_updated:
        # query for None or before the last updated time
        qs = qs.filter(
            Q(calculated_fields_updated_at__isnull=True) | Q(calculated_fields_updated_at__lte=last_updated)
        )

    logging.info(f"Updating pre-calculated fields for {len(to_update)} events")

    updated_timestamp = timezone.now()
    for event in qs:
        event.update_calculated_fields(save=False, updated_timestamp=updated_timestamp)
        to_update.append(event)

    if save:
        updated_count = Event.objects.bulk_update(
            to_update,
            [
                "group_by",
                "start",
                "end",
                "project",
                "captures_count",
                "detections_count",
                "occurrences_count",
                "calculated_fields_updated_at",
            ],
        )
        if updated_count != len(to_update):
            logging.error(f"Failed to update {len(to_update) - updated_count} events")
    return to_update


def audit_event_lengths(deployment: Deployment):
    logger.info("Checking for unusual event durations")

    events_over_24_hours = Event.objects.filter(
        deployment=deployment, start__lt=models.F("end") - datetime.timedelta(days=1)
    ).count()
    if events_over_24_hours:
        logger.warning(f"Found {events_over_24_hours} event(s) over 24 hours in deployment {deployment}. ")

    events_starting_before_noon = Event.objects.filter(
        deployment=deployment, start__hour__lt=12  # Before hour 12
    ).count()
    if events_starting_before_noon:
        logger.warning(
            f"Found {events_starting_before_noon} event(s) starting before noon in deployment {deployment}. "
        )

    events_ending_before_start = Event.objects.filter(deployment=deployment, start__gt=models.F("end")).count()
    if events_ending_before_start:
        logger.error(f"Found {events_ending_before_start} event(s) with start > end in deployment {deployment}")


def group_images_into_events(
    deployment: Deployment, max_time_gap=datetime.timedelta(minutes=120), delete_empty=True
) -> list[Event]:
    # Log a warning if multiple SourceImages have the same timestamp
    dupes = (
        SourceImage.objects.filter(deployment=deployment)
        .values("timestamp")
        .annotate(count=models.Count("id"))
        .filter(count__gt=1)
        .exclude(timestamp=None)
    )
    if dupes.count():
        values = "\n".join(
            [f'{d.strftime("%Y-%m-%d %H:%M:%S")} x{c}' for d, c in dupes.values_list("timestamp", "count")]
        )
        logger.warning(
            f"Found {len(values)} images with the same timestamp in deployment '{deployment}'. "
            f"Only one image will be used for each timestamp for each event."
        )

    image_timestamps = list(
        SourceImage.objects.filter(deployment=deployment)
        .exclude(timestamp=None)
        .values_list("timestamp", flat=True)
        .order_by("timestamp")
        .distinct()
    )

    timestamp_groups = ami.utils.dates.group_datetimes_by_gap(image_timestamps, max_time_gap)
    # @TODO this event grouping needs testing. Still getting events over 24 hours
    # timestamp_groups = ami.utils.dates.group_datetimes_by_shifted_day(image_timestamps)

    events = []
    for group in timestamp_groups:
        if not len(group):
            continue

        start_date = group[0]
        end_date = group[-1]

        # Print debugging info about groups
        delta = end_date - start_date
        hours = round(delta.seconds / 60 / 60, 1)
        logger.debug(
            f"Found session starting at {start_date} with {len(group)} images that ran for {hours} hours.\n"
            f"From {start_date.strftime('%c')} to {end_date.strftime('%c')}."
        )

        # Creating events & assigning images
        group_by = start_date.date()
        event, _ = Event.objects.get_or_create(
            deployment=deployment,
            group_by=group_by,
            defaults={"start": start_date, "end": end_date},
        )
        events.append(event)
        SourceImage.objects.filter(deployment=deployment, timestamp__in=group).update(event=event)
        event.save()  # Update start and end times and other cached fields
        logger.info(
            f"Created/updated event {event} with {len(group)} images for deployment {deployment}. "
            f"Duration: {event.duration_label()}"
        )

    logger.info(
        f"Done grouping {len(image_timestamps)} captures into {len(events)} events " f"for deployment {deployment}"
    )

    if delete_empty:
        logger.info("Deleting empty events for deployment")
        delete_empty_events(deployment=deployment)

    for event in events:
        # Set the width and height of all images in each event based on the first image
        logger.info(f"Setting image dimensions for event {event}")
        set_dimensions_for_collection(event)

    logger.info("Updating relevant cached fields on deployment")
    deployment.events_count = len(events)
    deployment.save(update_calculated_fields=False, update_fields=["events_count"])

    audit_event_lengths(deployment)

    return events


def deployment_events_need_update(deployment: Deployment) -> bool:
    """
    Returns True if there are any SourceImages in the deployment
    that haven't been assigned to an `Event`.

    Note: This does not detect if images were deleted from the deployment
    after being grouped. We currently have limited support for image deletion,
    so handling that is out of scope for this check.
    """

    capture_counts_differ = deployment.captures_count != deployment.captures.count()

    ungrouped_images = models.Q(event__isnull=True)

    events_last_updated = (
        deployment.events.aggregate(
            latest_updated_at=models.Max("updated_at"),
        )["latest_updated_at"]
        or deployment.updated_at
        or datetime.datetime.min
    )
    images_updated_after_events = models.Q(updated_at__gt=events_last_updated)

    new_or_ungrouped_images = (
        SourceImage.objects.filter(deployment=deployment).filter(ungrouped_images | images_updated_after_events)
    ).exists()

    images_in_deployment_but_another_event = (
        SourceImage.objects.filter(deployment=deployment).exclude(event__deployment=deployment).exists()
    )

    needs_update = new_or_ungrouped_images or capture_counts_differ or images_in_deployment_but_another_event

    if needs_update:
        logger.info(
            f"Deployment {deployment} events need updating: "
            f"capture_counts_differ={capture_counts_differ}, "
            f"new_or_ungrouped_images={new_or_ungrouped_images}, "
            f"images_in_deployment_but_another_event={images_in_deployment_but_another_event}"
        )

    return needs_update


def delete_empty_events(deployment: Deployment, dry_run=False):
    """
    Delete events that have no images, occurrences or other related records.
    """

    # @TODO Search all models that have a foreign key to Event
    # related_models = [
    #     f.related_model
    #     for f in Event._meta.get_fields()
    #     if f.one_to_many or f.one_to_one or (f.many_to_many and f.auto_created)
    # ]

    events = (
        Event.objects.filter(deployment=deployment)
        .annotate(
            num_images=models.Count("captures"),
            num_occurrences=models.Count("occurrences"),
        )
        .filter(num_images=0, num_occurrences=0)
    )

    if dry_run:
        for event in events:
            logger.debug(f"Would delete event {event} (dry run)")
    else:
        logger.info(f"Deleting {events.count()} empty events")
        events.delete()


def sample_events(deployment: Deployment, day_interval: int = 3) -> typing.Generator[Event, None, None]:
    """
    Return a sample of events from the deployment, evenly spaced apart by day_interval.
    """

    last_event = None
    for event in Event.objects.filter(deployment=deployment).order_by("start"):
        if not last_event:
            yield event
            last_event = event
        else:
            delta = event.start - last_event.start
            if delta.days >= day_interval:
                yield event
                last_event = event


@final
class S3StorageSource(BaseModel):
    """
    Per-deployment configuration for an S3 bucket.
    """

    name = models.CharField(max_length=255)
    bucket = models.CharField(max_length=255)
    prefix = models.CharField(max_length=255, blank=True)
    access_key = models.TextField()
    secret_key = models.TextField()
    endpoint_url = models.CharField(max_length=255, blank=True, null=True)
    public_base_url = models.CharField(max_length=255, blank=True, null=True)
    total_size = models.BigIntegerField(null=True, blank=True)
    total_files = models.BigIntegerField(null=True, blank=True)
    last_checked = models.DateTimeField(null=True, blank=True)
    # last_check_duration = models.DurationField(null=True, blank=True)
    # use_signed_urls = models.BooleanField(default=False)
    project = models.ForeignKey(Project, on_delete=models.SET_NULL, null=True, related_name="storage_sources")
    # @TODO allow multiple projects to share the same S3StorageSource

    deployments: models.QuerySet["Deployment"]

    @property
    def config(self) -> ami.utils.s3.S3Config:
        return ami.utils.s3.S3Config(
            bucket_name=self.bucket,
            prefix=self.prefix,
            access_key_id=self.access_key,
            secret_access_key=self.secret_key,
            endpoint_url=self.endpoint_url,
            public_base_url=self.public_base_url,
        )

    def deployments_count(self) -> int:
        return self.deployments.count()

    def total_files_indexed(self) -> int:
        return self.deployments.aggregate(total_files=models.Sum("data_source_total_files"))["total_files"]

    @functools.cache
    def total_size_indexed(self) -> int:
        return self.deployments.aggregate(total_size=models.Sum("data_source_total_size"))["total_size"]

    def total_size_indexed_display(self) -> str:
        return filesizeformat(self.total_size_indexed())

    def total_captures_indexed(self) -> int:
        return self.deployments.aggregate(total_captures=models.Sum("captures_count"))["total_captures"]

    def list_files(self, limit=None):
        """Recursively list files in the bucket/prefix."""

        return ami.utils.s3.list_files_paginated(self.config, limit=limit)

    def count_files(self):
        """Count & save the number of files in the bucket/prefix."""

        count = ami.utils.s3.count_files_paginated(self.config)
        self.total_files = count
        self.save()
        return count

    def calculate_size(self):
        """Calculate the total size and count of all files in the bucket/prefix."""

        sizes = [obj["Size"] for obj, _num_files_checked in self.list_files() if obj]  # type: ignore
        size = sum(sizes)
        count = len(sizes)
        self.total_size = size
        self.total_files = count
        self.save()
        return size

    def uri(self, path: str | None = None):
        """Return the full URI for the given path."""

        full_path = "/".join(str(part).strip("/") for part in [self.bucket, self.prefix, path] if part)
        return f"s3://{full_path}"

    def public_url(self, path: str):
        """Return the public URL for the given path."""

        return ami.utils.s3.public_url(self.config, path)

    def test_connection(
        self, subdir: str | None = None, regex_filter: str | None = None
    ) -> ami.utils.s3.ConnectionTestResult:
        """Test the connection to the S3 bucket."""

        return ami.utils.s3.test_connection(self.config, subdir=subdir, regex_filter=regex_filter)

    def save(self, *args, **kwargs):
        # If public_base_url has changed, update the urls for all source images
        if self.pk:
            old = S3StorageSource.objects.get(pk=self.pk)
            if old.public_base_url != self.public_base_url:
                for deployment in self.deployments.all():
                    ami.tasks.update_public_urls.delay(deployment.pk, self.public_base_url)
        super().save(*args, **kwargs)


def validate_filename_timestamp(filename: str) -> None:
    # Ensure filename has a timestamp
    timestamp = ami.utils.dates.get_image_timestamp_from_filename(filename)
    if not timestamp:
        raise ValidationError("Image filename does not contain a valid timestamp (e.g. YYYYMMDDHHMMSS-snapshot.jpg).")


def create_source_image_from_upload(
    image: ImageFieldFile,
    deployment: Deployment,
    request=None,
    process_now=True,
) -> "SourceImage":
    """Create a complete SourceImage from an uploaded file."""

    # Read file content once
    image.seek(0)
    file_content = image.read()

    # Calculate a checksum for the image content
    checksum, checksum_algorithm = calculate_file_checksum(file_content)

    # Create PIL image from file content (no additional file reads)
    image_stream = BytesIO(file_content)
    pil_image = PIL.Image.open(image_stream)

    timestamp = extract_timestamp(filename=image.name, image=pil_image)
    if not timestamp:
        logger.warning(
            "A valid timestamp could not be found in the image's EXIF data or filename. "
            "Please rename the file to include a timestamp "
            "(e.g. YYYYMMDDHHMMSS-snapshot.jpg). "
            "Falling back to the current time for the image captured timestamp."
        )
        timestamp = timezone.now()
    width = pil_image.width
    height = pil_image.height
    size = len(file_content)

    # get full public media url of image:
    if request:
        base_url = request.build_absolute_uri(settings.MEDIA_URL)
    else:
        base_url = settings.MEDIA_URL

    source_image = SourceImage.objects.create(
        path=image.name,  # Includes relative path from MEDIA_ROOT
        public_base_url=base_url,  # @TODO how to merge this with the data source?
        project=deployment.project,
        deployment=deployment,
        timestamp=timestamp,
        event=None,  # Will be assigned when the image is grouped into events
        size=size,
        checksum=checksum,
        checksum_algorithm=checksum_algorithm,
        width=width,
        height=height,
        test_image=True,
        uploaded_by=request.user if request else None,
    )
    deployment.save(regroup_async=False)
    if process_now:
        from ami.ml.orchestration.processing import process_single_source_image

        process_single_source_image(source_image=source_image)
    return source_image


def upload_to_with_deployment(instance, filename: str) -> str:
    """Nest uploads under subdir for a deployment."""
    return f"example_captures/{instance.deployment.pk}/{filename}"


@final
class SourceImageUpload(BaseModel):
    """
    A manually uploaded image that has not yet been imported.

    The SourceImageViewSet will create a SourceImage from the uploaded file and delete the upload.
    """

    project_accessor = "deployment__project"
    image = models.ImageField(upload_to=upload_to_with_deployment)
    user = models.ForeignKey(User, on_delete=models.SET_NULL, null=True, blank=True)
    deployment = models.ForeignKey(Deployment, on_delete=models.CASCADE, related_name="manually_uploaded_captures")
    source_image = models.OneToOneField(
        "SourceImage", on_delete=models.CASCADE, null=True, blank=True, related_name="upload"
    )

    def save(self, *args, **kwargs):
        super().save(*args, **kwargs)
        # @TODO Use a "dirty" flag to mark the deployment as having new uploads, needs refresh
        self.deployment.save()


@receiver(pre_delete, sender=SourceImageUpload)
def delete_source_image(sender, instance, **kwargs):
    """
    A SourceImageUpload are automatically deleted when deleting a SourceImage because of the CASCADE setting.
    However the SourceImage needs to be deleted using a signal when deleting a SourceImageUpload.
    """
    if instance.source_image:
        # Disconnect the SourceImage from the upload to prevent recursion error
        source_image = instance.source_image
        instance.source_image = None
        instance.save()
        source_image.delete()
    # @TODO Use a "dirty" flag to mark the deployment as having new uploads, needs refresh
    instance.deployment.save()


class SourceImageQuerySet(BaseQuerySet):
    def with_occurrences_count(self, project: Project | None = None, request=None):
        """
        Annotate each source image with the number of occurrences,
        filtered by default filters (score threshold and taxa inclusion/exclusion).

        Note: classification_threshold parameter is deprecated, use project default filters instead.

        Uses a subquery to avoid GROUP BY in the pagination count query, which may
        improve performance for large datasets.
        """
        filter_q = build_occurrence_default_filters_q(project, request, "")

        # Use a subquery instead of Count with joins to avoid GROUP BY in pagination count query
        # The subquery counts distinct occurrences for each source image
        # Use Coalesce to return 0 when the subquery returns NULL (no matching rows)
        # @TODO update the SourceImageCollectionQuerySet to use the same approach
        occurrences_subquery = (
            Occurrence.objects.filter(detections__source_image_id=models.OuterRef("pk"))
            .filter(filter_q)
            .values("detections__source_image_id")  # Group by source_image_id to get one row per source_image
            .annotate(count=models.Count("id", distinct=True))
            .values("count")
        )

        return self.annotate(
            occurrences_count=Coalesce(models.Subquery(occurrences_subquery, output_field=models.IntegerField()), 0)
        )

    def with_taxa_count(self, project: Project | None = None, request=None):
        """
        Annotate each source image with the number of distinct taxa,
        filtered by default filters (score threshold and taxa inclusion/exclusion).

        Note: classification_threshold parameter is deprecated, use project default filters instead.

        Uses a subquery to avoid GROUP BY in the pagination count query, which may
        improve performance for large datasets.
        """
        filter_q = build_occurrence_default_filters_q(project, request, "")

        # Use a subquery instead of Count with joins to avoid GROUP BY in pagination count query
        # The subquery counts distinct taxa for each source image
        # Use Coalesce to return 0 when the subquery returns NULL (no matching rows)
        # @TODO update the SourceImageCollectionQuerySet to use the same approach
        taxa_subquery = (
            Occurrence.objects.filter(detections__source_image_id=models.OuterRef("pk"))
            .filter(filter_q)
            .values("detections__source_image_id")  # Group by source_image_id to get one row per source_image
            .annotate(count=models.Count("determination_id", distinct=True))
            .values("count")
        )

        return self.annotate(
            taxa_count=Coalesce(models.Subquery(taxa_subquery, output_field=models.IntegerField()), 0)
        )


class SourceImageManager(models.Manager.from_queryset(SourceImageQuerySet)):
    pass


@final
class SourceImage(BaseModel):
    """A single image captured during a monitoring session"""

    path = models.CharField(max_length=255, blank=True)
    public_base_url = models.CharField(max_length=255, blank=True, null=True)
    timestamp = models.DateTimeField(null=True, blank=True, db_index=True)
    width = models.IntegerField(null=True, blank=True)
    height = models.IntegerField(null=True, blank=True)
    size = models.BigIntegerField(null=True, blank=True)
    last_modified = models.DateTimeField(null=True, blank=True)
    checksum = models.CharField(max_length=255, blank=True, null=True)
    checksum_algorithm = models.CharField(max_length=255, blank=True, null=True)
    uploaded_by = models.ForeignKey(User, on_delete=models.SET_NULL, null=True, blank=True)
    test_image = models.BooleanField(default=False)

    # Precaclulated values
    detections_count = models.IntegerField(null=True, blank=True)

    project = models.ForeignKey(Project, on_delete=models.SET_NULL, null=True, related_name="captures")
    deployment = models.ForeignKey(Deployment, on_delete=models.SET_NULL, null=True, related_name="captures")
    event = models.ForeignKey(
        Event,
        on_delete=models.SET_NULL,
        null=True,
        related_name="captures",
        db_index=True,
        blank=True,
    )

    event_id: int | None
    detections: models.QuerySet["Detection"]
    collections: models.QuerySet["SourceImageCollection"]
    jobs: models.QuerySet["Job"]

    objects = SourceImageManager()

    def __str__(self) -> str:
        return f"{self.__class__.__name__} #{self.pk} {self.path}"

    def public_url(self, raise_errors=False) -> str | None:
        """
        Return the public URL for this image.

        The base URL is determined by the deployment's data source and is cached
        on the source image. If the deployment's data source changes, the URLs
        for all source images will be updated.

        @TODO add support for thumbnail URLs here?
        @TODO consider if we ever need to access the original image directly!
        @TODO every source image request requires joins for the deployment and data source, is this necessary?
        """
        # Get presigned URL if access keys are configured
        data_source = self.deployment.data_source if self.deployment and self.deployment.data_source else None
        if (
            data_source is not None
            and not data_source.public_base_url
            and data_source.access_key
            and data_source.secret_key
        ):
            url = ami.utils.s3.get_presigned_url(data_source.config, key=self.path)
        elif self.public_base_url:
            url = urllib.parse.urljoin(self.public_base_url, self.path.lstrip("/"))
        else:
            msg = f"Public URL for {self} is not available. Public base URL: '{self.public_base_url}'"
            if raise_errors:
                raise ValueError(msg)
            else:
                logger.error(msg)
                return None
        # Ensure url has a scheme
        if not urllib.parse.urlparse(url).netloc:
            msg = f"Public URL for {self} is invalid: {url}. Public base URL: '{self.public_base_url}'"
            if raise_errors:
                raise ValueError(msg)
            else:
                logger.error(msg)
                return None
        else:
            return url

    # backwards compatibility
    url = public_url

    def size_display(self) -> str:
        """
        Return the size of the image in human-readable format.
        """
        if self.size is None:
            return filesizeformat(0)
        else:
            return filesizeformat(self.size)

    def get_detections_count(self) -> int:
        return self.detections.distinct().count()

    def get_base_url(self) -> str | None:
        """
        Determine the public URL from the deployment's data source.

        If there is no data source, return None

        If the public_base_url is None, a presigned URL will be generated for each request.
        """
        if self.deployment and self.deployment.data_source and self.deployment.data_source.public_base_url:
            return self.deployment.data_source.public_base_url
        else:
            return None

    def extract_timestamp(self) -> datetime.datetime | None:
        """
        Extract a timestamp from the filename or EXIF data
        """
        # @TODO use EXIF data if necessary (use methods in AMI data companion repo)
        timestamp = ami.utils.dates.get_image_timestamp_from_filename(self.path)
        if not timestamp:
            # timestamp = ami.utils.dates.get_image_timestamp_from_exif(self.path)
            msg = f"No timestamp could be extracted from the filename or EXIF data of {self.path}"
            logger.error(msg)
        return timestamp

    def event_next_capture_id(self) -> int | None:
        """
        Return the next capture in the event.

        This should be populated by the query in the ViewSet
        but here is the query for reference:
        return SourceImage.objects.filter(
        event=self.event, timestamp__gt=self.timestamp).order_by("timestamp").values("id").first()
        """
        return None

    def event_prev_capture_id(self) -> int | None:
        """
        Return the previous capture in the event.

        This will be populated by the query in the ViewSet but here is the query for reference:
        return SourceImage.objects.filter(
        event=self.event, timestamp__lt=self.timestamp).order_by("-timestamp").values("id").first()
        """
        return None

    def event_current_capture_index(self) -> int | None:
        """
        Return the index of the current capture in the event.

        This will be populated by the query in the ViewSet but here is the query for reference:
        return SourceImage.objects.filter(
        event=self.event, timestamp__lt=self.timestamp).count()
        or using window functions:
        return SourceImage.objects.filter(
            event=self.event, timestamp__lt=self.timestamp).annotate(
            index=models.Window(
            expression=models.functions.RowNumber(),
            order_by=models.F("timestamp").desc(),
        )
        ).values("index").first()
        """
        return None

    def event_total_captures(self) -> int | None:
        """
        Return the total number of captures in the event.

        This will be populated by the query in the ViewSet but here is the query for reference:
        return SourceImage.objects.filter(event=self.event).count()

        These values are used to help navigate between images in the event.

        @TODO Can we remove these methods? Seems to be a requirement for DRF serializers.
        """
        return None

    def get_dimensions(self) -> tuple[int | None, int | None]:
        """Calculate the width and height of the original image."""
        if self.path and self.deployment and self.deployment.data_source:
            config = self.deployment.data_source.config
            try:
                img = ami.utils.s3.read_image(config=config, key=self.path)
            except Exception as e:
                logger.error(f"Could not determine image dimensions for {self.path}: {e}")
            else:
                self.width, self.height = img.size
                self.save()
                return self.width, self.height
        return None, None

    def occurrences_count(self) -> int | None:
        # This should always be pre-populated using queryset annotations
        return None

    def taxa_count(self) -> int | None:
        # This should always be pre-populated using queryset annotations
        return None

    def update_calculated_fields(self, save=False):
        if self.path and not self.timestamp:
            self.timestamp = self.extract_timestamp()
        if self.path and not self.public_base_url:
            self.public_base_url = self.get_base_url()
        if not self.project and self.deployment:
            self.project = self.deployment.project
        if self.pk is not None:
            self.detections_count = self.get_detections_count()
        if save:
            self.save(update_calculated_fields=False)

    def save(self, update_calculated_fields=True, *args, **kwargs):
        super().save(*args, **kwargs)
        if update_calculated_fields:
            self.update_calculated_fields(save=True)

    def check_custom_permission(self, user, action: str) -> bool:
        project = self.get_project() if hasattr(self, "get_project") else None
        if action in ["star", "unstar"]:
            return user.has_perm(Project.Permissions.STAR_SOURCE_IMAGE, project)

    def get_custom_user_permissions(self, user) -> list[str]:
        project = self.get_project()
        if not project:
            return []

        custom_perms = set()
        perms = get_perms(user, project)
        for perm in perms:
            # permissions are in the format "action_modelname"
            if perm.endswith("_sourceimage"):
                # process_single_image_sourceimage
                action = perm.split("_", 1)[0]
                # make sure to exclude standard CRUD actions
                if action not in ["view", "create", "update", "delete"]:
                    custom_perms.add(action)
        if Project.Permissions.RUN_SINGLE_IMAGE_JOB in perms:
            custom_perms.add(Project.Permissions.RUN_SINGLE_IMAGE_JOB)
        return list(custom_perms)

    class Meta:
        ordering = ("deployment", "event", "timestamp")

        # Add two "unique together" constraints to prevent duplicate images
        constraints = [
            # deployment + path (only one image per deployment with a given file path)
            models.UniqueConstraint(fields=["deployment", "path"], name="unique_deployment_path"),
        ]

        indexes = [
            models.Index(fields=["deployment", "timestamp"]),
            models.Index(fields=["event", "timestamp"]),
            models.Index(fields=["timestamp"]),
        ]


def update_detection_counts(qs: models.QuerySet[SourceImage] | None = None, null_only=False) -> int:
    """
    Update the detection count for all source images using a bulk update query.

    @TODO Needs testing.
    """
    qs = qs or SourceImage.objects.all()
    if null_only:
        qs = qs.filter(detections_count__isnull=True)

    subquery = models.Subquery(
        Detection.objects.filter(source_image_id=models.OuterRef("pk"))
        .values("source_image_id")
        .annotate(count=models.Count("id"))
        .values("count"),
        output_field=models.IntegerField(),
    )
    start_time = time.time()
    # Use Coalesce to default to 0 instead of NULL
    num_updated = qs.update(detections_count=models.functions.Coalesce(subquery, models.Value(0)))
    end_time = time.time()
    elapsed_time = end_time - start_time
    logger.info(f"Updated detection counts for {num_updated} source images in {elapsed_time:.2f} seconds")
    return num_updated


def set_dimensions_for_collection(
    event: Event, replace_existing: bool = False, width: int | None = None, height: int | None = None
):
    """
    Set the width & height of all of the images in the event based on one image.

    This will look for the first image in the event that already has dimensions.
    If no images have dimensions, the first image be retrieved from the data source.

    This is much more practical than fetching each image. However if a deployment
    does ever have images with mixed dimensions, another method will be needed.

    @TODO consider adding "assumed image dimensions" to the Deployment instance itself.
    """

    if not width or not height:
        # Try retrieving dimensions from deployment
        width, height = getattr(event.deployment, "assumed_image_dimensions", (None, None))

    if not width or not height:
        # Try retrieving dimensions from the first image that has them already
        image = event.captures.exclude(width__isnull=True, height__isnull=True).first()
        if image:
            width, height = image.width, image.height

    if not width or not height:
        image = event.captures.first()
        if image:
            width, height = image.get_dimensions()

    if width and height:
        logger.info(
            f"Setting dimensions for {event.captures.count()} images in event {event.pk} to " f"{width}x{height}"
        )
        if replace_existing:
            captures = event.captures.all()
        else:
            captures = event.captures.filter(width__isnull=True, height__isnull=True)
        captures.update(width=width, height=height)

    else:
        logger.warning(
            f"Could not determine image dimensions for event {event.pk}. "
            f"Width & height will not be set on any source images."
        )


def sample_captures_by_interval(
    minute_interval: int,
    qs: models.QuerySet[SourceImage],
    max_num: int | None = None,
) -> typing.Generator[SourceImage, None, None]:
    """
    Return a sample of captures from the deployment, evenly spaced apart by minute_interval.
    """

    last_capture = None
    total = 0

    qs = qs.exclude(timestamp=None).order_by("timestamp")

    for capture in qs.all():
        if max_num and total >= max_num:
            break
        if not last_capture:
            total += 1
            yield capture
            last_capture = capture
        else:
            assert capture.timestamp and last_capture.timestamp
            delta: datetime.timedelta = capture.timestamp - last_capture.timestamp
            if delta.total_seconds() >= minute_interval * 60:
                total += 1
                yield capture
                last_capture = capture


def sample_captures_by_position(
    position: int,
    qs: models.QuerySet[SourceImage],
) -> typing.Generator[SourceImage | None, None, None]:
    """
    Return the n-th position capture from each event.

    For example if position = 0, the first capture from each event will be returned.
    If position = -1, the last capture from each event will be returned.
    """

    qs = qs.exclude(timestamp=None).order_by("timestamp")

    events = Event.objects.filter(captures__in=qs).distinct()
    for event in events:
        qs = qs.filter(event=event)
        if position < 0:
            # Negative positions are relative to the end of the queryset
            # e.g. -1 is the last item, -2 is the second last item, etc.
            # but querysets do not support negative indexing, so we
            # sort the queryset in reverse order and then use positive indexing.
            # e.g. -1 becomes 0, -2 becomes 1, etc.
            position = abs(position) - 1
            qs = qs.order_by("-timestamp")
        else:
            qs = qs.order_by("timestamp")
        try:
            capture = qs[position]
        except IndexError:
            # If the position is out of range, just return the last capture
            capture = qs.last()

        yield capture


def sample_captures_by_nth(
    nth: int,
    qs: models.QuerySet[SourceImage],
) -> typing.Generator[SourceImage, None, None]:
    """
    Return every nth capture from each event.

    For example if nth = 1, every capture from each event will be returned.
    If nth = 5, every 5th capture from each event will be returned.
    """

    qs = qs.exclude(timestamp=None).order_by("timestamp")

    events = Event.objects.filter(captures__in=qs).distinct()
    for event in events:
        qs = qs.filter(event=event).order_by("timestamp")
        yield from qs[::nth]


# @final
# class IdentificationHistory(BaseModel):
#     """A history of identifications for an occurrence."""
#
#     # @TODO
#     pass


@functools.cache
def user_agrees_with_identification(user: "User", occurrence: "Occurrence", taxon: "Taxon") -> bool | None:
    """
    Determine if a user has made an identification of an occurrence that agrees with the given taxon.

    If a user has identified the same occurrence with the same taxon, then they "agree".

    @TODO if we want to reduce this to one query per request, we can accept just User & Occurrence
    then return the list of Taxon IDs that the user has added to that occurrence.
    then the view functions can check if the given taxon is in that list. Or check the list of identifications
    already retrieved by the view.
    """

    # Anonymous users don't have a primary key and will throw an error when used in a query.
    if not user or not user.pk or not taxon or not occurrence:
        return None

    return Identification.objects.filter(
        occurrence=occurrence,
        user=user,
        taxon=taxon,
        withdrawn=False,
    ).exists()


@final
class Identification(BaseModel):
    """A classification of an occurrence by a human."""

    project_accessor = "occurrence__project"

    user = models.ForeignKey(
        settings.AUTH_USER_MODEL,
        on_delete=models.SET_NULL,
        null=True,
        related_name="identifications",
    )
    taxon = models.ForeignKey(
        "Taxon",
        on_delete=models.SET_NULL,
        null=True,
        related_name="identifications",
    )
    occurrence = models.ForeignKey(
        "Occurrence",
        on_delete=models.CASCADE,
        related_name="identifications",
    )
    withdrawn = models.BooleanField(default=False)
    agreed_with_identification = models.ForeignKey(
        "Identification",
        on_delete=models.SET_NULL,
        null=True,
        blank=True,
        related_name="agreed_identifications",
    )
    agreed_with_prediction = models.ForeignKey(
        "Classification",
        on_delete=models.SET_NULL,
        null=True,
        blank=True,
        related_name="agreed_identifications",
    )
    score = 1.0  # Always 1 for humans, at this time
    comment = models.TextField(blank=True)

    class Meta:
        ordering = [
            "-created_at",
        ]

    def save(self, *args, **kwargs):
        """
        If this is a new identification:
        - Set previous identifications by this user to withdrawn
        - Set the determination of the occurrence to the taxon of this identification if it is primary

        # @TODO Add tests
        """

        if not self.pk and not self.withdrawn and self.user:
            # This is a new identification and it has not been explicitly withdrawn
            # so set all other identifications of this user to withdrawn.
            Identification.objects.filter(
                occurrence=self.occurrence,
                user=self.user,
            ).exclude(
                pk=self.pk
            ).update(withdrawn=True)

        super().save(*args, **kwargs)

        update_occurrence_determination(self.occurrence)

    def delete(self, *args, **kwargs):
        """
        If this is the current identification for the occurrence, set the determination to the next best ID.
        and un-withdraw the previous ID by the same user.

        @TODO Add tests
        """
        current_best: Identification | None = self.occurrence.best_identification
        if current_best and current_best == self:
            # Invalidate the cached property so it will be re-calculated
            del self.occurrence.best_identification
            if self.user:
                previous_id = (
                    Identification.objects.filter(
                        occurrence=self.occurrence,
                        user=self.user,
                        withdrawn=True,
                    )
                    .exclude(pk=self.pk)
                    # The "next best" ID by the same user is just the most recent one.
                    # but this could be more complex in the future.
                    .order_by("-created_at")
                    .first()
                )
                if previous_id:
                    previous_id.withdrawn = False
                    previous_id.save()

        super().delete(*args, **kwargs)

        # Allow the update_occurrence_determination to determine the next best ID
        update_occurrence_determination(self.occurrence, current_determination=self.taxon)

    def check_permission(self, user: AbstractUser | AnonymousUser, action: str) -> bool:
        """Custom permission check logic for Identification model."""
        import ami.users.roles as roles

        project = self.get_project()
        if not project:
            return False

        if action == "destroy":
            # Allow if user is superuser, project manager, or owner of the identification
            return user.is_superuser or roles.ProjectManager.has_role(user, project) or self.user == user

        # Fallback to base class permission checks
        return super().check_permission(user, action)


@final
class ClassificationResult(BaseModel):
    """A classification result from a model"""

    pass


class ClassificationQuerySet(BaseQuerySet):
    def find_duplicates(self, project_id: int | None = None) -> models.QuerySet:
        # Find the oldest classification for each unique combination
        if project_id:
            self = self.filter(detection__source_image__project_id=project_id)
        unique_oldest = (
            self.values("detection", "taxon", "algorithm", "score", "softmax_output", "raw_output")
            .annotate(min_id=models.Min("id"))
            .distinct()
        )

        # Keep only the oldest classifications
        return self.exclude(id__in=[item["min_id"] for item in unique_oldest])


class ClassificationManager(models.Manager.from_queryset(ClassificationQuerySet)):
    pass


@final
class Classification(BaseModel):
    """The output of a classifier"""

    project_accessor = "detection__source_image__project"
    detection = models.ForeignKey(
        "Detection",
        on_delete=models.SET_NULL,
        null=True,
        related_name="classifications",
    )

    taxon = models.ForeignKey("Taxon", on_delete=models.SET_NULL, null=True, related_name="classifications")
    score = models.FloatField(null=True)
    timestamp = models.DateTimeField()  # Is this to represent when classification was made? why not use created_at?
    terminal = models.BooleanField(
        default=True, help_text="Is this the final classification from a series of classifiers in a pipeline?"
    )
    logits = ArrayField(
        models.FloatField(), null=True, help_text="The raw output of the last fully connected layer of the model"
    )
    scores = ArrayField(
        models.FloatField(),
        null=True,
        help_text="The probabilities the model, calibrated by the model maker, likely the softmax output",
    )
    category_map = models.ForeignKey("ml.AlgorithmCategoryMap", on_delete=models.PROTECT, null=True)

    algorithm = models.ForeignKey(
        "ml.Algorithm",
        on_delete=models.SET_NULL,
        null=True,
        related_name="classifications",
    )
    # job = models.CharField(max_length=255, null=True)
    applied_to = models.ForeignKey(
        "self",
        on_delete=models.SET_NULL,
        null=True,
        blank=True,
        related_name="derived_classifications",
        help_text=(
            "If this classification was produced by a post-processing algorithm, "
            "this field references the original classification it was applied to."
        ),
    )
    objects = ClassificationManager()

    # Type hints for auto-generated fields
    taxon_id: int
    algorithm_id: int

    class Meta:
        ordering = ["-created_at", "-score"]

    def __str__(self) -> str:
        terminal = "Terminal" if self.terminal else "Intermediate"
        if logger.getEffectiveLevel() == logging.DEBUG:
            # Query the related objects to get the names
            return f"#{self.pk} to Taxon {self.taxon} ({self.score:.2f}) by Algorithm {self.algorithm} ({terminal})"
        return (
            f"#{self.pk} to Taxon #{self.taxon_id} ({self.score:.2f}) by Algorithm #{self.algorithm_id} ({terminal})"
        )

    def top_scores_with_index(self, n: int | None = None) -> typing.Iterable[tuple[int, float]]:
        """
        Return the scores with their index, but sorted by score.
        """
        if self.scores:
            top_scores_by_index = sorted(enumerate(self.scores), key=lambda x: x[1], reverse=True)[:n]
            return top_scores_by_index
        else:
            return []

    def predictions(self, sort=True) -> typing.Iterable[tuple[str, float]]:
        """
        Return all label-score pairs for this classification using the category map.
        """
        if not self.category_map:
            raise ValueError("Classification must have a category map to get predictions.")
        scores = self.scores or []
        preds = zip(self.category_map.labels, scores)
        if sort:
            return sorted(preds, key=lambda x: x[1], reverse=True)
        else:
            return preds

    def predictions_with_taxa(self, sort=True) -> typing.Iterable[tuple["Taxon", float]]:
        """
        Return taxa objects and their scores for this classification using the category map.

        @TODO make this more efficient with numpy and/or postgres array functions. especially when we only need
        the top N out of thousands of taxa.
        """
        if not self.category_map:
            raise ValueError("Classification must have a category map to get predictions.")
        scores = self.scores or []
        category_data_with_taxa = self.category_map.with_taxa()
        taxa_sorted_by_index = [cat["taxon"] for cat in sorted(category_data_with_taxa, key=lambda cat: cat["index"])]
        preds = zip(taxa_sorted_by_index, scores)
        if sort:
            return sorted(preds, key=lambda x: x[1], reverse=True)
        else:
            return preds

    def taxa(self) -> typing.Iterable["Taxon"]:
        """
        Return the taxa objects for this classification using the category map.
        """
        if not self.category_map:
            return []
        category_data_with_taxa = self.category_map.with_taxa()
        taxa_sorted_by_index = [cat["taxon"] for cat in sorted(category_data_with_taxa, key=lambda cat: cat["index"])]
        return taxa_sorted_by_index

    def top_n(self, n: int = 3) -> list[dict[str, "Taxon | float | None"]]:
        """Return top N taxa and scores for this classification."""
        if not self.category_map:
            logger.warning(
                f"Classification {self.pk}'s algorithm ({self.algorithm_id}) has no category map, "
                "can't get top N predictions."
            )
            return []

        top_scored = self.top_scores_with_index(n)  # (index, score) pairs
        indexes = [idx for idx, _ in top_scored]
        category_data: list[dict] = self.category_map.with_taxa(only_indexes=indexes)
        assert category_data is not None
        index_to_taxon = {cat["index"]: cat["taxon"] for cat in category_data}

        return [
            {
                "taxon": index_to_taxon[i],
                "score": s,
                "logit": self.logits[i] if self.logits else None,
            }
            for i, s in top_scored
        ]

    def save(self, *args, **kwargs):
        """
        Set the category map based on the algorithm.
        """
        if self.algorithm and not self.category_map:
            self.category_map = self.algorithm.category_map
        super().save(*args, **kwargs)


@final
class Detection(BaseModel):
    """An object detected in an image"""

    project_accessor = "source_image__project"
    source_image = models.ForeignKey(
        SourceImage,
        on_delete=models.CASCADE,
        related_name="detections",
    )

    # @TODO use structured data for bbox
    bbox = models.JSONField(null=True, blank=True)

    # @TODO shouldn't this be automatically set by the source image?
    timestamp = models.DateTimeField(null=True, blank=True)

    # file = (
    #     models.ImageField(
    #         null=True,
    #         blank=True,
    #         upload_to="detections",
    #     ),
    # )
    path = models.CharField(
        max_length=255,
        blank=True,
        null=True,
        help_text=(
            "Either a full URL to a cropped detection image or a relative path to a file in the default "
            "project storage. @TODO ensure all detection crops are hosted in the project storage, "
            "not the default media storage. Migrate external URLs."
        ),
    )

    occurrence = models.ForeignKey(
        "Occurrence",
        on_delete=models.SET_NULL,
        null=True,
        blank=True,
        related_name="detections",
    )
    frame_num = models.IntegerField(null=True, blank=True)

    detection_algorithm = models.ForeignKey(
        "ml.Algorithm",
        on_delete=models.SET_NULL,
        null=True,
        blank=True,
    )
    # Time that the detection was created by the algorithm in the processing service
    detection_time = models.DateTimeField(null=True, blank=True)
    # @TODO not sure if this detection score is ever used
    # I think it was intended to be the score of the detection algorithm (bbox score)
    detection_score = models.FloatField(null=True, blank=True)
    # detection_job = models.ForeignKey(
    #     "Job",
    #     on_delete=models.SET_NULL,
    #     null=True,
    # )

    similarity_vector = models.JSONField(null=True, blank=True)

    # For type hints
    classifications: models.QuerySet["Classification"]
    source_image_id: int
    detection_algorithm_id: int

    def get_bbox(self):
        if self.bbox:
            return BoundingBox(
                x1=self.bbox[0],
                y1=self.bbox[1],
                x2=self.bbox[2],
                y2=self.bbox[3],
            )
        else:
            return None

    # def bbox(self):
    #     return (
    #         self.bbox_x,
    #         self.bbox_y,
    #         self.bbox_width,
    #         self.bbox_height,
    #     )

    # def bbox_coords(self):
    #     return (
    #         self.bbox_x,
    #         self.bbox_y,
    #         self.bbox_x + self.bbox_width,
    #         self.bbox_y + self.bbox_height,
    #     )

    # def bbox_percent(self):
    #     return (
    #         self.bbox_x / self.source_image.width,
    #         self.bbox_y / self.source_image.height,
    #         self.bbox_width / self.source_image.width,
    #         self.bbox_height / self.source_image.height,
    #     )

    def width(self) -> int | None:
        if self.bbox and len(self.bbox) == 4:
            return self.bbox[2] - self.bbox[0]

    def height(self) -> int | None:
        if self.bbox and len(self.bbox) == 4:
            return self.bbox[3] - self.bbox[1]

    class Meta:
        ordering = [
            "frame_num",
            "timestamp",
        ]

    def best_classification(self):
        # @TODO where is this used?
        classification = (
            self.classifications.order_by("-score")
            .select_related("determination", "determination__name", "score")
            .first()
        )
        if classification and classification.taxon:
            return (str(classification.taxon), classification.score)
        else:
            return (None, None)

    def url(self) -> str | None:
        return get_media_url(self.path) if self.path else None

    def associate_new_occurrence(self) -> "Occurrence":
        """
        Create and associate a new occurrence with this detection.
        """
        if self.occurrence:
            return self.occurrence

        occurrence = Occurrence.objects.create(
            event=self.source_image.event,
            deployment=self.source_image.deployment,
            project=self.source_image.project,
        )
        self.occurrence = occurrence
        self.save()
        occurrence.save()  # Need to save again to update the aggregate values
        # Update aggregate values on source image
        # @TODO this should be done async in a task with an eta of a few seconds
        # so it isn't done for every detection in a batch
        self.source_image.save()
        return occurrence

    def occurrence_meets_criteria(self) -> bool | None:
        """
        This is added an annotated field, it should not be called directly.

        If the value is None, it means it has not been annotated and not calculated.
        In that case, no detections should be returned in the API.
        """
        return None

    def update_calculated_fields(self, save=True):
        needs_update = False
        if not self.timestamp:
            self.timestamp = self.source_image.timestamp
            needs_update = True
        if save and needs_update:
            self.save(update_calculated_fields=False)

    def save(self, update_calculated_fields=True, *args, **kwargs):
        super().save(*args, **kwargs)
        if self.pk and update_calculated_fields:
            self.update_calculated_fields(save=True)
        # if not self.occurrence:
        #     self.associate_new_occurrence()

    def __str__(self) -> str:
        return f"#{self.pk} from SourceImage #{self.source_image_id} with Algorithm #{self.detection_algorithm_id}"


class OccurrenceQuerySet(BaseQuerySet):
    def valid(self):
        return self.exclude(detections__isnull=True)

    def with_detections_count(self):
        return self.annotate(detections_count=models.Count("detections", distinct=True))

    def with_timestamps(self):
        """
        These are timestamps used for filtering and ordering in the UI.
        """
        return self.annotate(
            first_appearance_timestamp=models.Min("detections__timestamp"),
            last_appearance_timestamp=models.Max("detections__timestamp"),
            first_appearance_time=models.Min("detections__timestamp__time"),
            duration=models.ExpressionWrapper(
                models.F("last_appearance_timestamp") - models.F("first_appearance_timestamp"),
                output_field=models.DurationField(),
            ),
        )

    def with_identifications(self):
        return self.prefetch_related(
            "identifications",
            "identifications__taxon",
            "identifications__user",
        )

    def unique_taxa(self, project: Project | None = None):
        qs = self
        if project:
            qs = self.filter(project=project)
        qs = (
            qs.filter(determination__isnull=False, event__isnull=False)
            .order_by("determination_id")
            .distinct("determination_id")
        )
        return qs

    def filter_by_score_threshold(self, project: Project | None = None, request: Request | None = None):
        """
        Filter occurrences by score threshold.

        This is a convenience method for applying only the score threshold filter.
        Respects the apply_defaults flag - if False, filtering is bypassed.
        """
        if project is None:
            return self

        # Check if default filters should be bypassed
        if get_apply_default_filters_flag(request) is False:
            return self

        score_threshold = get_default_classification_threshold(project, request)
        logger.debug(f"Filtering occurrences by determination score threshold of {score_threshold}")
        filter_q = build_occurrence_score_threshold_q(score_threshold, occurrence_accessor="")
        return self.filter(filter_q)

    def filter_by_project_default_taxa(self, project: Project | None = None, request: Request | None = None):
        """
        Filter occurrences by project's default include/exclude taxa lists.

        Respects the apply_defaults flag - if False, filtering is bypassed.
        """
        if project is None:
            return self

        # Check if default filters should be bypassed
        if get_apply_default_filters_flag(request) is False:
            return self

        qs = self

        # Apply taxa inclusion/exclusion filter
        include_taxa = project.default_filters_include_taxa.all()
        exclude_taxa = project.default_filters_exclude_taxa.all()
        taxa_q = build_taxa_recursive_filter_q(include_taxa, exclude_taxa, taxon_accessor="determination")
        if taxa_q:
            qs = qs.filter(taxa_q)

        return qs

    def apply_default_filters(self, project: Project | None = None, request: Request | None = None):
        """
        Apply all default filters to occurrences based on project settings.

        This is the standard method for filtering occurrences according to project defaults.
        It applies both score threshold and taxa filters in a single call.

        Args:
            project: The project whose default filters should be applied
            request: The request object (optional, used to check for apply_defaults=false)

        Returns:
            Filtered queryset with both score and taxa filters applied

        Example:
            # In a viewset
            qs = Occurrence.objects.apply_default_filters(project, self.request)

            # In a model method
            qs = Occurrence.objects.apply_default_filters(self.project, None)
        """
        if project is None:
            return self

        # Check if default filters should be bypassed entirely
        if get_apply_default_filters_flag(request) is False:
            return self

        # Use build_occurrence_default_filters_q to get the combined filter and apply it
        filter_q = build_occurrence_default_filters_q(project, request, occurrence_accessor="")
        return self.filter(filter_q)


class OccurrenceManager(models.Manager.from_queryset(OccurrenceQuerySet)):
    def get_queryset(self):
        return (
            super()
            .get_queryset()
            .select_related(
                "determination",
                "deployment",
                "project",
            )
        )


@final
class Occurrence(BaseModel):
    """An occurrence of a taxon, a sequence of one or more detections"""

    # @TODO change Determination to a nested field with a Taxon, User, Identification, etc like the serializer
    # this could be a OneToOneField to a Determination model or a JSONField validated by a Pydantic model
    determination = models.ForeignKey("Taxon", on_delete=models.SET_NULL, null=True, related_name="occurrences")
    determination_score = models.FloatField(null=True, blank=True)

    event = models.ForeignKey(Event, on_delete=models.SET_NULL, null=True, related_name="occurrences")
    deployment = models.ForeignKey(Deployment, on_delete=models.SET_NULL, null=True, related_name="occurrences")
    project = models.ForeignKey("Project", on_delete=models.SET_NULL, null=True, related_name="occurrences")

    detections: models.QuerySet[Detection]
    identifications: models.QuerySet[Identification]

    objects = OccurrenceManager()

    def __str__(self) -> str:
        name = f"Occurrence #{self.pk}"
        if self.deployment:
            name += f" ({self.deployment.name})"
        if self.determination:
            name += f" ({self.determination.name})"
        return name

    def detections_count(self) -> int | None:
        # Annotations don't seem to work with nested serializers
        return self.detections.count()

    @functools.cached_property
    def first_appearance(self) -> SourceImage | None:
        # @TODO it appears we only need the first timestamp, that could be an annotated value
        first = self.detections.order_by("timestamp").select_related("source_image").first()
        if first:
            return first.source_image

    @functools.cached_property
    def last_appearance(self) -> SourceImage | None:
        # @TODO it appears we only need the last timestamp, that could be an annotated value
        last = self.detections.order_by("timestamp").select_related("source_image").last()
        if last:
            return last.source_image

    def first_appearance_timestamp(self) -> datetime.datetime | None:
        """
        Return the timestamp of the first appearance.
        ONLY if it has been added with a query annotation.
        """
        return None

    def first_appearance_time(self) -> datetime.time | None:
        """
        Return the time part only of the first appearance.
        ONLY if it has been added with a query annotation.
        """
        return None

    def last_appearance_timestamp(self) -> datetime.datetime | None:
        """
        Return the timestamp of the last appearance.
        ONLY if it has been added with a query annotation.
        """
        return None

    def duration(self) -> datetime.timedelta | None:
        first = self.first_appearance
        last = self.last_appearance
        if first and last and first.timestamp and last.timestamp:
            return last.timestamp - first.timestamp
        else:
            return None

    def duration_label(self) -> str | None:
        """
        If duration has been calculated by a query annotation, use that value
        otherwise call the duration() method to calculate it.
        """
        duration = self.duration() if callable(self.duration) else self.duration
        return ami.utils.dates.format_timedelta(duration)

    def detection_images(self, limit=None):
        for path in (
            Detection.objects.filter(occurrence=self).exclude(path=None).values_list("path", flat=True)[:limit]
        ):
            yield get_media_url(path)

    @functools.cached_property
    def best_detection(self):
        return Detection.objects.filter(occurrence=self).order_by("-classifications__score").first()

    @functools.cached_property
    def best_prediction(self):
        """
        Use the best prediction as the best identification if there are no human identifications.

        Uses the highest scoring classification (from any algorithm) as the best prediction.
        Considers terminal classifications first, then non-terminal ones.
        (Terminal classifications are the final classifications of a pipeline, non-terminal are intermediate models.)
        """
        return self.predictions().order_by("-terminal", "-score").first()

    @functools.cached_property
    def best_identification(self):
        """
        The most recent human identification is used as the best identification.

        @TODO this could use a confidence level chosen manually by the users/experts.
        """
        return Identification.objects.filter(occurrence=self, withdrawn=False).order_by("-created_at").first()

    def get_determination_score(self) -> float | None:
        if not self.determination:
            return None
        elif self.best_identification:
            return self.best_identification.score
        elif self.best_prediction:
            return self.best_prediction.score
        else:
            return None

    def predictions(self):
        # Retrieve the classification with the max score for each algorithm
        classifications = (
            Classification.objects.filter(detection__occurrence=self)
            .filter(
                score__in=models.Subquery(
                    Classification.objects.filter(detection__occurrence=self)
                    .values("algorithm")
                    .annotate(max_score=models.Max("score"))
                    .values("max_score")
                )
            )
            .order_by("-created_at")
        )
        return classifications

    def context_url(self):
        detection = self.best_detection
        if detection and detection.source_image and detection.source_image.event:
            # @TODO this was a temporary hack. Use settings and reverse().
            return f"https://app.preview.insectai.org/sessions/{detection.source_image.event.pk}?capture={detection.source_image.pk}&occurrence={self.pk}"  # noqa E501
        else:
            return None

    def url(self):
        # @TODO this was a temporary hack. Use settings and reverse().
        return f"https://app.preview.insectai.org/occurrences/{self.pk}"

    def save(self, update_determination=True, *args, **kwargs):
        super().save(*args, **kwargs)
        if update_determination:
            update_occurrence_determination(
                self,
                current_determination=self.determination,
                save=True,
            )

        if self.determination and not self.determination_score:
            # This may happen for legacy occurrences that were created
            # before the determination_score field was added
            # @TODO remove
            self.determination_score = self.get_determination_score()
            if not self.determination_score:
                logger.warning(f"Could not determine score for {self}")
            else:
                self.save(update_determination=False)

    class Meta:
        ordering = ["-determination_score"]
        indexes = [
            # Composite index for taxa queries filtered by project
            # Optimizes the taxa list query which executes correlated subqueries for each taxon
            # Pattern: WHERE determination_id=? AND project_id=? AND event_id IS NOT NULL AND determination_score>=?
            models.Index(
                fields=["determination_id", "project_id", "event_id", "determination_score"],
                name="occur_det_proj_evt_score",
            ),
            # Composite index for timestamp queries (last_detected)
            # Optimizes queries that join with detections table for timestamps
            # Pattern: WHERE determination_id=? AND project_id=? AND event_id IS NOT NULL
            models.Index(
                fields=["determination_id", "project_id", "event_id"],
                name="occur_det_proj_evt",
            ),
        ]


def update_occurrence_determination(
    occurrence: Occurrence, current_determination: typing.Optional["Taxon"] = None, save=True
) -> bool:
    """
    Update the determination of the occurrence based on the identifications & predictions.

    If there are identifications, set the determination to the latest identification.
    If there are no identifications, set the determination to the top prediction.

    The `current_determination` is the determination currently saved in the database.
    The `occurrence` object may already have a different un-saved determination set
    so it is necessary to retrieve the current determination from the database, but
    this can also be passed in as an argument to avoid an extra database query.

    @TODO Add tests for this important method!
    """
    needs_update = False

    # Invalidate the cached properties so they will be re-calculated
    if hasattr(occurrence, "best_identification"):
        del occurrence.best_identification
    if hasattr(occurrence, "best_prediction"):
        del occurrence.best_prediction
    if hasattr(occurrence, "best_identification"):
        del occurrence.best_identification

    current_determination = (
        current_determination
        or Occurrence.objects.select_related("determination")
        .values("determination")
        .get(pk=occurrence.pk)["determination"]
    )
    new_determination = None
    new_score = None

    top_identification = occurrence.best_identification
    if top_identification and top_identification.taxon and top_identification.taxon != current_determination:
        new_determination = top_identification.taxon
        new_score = top_identification.score
    elif not top_identification:
        top_prediction = occurrence.best_prediction
        if top_prediction and top_prediction.taxon and top_prediction.taxon != current_determination:
            new_determination = top_prediction.taxon
            new_score = top_prediction.score

    if new_determination and new_determination != current_determination:
        logger.debug(f"Changing det. of {occurrence} from {current_determination} to {new_determination}")
        occurrence.determination = new_determination
        needs_update = True

    if new_score and new_score != occurrence.determination_score:
        logger.debug(f"Changing det. score of {occurrence} from {occurrence.determination_score} to {new_score}")
        occurrence.determination_score = new_score
        needs_update = True

    if not needs_update:
        if logger.getEffectiveLevel() <= logging.DEBUG:
            all_predictions = occurrence.predictions()
            all_preds_print = ", ".join([str(p) for p in all_predictions])
            logger.debug(
                f"No update needed for determination of {occurrence}. Best prediction: {occurrence.best_prediction}. "
                f"All preds: {all_preds_print}"
            )

    if save and needs_update:
        occurrence.save(update_determination=False)

    return needs_update


class TaxonQuerySet(BaseQuerySet):
    def with_occurrence_counts(self, project: Project):
        """
        Annotate each taxon with the count of its occurrences for a given project.
        """
        qs = self
        qs = qs.filter(occurrences__project=project)

        return qs.annotate(occurrence_count=models.Count("occurrences", distinct=True))

    def filter_by_project_default_taxa(self, project: Project | None = None, request: Request | None = None):
        """
        Filter taxa according to a project's default include and exclude settings,
        keeping taxa in the include set along with their descendants
        and removing taxa in the exclude set along with their descendants.

        Note: For TaxonQuerySet, this method DOES check apply_defaults since it's
        filtering Taxa objects directly, not Occurrences.
        """
        if project is None:
            return self

        # Check if default filters should be bypassed
        if get_apply_default_filters_flag(request) is False:
            return self

        include_taxa = project.default_filters_include_taxa.all()
        exclude_taxa = project.default_filters_exclude_taxa.all()

        # Use taxon_accessor="" for direct Taxa model filtering (not through occurrences)
        taxa_q = build_taxa_recursive_filter_q(include_taxa, exclude_taxa, taxon_accessor="")
        if taxa_q:
            return self.filter(taxa_q)

        return self

    def visible_for_user(self, user: User | AnonymousUser):
        if user.is_superuser:
            return self

        is_anonymous = isinstance(user, AnonymousUser)

        # Visible projects
        project_qs = Project.objects.all()
        if is_anonymous:
            project_qs = project_qs.filter(draft=False)
        else:
            project_qs = project_qs.filter(Q(draft=False) | Q(owner=user) | Q(members=user))

        # Taxa explicitly linked to visible projects
        direct_taxa = self.filter(projects__in=project_qs)

        # Taxa with at least one occurrence in visible projects
        occurrence_taxa = self.filter(
            Exists(
                Occurrence.objects.filter(
                    project__in=project_qs,
                    determination_id=OuterRef("id"),
                )
            )
        )

        return (direct_taxa | occurrence_taxa).distinct()


@final
class TaxonManager(models.Manager.from_queryset(TaxonQuerySet)):
    def get_queryset(self):
        # Prefetch parent and parents
        # return super().get_queryset().select_related("parent").prefetch_related("parents")
        return super().get_queryset().select_related("parent")

    def add_genus_parents(self):
        """Add direct genus parents to all species that don't have them, based on the scientific name.

        Create a genus if it doesn't exist based on the scientific name of the species.
        This will replace any parents of a species that are not of the GENUS rank.
        """
        Taxon: "Taxon" = self.model  # type: ignore
        species = self.get_queryset().filter(rank=TaxonRank.SPECIES)  # , parent=None)
        updated = []
        for taxon in species:
            if taxon.parent and taxon.parent.rank == TaxonRank.GENUS:
                continue

            genus_name = taxon.name.split()[0].strip()

            # There can be only one taxon with a given name.
            genus_taxon, created = Taxon.objects.get_or_create(name=genus_name, defaults={"rank": TaxonRank.GENUS})
            if created:
                updated.append(genus_taxon)
            elif genus_taxon.rank != TaxonRank.GENUS:
                genus_taxon.rank = TaxonRank.GENUS
                logger.info(f"Updating rank of existing {genus_taxon} from {genus_taxon.rank} to {TaxonRank.GENUS}")
                genus_taxon.save()
                updated.append(genus_taxon)

            taxon.parent = genus_taxon
            logger.info(f"Added parent {genus_taxon} to {taxon}")
            taxon.save()
            updated.append(taxon)

        return updated

    def update_display_names(self, queryset: models.QuerySet | None = None):
        """Update the display names of all taxa."""

        taxa = []

        for taxon in queryset or self.get_queryset():
            taxon.display_name = taxon.get_display_name()
            taxa.append(taxon)

        self.bulk_update(taxa, ["display_name"])

    # Method that returns taxa nested in a tree structure
    def tree(self, root: typing.Optional["Taxon"] = None, filter_ranks: list[TaxonRank] = []) -> dict:
        """Build a recursive tree of taxa."""

        root = root or self.root()

        # Fetch all taxa
        taxa = self.get_queryset().filter(active=True)

        # Build index of taxa by parent
        taxa_by_parent = collections.defaultdict(list)
        for taxon in taxa:
            # Skip adding this taxon if its rank is excluded
            if filter_ranks and TaxonRank(taxon.rank) not in filter_ranks:
                continue

            parent = taxon.parent or root

            # Attach taxa to the nearest parent with a rank that is not excluded
            if filter_ranks and TaxonRank(parent.rank) not in filter_ranks:
                while parent and TaxonRank(parent.rank) not in filter_ranks:
                    parent = parent.parent

            if parent != taxon:
                taxa_by_parent[parent].append(taxon)

        # Recursively build a nested tree
        def _tree(taxon):
            return {
                "taxon": taxon,
                "children": [_tree(child) for child in taxa_by_parent[taxon]],
            }

        if filter_ranks and TaxonRank(root.rank) not in filter_ranks:
            raise ValueError(f"Cannot filter rank {root.rank} from tree because the root taxon must be included")

        return _tree(root)

    def tree_of_names(self, root: typing.Optional["Taxon"] = None) -> dict:
        """
        Build a recursive tree of taxon names.

        Names in the database are not not formatted as nicely as the python-rendered versions.
        """

        root = root or self.root()

        # Fetch all names and parent names
        names = self.get_queryset().filter(active=True).values_list("name", "parent__name")

        # Index names by parent name
        names_by_parent = collections.defaultdict(list)
        for name, parent_name in names:
            names_by_parent[parent_name].append(name)

        # Recursively build a nested tree

        def _tree(name):
            return {
                "name": name,
                "children": [_tree(child) for child in names_by_parent[name]],
            }

        return _tree(root.name)

    def root(self):
        """Get the root taxon, the one with no parent and the highest taxon rank."""

        for rank in list(TaxonRank):
            taxon = self.get_queryset().filter(parent=None, rank=rank.name).first()
            if taxon:
                return taxon

        root = self.get_queryset().filter(parent=None).first()
        assert root, "No root taxon found"
        return root

    def update_all_parents(self):
        """Efficiently update all parents for all taxa."""
        taxa = self.get_queryset().select_related("parent")
        logging.info(f"Updating the cached parent tree for {taxa.count()} taxa")

        # Build a dictionary of taxon parents
        parents = {taxon.id: taxon.parent_id for taxon in taxa}

        # Precompute all parents in a single pass
        all_parents = {}
        for taxon_id in parents:
            if taxon_id not in all_parents:
                taxon_parents = []
                current_id = taxon_id
                while current_id in parents:
                    current_id = parents[current_id]
                    taxon_parents.append(current_id)
                all_parents[taxon_id] = taxon_parents

        # Prepare bulk update data
        bulk_update_data = []
        for taxon in taxa:
            taxon_parents = all_parents[taxon.id]
            parent_taxa = list(taxa.filter(id__in=taxon_parents))
            taxon_parents = [
                TaxonParent(
                    id=taxon.id,
                    name=taxon.name,
                    rank=taxon.rank,
                )
                for taxon in parent_taxa
            ]
            taxon_parents.sort(key=lambda t: t.rank)

            bulk_update_data.append(taxon)

        # Perform bulk update
        # with transaction.atomic():
        #     self.bulk_update(bulk_update_data, ["parents_json"], batch_size=1000)
        # There is a bug that causes the bulk update to fail with a custom JSONField
        # https://code.djangoproject.com/ticket/35167
        # So we have to update each taxon individually
        for taxon in bulk_update_data:
            taxon.save(update_fields=["parents_json"])

        logging.info(f"Updated parents for {len(bulk_update_data)} taxa")

    def with_children(self):
        qs = self.get_queryset()
        # Add Taxon that are children of this Taxon using parents_json field (not direct_children)

        # example for single taxon:
        taxon = Taxon.objects.get(pk=1)
        taxa = Taxon.objects.filter(parents_json__contains=[{"id": taxon.id}])
        # add them to the queryset
        qs = qs.annotate(children=models.Subquery(taxa.values("id")))
        return qs

    def with_occurrence_counts(self) -> models.QuerySet:
        """
        Count the number of occurrences for a taxon and all occurrences of the taxon's children.

        @TODO Try a recursive CTE in a raw SQL query,
        or count the occurrences in a separate query and attach them to the Taxon objects.
        """

        raise NotImplementedError(
            "Occurrence counts can not be calculated in a subquery with the current JSONField schema. "
            "Fetch them per taxon."
        )


class TaxonParent(pydantic.BaseModel):
    """
    Should contain all data needed for TaxonParentSerializer

    Needs a custom encoder and decoder for for the TaxonRank enum
    because it is an OrderedEnum and not a standard str Enum.
    """

    id: int
    name: str
    rank: TaxonRank

    class Config:
        # Make sure the TaxonRank is retrieved as an object and not a string
        # so we can sort by rank. The DRF serializer will convert it to a string.
        # just for the API responses.
        use_enum_values = False


@final
class Taxon(BaseModel):
    """A taxonomic classification"""

    name = models.CharField(max_length=255, unique=True)
    display_name = models.CharField("Cached display name", max_length=255, null=True, blank=True, unique=True)
    rank = models.CharField(max_length=255, choices=TaxonRank.choices(), default=TaxonRank.SPECIES.name)
    parent = models.ForeignKey(
        "self", on_delete=models.SET_NULL, null=True, blank=True, related_name="direct_children"
    )

    # Examples how to query this JSON array field
    # Taxon.objects.filter(parents_json__contains=[{"id": 1}])
    # https://stackoverflow.com/a/53942463/966058
    parents_json = SchemaField(list[TaxonParent], null=False, blank=True, default=list)

    active = models.BooleanField(default=True)
    synonym_of = models.ForeignKey("self", on_delete=models.SET_NULL, null=True, blank=True, related_name="synonyms")

    common_name_en = models.CharField(max_length=255, blank=True, null=True)

    search_names = ArrayField(models.CharField(max_length=255), null=True, blank=True)
    gbif_taxon_key = models.BigIntegerField("GBIF taxon key", blank=True, null=True)
    bold_taxon_bin = models.CharField("BOLD taxon BIN", max_length=255, blank=True, null=True)
    inat_taxon_id = models.BigIntegerField("iNaturalist taxon ID", blank=True, null=True)
    fieldguide_id = models.CharField(max_length=255, blank=True, null=True)
    # lepsai_id = models.BigIntegerField("LepsAI / Fieldguide ID", blank=True, null=True)

    cover_image_url = models.URLField(max_length=255, blank=True, null=True)
    cover_image_credit = models.CharField(max_length=255, blank=True, null=True)

    notes = models.TextField(blank=True)

    projects = models.ManyToManyField("Project", related_name="taxa")
    direct_children: models.QuerySet["Taxon"]
    occurrences: models.QuerySet[Occurrence]
    classifications: models.QuerySet["Classification"]
    lists: models.QuerySet["TaxaList"]

    author = models.CharField(max_length=255, blank=True)
    authorship_date = models.DateField(null=True, blank=True, help_text="The date the taxon was described.")
    ordering = models.IntegerField(null=True, blank=True)
    sort_phylogeny = models.BigIntegerField(blank=True, null=True)
    tags = models.ManyToManyField("Tag", related_name="taxa", blank=True)
    objects: TaxonManager = TaxonManager()

    # Type hints for auto-generated fields
    parent_id: int | None

    def __str__(self) -> str:
        name_with_rank = f"{self.name} ({self.rank})"
        return name_with_rank

    def get_display_name(self):
        """
        This must be unique because it is used for choice keys in Label Studio.
        """
        if self.rank == "SPECIES":
            return self.name
        elif self.rank == "GENUS":
            return f"{self.name} sp."
        # elif self.rank not in ["ORDER", "FAMILY"]:
        #     return f"{self.name} ({self.rank})"
        else:
            return self.name

    def get_rank(self) -> TaxonRank:
        """
        Return the rank str value as a TaxonRank enum.
        """
        return TaxonRank(self.rank)

    def num_direct_children(self) -> int:
        return self.direct_children.count()

    def num_children_recursive(self) -> int:
        # Use the parents_json field to get all children
        return Taxon.objects.filter(parents_json__contains=[{"id": self.pk}]).count()

    def occurrences_count(self) -> int:
        # return self.occurrences.count()
        return 0

    def occurrences_count_recursive(self) -> int:
        """
        Use the parents_json field to get all children, count their occurrences and sum them.
        """
        return (
            Taxon.objects.filter(models.Q(models.Q(parents_json__contains=[{"id": self.pk}]) | models.Q(id=self.pk)))
            .annotate(occurrences_count=models.Count("occurrences"))
            .aggregate(models.Sum("occurrences_count"))["occurrences_count__sum"]
            or 0
        )

    def detections_count(self) -> int:
        # return Detection.objects.filter(occurrence__determination=self).count()
        return 0

    def events_count(self) -> int:
        return 0

    def latest_occurrence(self) -> Occurrence | None:
        return self.occurrences.order_by("-created_at").first()

    def latest_detection(self) -> Detection | None:
        return Detection.objects.filter(occurrence__determination=self).order_by("-created_at").first()

    def last_detected(self) -> datetime.datetime | None:
        # This is handled by an annotation
        return None

    def best_determination_score(self) -> float | None:
        # This is handled by an annotation if we are filtering by project, deployment or event
        return None

    def occurrence_images(self, limit: int | None = 10) -> list[str]:
        # This is handled by an annotation if we are filtering by project, deployment or event
        return []

    def get_occurrence_images(
        self,
        limit: int | None = 10,
        project_id: int | None = None,
        classification_threshold: float = 0,
    ) -> list[str]:
        """
        Return one image from each occurrence of this Taxon.
        The image should be from the detection with the highest classification score.

        This is used for image thumbnail previews in the species summary view.

        The project ID is an optional filter however
        @TODO important, this should always filter by what the current user has access to.
        Use the request.user to filter by the user's access.
        Use the request to generate the full media URLs.
        """

        # Retrieve the URLs using a single optimized query
        qs = (
            self.occurrences.prefetch_related(
                models.Prefetch(
                    "detections__classifications",
                    queryset=Classification.objects.filter(score__gte=classification_threshold).order_by("-score"),
                )
            )
            .annotate(max_score=models.Max("detections__classifications__score"))
            .filter(detections__classifications__score=models.F("max_score"))
            .order_by("-max_score")
        )
        if project_id is not None:
            # @TODO this should check the user's access instead
            qs = qs.filter(project=project_id)

        detection_image_paths = qs.values_list("detections__path", flat=True)[:limit]

        # @TODO should this be done in the serializer?
        # @TODO better way to get distinct values from an annotated queryset?
        return [get_media_url(path) for path in detection_image_paths if path]

    def list_names(self) -> str:
        return ", ".join(self.lists.values_list("name", flat=True))

    def update_parents(self, save=True):
        """
        Populate the cached `parents_json` list by recursively following the `parent` field.

        @TODO this requires all of the taxon's parent taxa to have the `parent` attribute set correctly.
        """

        current_taxon = self
        parents = []
        logger.debug(f"Updating parents for {current_taxon} (#{current_taxon.pk})")
        while current_taxon.parent is not None:
            taxon_parent = TaxonParent(
                id=current_taxon.parent.id,
                name=current_taxon.parent.name,
                rank=current_taxon.parent.rank,
            )
            logger.debug(f"Adding parent {taxon_parent} to {current_taxon} (#{current_taxon.pk}) in parents_json")
            parents.append(taxon_parent)
            current_taxon = current_taxon.parent
        # Sort parents by rank using ordered enum
        parents = sorted(parents, key=lambda t: t.rank)
        self.parents_json = parents
        if save:
            self.save()

        return parents

    def update_search_names(self, save=False):
        """
        Add common names to the search names list.

        @TODO add synonyms and other names to the search names list.
        """
        search_names = self.search_names or []
        common_name_field_names = [field.name for field in self._meta.fields if field.name.startswith("common_name_")]
        for field_name in common_name_field_names:
            common_name = getattr(self, field_name)
            if common_name:
                search_names.append(common_name)
        self.search_names = list(set(search_names))
        if save:
            self.save(update_fields=["search_names"])

    def summary_data(self, project: Project | None = None) -> list[dict]:
        """
        Data prepared for rendering charts with plotly.js
        """

        if project is None:
            # We could return data for all projects a user has access to,
            # but for now we just return an empty list.
            return []

        plots = []

        plots.append(charts.average_occurrences_per_day(project_pk=project.pk, taxon_pk=self.pk))
        plots.append(charts.average_occurrences_per_month(project_pk=project.pk, taxon_pk=self.pk))

        return plots

    class Meta:
        ordering = [
            "ordering",
            "name",
        ]
        verbose_name_plural = "Taxa"

        # Set unique constraints on name & rank
        # constraints = [
        #     models.UniqueConstraint(fields=["name", "rank", "parent"], name="unique_name_and_placement"),
        # ]
        indexes = [
            # Add index for default ordering
            models.Index(fields=["ordering", "name"]),
        ]

    def update_calculated_fields(self, save=False):
        self.display_name = self.get_display_name()
        self.update_parents(save=False)
        self.update_search_names(save=False)
        if save:
            self.save(update_calculated_fields=False)

    def save(self, update_calculated_fields=True, *args, **kwargs):
        super().save(*args, **kwargs)
        if update_calculated_fields:
            self.update_calculated_fields(save=True)


@final
class TaxaList(BaseModel):
    """A checklist of taxa"""

    name = models.CharField(max_length=255)
    description = models.TextField(blank=True)

    taxa = models.ManyToManyField(Taxon, related_name="lists")
    projects = models.ManyToManyField("Project", related_name="taxa_lists")

    class Meta:
        ordering = ["-created_at"]
        verbose_name_plural = "Taxa Lists"


@final
class Tag(BaseModel):
    """A tag for taxa"""

    name = models.CharField(max_length=255)
    project = models.ForeignKey(Project, on_delete=models.CASCADE, related_name="tags", null=True, blank=True)

    taxa: models.QuerySet[Taxon]

    class Meta:
        unique_together = ("name", "project")


@final
class BlogPost(BaseModel):
    """
    This model is used just as an example.

    With it we show how one can:
    - Use fixtures and factories
    - Use migrations testing

    """

    title = models.CharField(max_length=_POST_TITLE_MAX_LENGTH)
    body = models.TextField()

    class Meta:
        verbose_name = "Blog Post"  # You can probably use `gettext` for this
        verbose_name_plural = "Blog Posts"

    def __str__(self) -> str:
        """All django models should have this method."""
        return textwrap.wrap(self.title, _POST_TITLE_MAX_LENGTH // 4)[0]


@final
class Page(BaseModel):
    """Barebones page model for static pages like About & Contact."""

    name = models.CharField(max_length=255)
    slug = models.CharField(max_length=255, unique=True, help_text="Unique, URL safe name e.g. about-us")
    content = models.TextField("Body content", blank=True, null=True, help_text="Use Markdown syntax")
    project = models.ForeignKey(Project, on_delete=models.CASCADE, related_name="pages", null=True, blank=True)
    link_class = models.CharField(max_length=255, blank=True, null=True, help_text="CSS class for nav link")
    nav_level = models.IntegerField(default=0, help_text="0 = main nav, 1 = sub nav, etc.")
    nav_order = models.IntegerField(default=0, help_text="Order of nav items within a level")
    published = models.BooleanField(default=False)

    class Meta:
        ordering = ["nav_level", "nav_order", "name"]

    def __str__(self) -> str:
        return self.name

    def html(self) -> str:
        """Convert the content field to HTML"""
        from markdown import markdown

        if self.content:
            return markdown(self.content, extensions=[])
        else:
            return ""


_SOURCE_IMAGE_SAMPLING_METHODS = [
    "full",
    "random",
    "stratified_random",
    "interval",
    "manual",
    "starred",
    "random_from_each_event",
    "last_and_random_from_each_event",
    "greatest_file_size_from_each_event",
    "detections_only",
    "common_combined",  # Deprecated
]


class SourceImageCollectionQuerySet(BaseQuerySet):
    def with_source_images_count(self):
        return self.annotate(
            source_images_count=models.Count(
                "images",
                distinct=True,
            )
        )

    def with_source_images_with_detections_count(self):
        return self.annotate(
            source_images_with_detections_count=models.Count(
                "images", filter=models.Q(images__detections__isnull=False), distinct=True
            )
        )

    def with_source_images_processed_by_algorithm_count(self, algorithm_id: int):
        return self.annotate(
            source_images_processed_by_algorithm_count=models.Count(
                "images",
                filter=models.Q(images__detections__classifications__algorithm_id=algorithm_id),
                distinct=True,
            )
        )

    def with_occurrences_count(
        self, classification_threshold: float = 0, project: Project | None = None, request=None
    ):
        """
        Annotate each collection with the number of occurrences,
        filtered by default filters (score threshold and taxa inclusion/exclusion).

        Note: classification_threshold parameter is deprecated, use project default filters instead.
        """
        filter_q = build_occurrence_default_filters_q(project, request, "images__detections__occurrence")
        return self.annotate(
            occurrences_count=models.Count(
                "images__detections__occurrence",
                filter=filter_q,
                distinct=True,
            )
        )

    def with_taxa_count(self, classification_threshold: float = 0, project: Project | None = None, request=None):
        """
        Annotate each collection with the number of distinct taxa,
        filtered by default filters (score threshold and taxa inclusion/exclusion).

        Note: classification_threshold parameter is deprecated, use project default filters instead.
        """
        filter_q = build_occurrence_default_filters_q(project, request, "images__detections__occurrence")
        return self.annotate(
            taxa_count=models.Count(
                "images__detections__occurrence__determination",
                filter=filter_q,
                distinct=True,
            )
        )


class SourceImageCollectionManager(models.Manager):
    def get_queryset(self) -> SourceImageCollectionQuerySet:
        return SourceImageCollectionQuerySet(self.model, using=self._db)


@final
class SourceImageCollection(BaseModel):
    """
    A subset of source images for review, processing, etc.

    Examples:
        - Random subset
        - Stratified random sample from all deployments
        - Images sampled based on a time interval (every 30 minutes)


    Collections are saved so that they can be reviewed or re-used later.

    """

    name = models.CharField(max_length=255)
    description = models.TextField(blank=True)
    # dataset_type = models.CharField(
    #     max_length=255,
    #     choices=as_choices(["Curated", "Dynamic", "Sampling"]),
    # )
    images = models.ManyToManyField("SourceImage", related_name="collections", blank=True)
    project = models.ForeignKey(Project, on_delete=models.CASCADE, related_name="sourceimage_collections")
    method = models.CharField(
        max_length=255,
        choices=as_choices(_SOURCE_IMAGE_SAMPLING_METHODS),
        default="full",
    )
    # @TODO this should be a JSON field with a schema, use a pydantic model
    kwargs = models.JSONField(
        "Arguments",
        null=True,
        blank=True,
        help_text="Arguments passed to the sampling function (JSON dict)",
        default=dict,
    )

    objects = SourceImageCollectionManager()

    jobs: models.QuerySet["Job"]

    def infer_dataset_type(self):
        if "starred" in self.name.lower():
            return "curated"
        else:
            return "sampling"

    @property
    def dataset_type(self):
        return self.infer_dataset_type()

    def source_images_count(self) -> int | None:
        # This should always be pre-populated using queryset annotations
        # return self.images.count()
        return None

    def source_images_with_detections_count(self) -> int | None:
        # This should always be pre-populated using queryset annotations
        # return self.images.filter(detections__isnull=False).count()
        return None

    def occurrences_count(self) -> int | None:
        # This should always be pre-populated using queryset annotations
        return None

    def taxa_count(self) -> int | None:
        # This should always be pre-populated using queryset annotations
        return None

    def get_queryset(
        self,
        *args,
        **kwargs,
    ):
        return SourceImage.objects.filter(project=self.project)

    @classmethod
    def sampling_methods(cls):
        return [method for method in dir(cls) if method.startswith("sample_")]

    def populate_sample(self, job: "Job | None" = None):
        """Create a sample of source images based on the method and kwargs"""
        kwargs = self.kwargs or {}

        if job:
            task_logger = job.logger
        else:
            task_logger = logger

        method_name = f"sample_{self.method}"
        if not hasattr(self, method_name):
            raise ValueError(f"Invalid sampling method: {self.method}. Choices are: {_SOURCE_IMAGE_SAMPLING_METHODS}")
        else:
            task_logger.info(f"Sampling using method '{method_name}' with params: {kwargs}")
            method = getattr(self, method_name)
            task_logger.info(f"Sampling and saving captures to {self}")
            self.images.set(method(**kwargs))
            self.save()
            task_logger.info(f"Done sampling and saving captures to {self}")

    def _filter_sample(
        self,
        qs: models.QuerySet,
        hour_start: int | None = None,
        hour_end: int | None = None,
        month_start: int | None = None,
        month_end: int | None = None,
        date_start: str | None = None,
        date_end: str | None = None,
        deployment_ids: list[int] | None = None,
        research_site_ids: list[int] | None = None,
        event_ids: list[int] | None = None,
    ):
        if deployment_ids is not None:
            qs = qs.filter(deployment__in=deployment_ids)
        if research_site_ids is not None:
            qs = qs.filter(deployment__research_site__in=research_site_ids)
        if event_ids is not None:
            qs = qs.filter(event__in=event_ids)
        if date_start is not None:
            qs = qs.filter(timestamp__date__gte=DateStringField.to_date(date_start))
        if date_end is not None:
            qs = qs.filter(timestamp__date__lte=DateStringField.to_date(date_end))

        if month_start is not None:
            qs = qs.filter(timestamp__month__gte=month_start)
        if month_end is not None:
            qs = qs.filter(timestamp__month__lte=month_end)

        if hour_start is not None and hour_end is not None:
            if hour_start < hour_end:
                # Hour range within the same day (e.g., 08:00 to 15:00)
                qs = qs.filter(timestamp__hour__gte=hour_start, timestamp__hour__lte=hour_end)
            else:
                # Hour range has Midnight crossover: (e.g., 17:00 to 06:00)
                qs = qs.filter(models.Q(timestamp__hour__gte=hour_start) | models.Q(timestamp__hour__lte=hour_end))
        elif hour_start is not None:
            qs = qs.filter(timestamp__hour__gte=hour_start)
        elif hour_end is not None:
            qs = qs.filter(timestamp__hour__lte=hour_end)

        return qs

    def sample_random(
        self,
        size: int = 100,
        hour_start: int | None = None,
        hour_end: int | None = None,
        month_start: int | None = None,
        month_end: int | None = None,
        date_start: str | None = None,
        date_end: str | None = None,
        deployment_ids: list[int] | None = None,
        research_site_ids: list[int] | None = None,
        event_ids: list[int] | None = None,
    ):
        """Create a random sample of source images"""

        qs = self.get_queryset()
        qs = self._filter_sample(
            qs=qs,
            hour_start=hour_start,
            hour_end=hour_end,
            month_start=month_start,
            month_end=month_end,
            date_start=date_start,
            date_end=date_end,
            deployment_ids=deployment_ids,
            research_site_ids=research_site_ids,
            event_ids=event_ids,
        )
        return qs.order_by("?")[:size]

    def sample_manual(self, image_ids: list[int]):
        """Create a sample of source images based on a list of source image IDs"""

        qs = self.get_queryset()
        return qs.filter(id__in=image_ids)

    # Deprecated
    def sample_common_combined(
        self,
        minute_interval: int | None = None,
        max_num: int | None = None,
        shuffle: bool = True,  # This is applicable if max_num is set and minute_interval is not set
        hour_start: int | None = None,
        hour_end: int | None = None,
        month_start: int | None = None,
        month_end: int | None = None,
        date_start: str | None = None,
        date_end: str | None = None,
        deployment_ids: list[int] | None = None,
        research_site_ids: list[int] | None = None,
        event_ids: list[int] | None = None,
    ) -> models.QuerySet | typing.Generator[SourceImage, None, None]:
        qs = self.get_queryset()
        qs = self._filter_sample(
            qs=qs,
            hour_start=hour_start,
            hour_end=hour_end,
            month_start=month_start,
            month_end=month_end,
            date_start=date_start,
            date_end=date_end,
            deployment_ids=deployment_ids,
            research_site_ids=research_site_ids,
            event_ids=event_ids,
        )

        if minute_interval is not None:
            # @TODO can this be done in the database and return a queryset?
            # this currently returns a list of source images
            # Ensure the queryset is limited to the project
            qs = qs.filter(project=self.project)
            qs = sample_captures_by_interval(minute_interval=minute_interval, qs=qs, max_num=max_num)
        else:
            if max_num is not None:
                if shuffle:
                    qs = qs.order_by("?")
                qs = qs[:max_num]

        return qs

    def sample_interval(
        self,
        minute_interval: int = 10,
        exclude_events: list[int] = [],
        deployment_id: int | None = None,  # Deprecated
        hour_start: int | None = None,
        hour_end: int | None = None,
        month_start: int | None = None,
        month_end: int | None = None,
        date_start: str | None = None,
        date_end: str | None = None,
        deployment_ids: list[int] | None = None,
        research_site_ids: list[int] | None = None,
        event_ids: list[int] | None = None,
    ):
        """Create a sample of source images based on a time interval"""

        qs = self.get_queryset()
        qs = self._filter_sample(
            qs=qs,
            hour_start=hour_start,
            hour_end=hour_end,
            month_start=month_start,
            month_end=month_end,
            date_start=date_start,
            date_end=date_end,
            deployment_ids=deployment_ids,
            research_site_ids=research_site_ids,
            event_ids=event_ids,
        )
        if deployment_id:
            qs = qs.filter(deployment=deployment_id)
        if exclude_events:
            qs = qs.exclude(event__in=exclude_events)
        qs.exclude(event__in=exclude_events)
        qs = qs.filter(project=self.project)
        return sample_captures_by_interval(minute_interval=minute_interval, qs=qs)

    def sample_positional(self, position: int = -1):
        """Sample the single nth source image from all events in the project"""

        qs = self.get_queryset()
        return sample_captures_by_position(position=position, qs=qs)

    def sample_nth(self, nth: int):
        """Sample every nth source image from all events in the project"""

        qs = self.get_queryset()
        return sample_captures_by_nth(nth=nth, qs=qs)

    def sample_random_from_each_event(self, num_each: int = 10):
        """Sample n random source images from each event in the project."""

        qs = self.get_queryset()
        captures = set()
        for event in self.project.events.all():
            captures.update(qs.filter(event=event).order_by("?")[:num_each])
        return captures

    def sample_last_and_random_from_each_event(self, num_each: int = 1):
        """Sample the last image from each event and n random from each event."""

        qs = self.get_queryset()
        captures = set()
        for event in self.project.events.all():
            last_capture = qs.filter(event=event).order_by("timestamp").last()
            if not last_capture:
                # This event has no captures
                continue
            captures.add(last_capture)
            random_captures = qs.filter(event=event).exclude(pk=last_capture.pk).order_by("?")[:num_each]
            captures.update(random_captures)
        return captures

    def sample_greatest_file_size_from_each_event(self, num_each: int = 1):
        """Sample the image with the greatest file size from each event."""

        qs = self.get_queryset()
        captures = set()
        for event in self.project.events.all():
            captures.update(qs.filter(event=event).order_by("-size")[:num_each])
        return captures

    def sample_detections_only(self):
        """Sample all source images with detections"""

        qs = self.get_queryset()
        return qs.filter(detections__isnull=False).distinct()

    def sample_full(
        self,
        hour_start: int | None = None,
        hour_end: int | None = None,
        month_start: int | None = None,
        month_end: int | None = None,
        date_start: str | None = None,
        date_end: str | None = None,
        deployment_ids: list[int] | None = None,
        research_site_ids: list[int] | None = None,
        event_ids: list[int] | None = None,
    ):
        """Sample all source images"""

        qs = self.get_queryset()
        qs = self._filter_sample(
            qs=qs,
            hour_start=hour_start,
            hour_end=hour_end,
            month_start=month_start,
            month_end=month_end,
            date_start=date_start,
            date_end=date_end,
            deployment_ids=deployment_ids,
            research_site_ids=research_site_ids,
            event_ids=event_ids,
        )
        return qs.all().distinct()

    @classmethod
    def get_or_create_starred_collection(cls, project: Project) -> "SourceImageCollection":
        """
        Get or create a collection for starred images.
        """
        collection = (
            SourceImageCollection.objects.filter(
                project=project,
                method="starred",
            )
            .order_by("created_at")
            .first()
        )  # Use the oldest match
        if not collection:
            collection = SourceImageCollection.objects.create(
                project=project,
                method="starred",
                name="Starred Images",  # @TODO make this translatable
            )
        return collection<|MERGE_RESOLUTION|>--- conflicted
+++ resolved
@@ -216,12 +216,9 @@
     tags: bool = False  # Whether the project supports tagging taxa
     reprocess_existing_detections: bool = False  # Whether to reprocess existing detections
     default_filters: bool = False  # Whether to show default filters form in UI
-<<<<<<< HEAD
-    async_pipeline_workers: bool = False  # Whether to use async pipeline workers that pull tasks from a queue
-=======
     # Feature flag for jobs to reprocess all images in the project, even if already processed
     reprocess_all_images: bool = False
->>>>>>> 00d71cae
+    async_pipeline_workers: bool = False  # Whether to use async pipeline workers that pull tasks from a queue
 
 
 def get_default_feature_flags() -> ProjectFeatureFlags:
