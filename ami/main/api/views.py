import datetime
import logging
from statistics import mode

from django.contrib.postgres.search import TrigramSimilarity
from django.core import exceptions
from django.db import models
from django.db.models import Prefetch, Q
from django.db.models.functions import Coalesce
from django.db.models.query import QuerySet
from django.forms import BooleanField, CharField, IntegerField
from django.utils import timezone
from django_filters.rest_framework import DjangoFilterBackend
from drf_spectacular.types import OpenApiTypes
from drf_spectacular.utils import OpenApiParameter, extend_schema
from rest_framework import exceptions as api_exceptions
from rest_framework import filters, serializers, status, viewsets
from rest_framework.decorators import action
from rest_framework.exceptions import NotFound, PermissionDenied
from rest_framework.filters import SearchFilter
from rest_framework.generics import GenericAPIView
from rest_framework.request import Request
from rest_framework.response import Response
from rest_framework.views import APIView

from ami.base.filters import NullsLastOrderingFilter
from ami.base.pagination import LimitOffsetPaginationWithPermissions
from ami.base.permissions import (
    CanDeleteIdentification,
    CanPopulateSourceImageCollection,
    CanStarSourceImage,
    CanUpdateIdentification,
    DeploymentCRUDPermission,
    DeviceCRUDPermission,
    IsActiveStaffOrReadOnly,
    ProjectCRUDPermission,
    S3StorageSourceCRUDPermission,
    SiteCRUDPermission,
    SourceImageCollectionCRUDPermission,
)
from ami.base.serializers import FilterParamsSerializer, SingleParamSerializer
from ami.base.views import ProjectMixin
from ami.utils.requests import get_active_classification_threshold, project_id_doc_param
from ami.utils.storages import ConnectionTestResult

from ..models import (
    Classification,
    Deployment,
    Detection,
    Device,
    Event,
    Identification,
    Occurrence,
    Page,
    Project,
    ProjectQuerySet,
    S3StorageSource,
    Site,
    SourceImage,
    SourceImageCollection,
    SourceImageUpload,
    TaxaList,
    Taxon,
    User,
    update_detection_counts,
)
from .serializers import (
    ClassificationListSerializer,
    ClassificationSerializer,
    ClassificationWithTaxaSerializer,
    DeploymentListSerializer,
    DeploymentSerializer,
    DetectionListSerializer,
    DetectionSerializer,
    DeviceSerializer,
    EventListSerializer,
    EventSerializer,
    EventTimelineSerializer,
    IdentificationSerializer,
    OccurrenceListSerializer,
    OccurrenceSerializer,
    PageListSerializer,
    PageSerializer,
    ProjectListSerializer,
    ProjectSerializer,
    SiteSerializer,
    SourceImageCollectionSerializer,
    SourceImageListSerializer,
    SourceImageSerializer,
    SourceImageUploadSerializer,
    StorageSourceSerializer,
    StorageStatusSerializer,
    TaxaListSerializer,
    TaxonListSerializer,
    TaxonSearchResultSerializer,
    TaxonSerializer,
)

logger = logging.getLogger(__name__)

# def index(request: HttpRequest) -> HttpResponse:
#     """
#     Main (or index) view.
#
#     Returns rendered default page to the user.
#     Typed with the help of ``django-stubs`` project.
#     """
#     return render(request, "main/index.html")


class DefaultViewSetMixin:
    filter_backends = [
        DjangoFilterBackend,
        NullsLastOrderingFilter,
        SearchFilter,
    ]
    filterset_fields = []
    ordering_fields = ["created_at", "updated_at"]
    search_fields = []
    permission_classes = [IsActiveStaffOrReadOnly]


class DefaultViewSet(DefaultViewSetMixin, viewsets.ModelViewSet):
    def create(self, request, *args, **kwargs):
        serializer = self.get_serializer(data=request.data)
        serializer.is_valid(raise_exception=True)

        # Create instance but do not save
        instance = serializer.Meta.model(**serializer.validated_data)
        self.check_object_permissions(request, instance)
        self.perform_create(serializer)
        return Response(serializer.data, status=status.HTTP_201_CREATED)


class DefaultReadOnlyViewSet(DefaultViewSetMixin, viewsets.ReadOnlyModelViewSet):
    pass


class ProjectPagination(LimitOffsetPaginationWithPermissions):
    default_limit = 40


class ProjectViewSet(DefaultViewSet, ProjectMixin):
    """
    API endpoint that allows projects to be viewed or edited.
    """

    queryset = Project.objects.filter(active=True).prefetch_related("deployments").all()
    serializer_class = ProjectSerializer
    pagination_class = ProjectPagination
    permission_classes = [ProjectCRUDPermission]

    def get_queryset(self):
        qs: ProjectQuerySet = super().get_queryset()  # type: ignore
        # Filter projects by `user_id`
        user_id = self.request.query_params.get("user_id")
        if user_id:
            user = User.objects.filter(pk=user_id).first()
            if not user == self.request.user:
                raise PermissionDenied("You can only view your projects")
            if user:
                qs = qs.filter_by_user(user)
        return qs

    def get_serializer_class(self):
        """
        Return different serializers for list and detail views.
        """
        if self.action == "list":
            return ProjectListSerializer
        else:
            return ProjectSerializer

    def perform_create(self, serializer):
        super().perform_create(serializer)
        # Check if user is authenticated
        if not self.request.user or not self.request.user.is_authenticated:
            raise PermissionDenied("You must be authenticated to create a project.")

        # Add current user as project owner
        serializer.save(owner=self.request.user)

    @extend_schema(
        parameters=[
            OpenApiParameter(
                name="user_id",
                description=(
                    "Filters projects to show only those associated with the specified user ID. "
                    "If omitted, no user-specific filter is applied."
                ),
                required=False,
                type=OpenApiTypes.INT,
            ),
        ]
    )
    def list(self, request, *args, **kwargs):
        return super().list(request, *args, **kwargs)


class DeploymentViewSet(DefaultViewSet, ProjectMixin):
    """
    A model viewset that uses different serializers
    for the list and detail views.
    """

    queryset = Deployment.objects.select_related("project", "device", "research_site")
    ordering_fields = [
        "created_at",
        "updated_at",
        "captures_count",
        "events_count",
        "occurrences_count",
        "taxa_count",
        "first_date",
        "last_date",
    ]

    permission_classes = [DeploymentCRUDPermission]

    def get_serializer_class(self):
        """
        Return different serializers for list and detail views.
        """
        if self.action == "list":
            return DeploymentListSerializer
        else:
            return DeploymentSerializer

    def get_queryset(self) -> QuerySet:
        qs = super().get_queryset()
        project = self.get_active_project()
        if project:
            qs = qs.filter(project=project)
        num_example_captures = 10
        if self.action == "retrieve":
            qs = qs.prefetch_related(
                Prefetch(
                    "captures",
                    queryset=SourceImage.objects.order_by("-size")[:num_example_captures],
                    to_attr="example_captures",
                )
            )

            qs = qs.prefetch_related(
                Prefetch(
                    "manually_uploaded_captures",
                    queryset=SourceImage.objects.order_by("created_at").exclude(upload=None),
                )
            )

        return qs

    @action(detail=True, methods=["post"], name="sync")
    def sync(self, _request, pk=None) -> Response:
        """
        Queue a task to sync data from the deployment's data source.
        """
        deployment: Deployment = self.get_object()
        if deployment and deployment.data_source:
            # queued_task = tasks.sync_source_images.delay(deployment.pk)
            from ami.jobs.models import DataStorageSyncJob, Job

            job = Job.objects.create(
                name=f"Sync captures for deployment {deployment.pk}",
                deployment=deployment,
                project=deployment.project,
                job_type_key=DataStorageSyncJob.key,
            )
            job.enqueue()
            msg = f"Syncing captures for deployment {deployment.pk} from {deployment.data_source_uri} in background."
            logger.info(msg)
            assert deployment.project
            return Response({"job_id": job.pk, "project_id": deployment.project.pk})
        else:
            raise api_exceptions.ValidationError(detail="Deployment must have a data source to sync captures from")

    @extend_schema(parameters=[project_id_doc_param])
    def list(self, request, *args, **kwargs):
        return super().list(request, *args, **kwargs)


class EventViewSet(DefaultViewSet, ProjectMixin):
    """
    API endpoint that allows events to be viewed or edited.
    """

    queryset = Event.objects.all()
    serializer_class = EventSerializer
    filterset_fields = ["deployment"]
    ordering_fields = [
        "created_at",
        "updated_at",
        "deployment",
        "start",
        "start__time",
        "captures_count",
        "detections_count",
        "occurrences_count",
        "taxa_count",
        "duration",
    ]

    def get_serializer_class(self):
        """
        Return different serializers for list and detail views.
        """
        if self.action == "list":
            return EventListSerializer
        else:
            return EventSerializer

    def get_queryset(self) -> QuerySet:
        qs: QuerySet = super().get_queryset()
        project = self.get_active_project()
        if project:
            qs = qs.filter(project=project)
        qs = qs.filter(deployment__isnull=False)
        qs = qs.annotate(
            duration=models.F("end") - models.F("start"),
        ).select_related("deployment", "project")

        if self.action == "list":
            num_example_captures = 1
            qs = qs.prefetch_related(
                Prefetch(
                    "captures",
                    queryset=SourceImage.objects.order_by("-size").select_related(
                        "deployment",
                        "deployment__data_source",
                    )[:num_example_captures],
                    to_attr="example_captures",
                )
            )

            qs = qs.annotate(
                taxa_count=models.Count(
                    "occurrences__determination",
                    distinct=True,
                    filter=models.Q(
                        occurrences__determination_score__gte=get_active_classification_threshold(self.request),
                    ),
                ),
            )

        return qs

    @action(detail=True, methods=["get"], name="timeline")
    def timeline(self, request, pk=None):
        """
        Return a list of time intervals and the number of detections for each interval,
        including intervals where no source images were captured, along with meta information.
        """
        event = self.get_object()
        resolution_minutes = IntegerField(required=False, min_value=1).clean(
            request.query_params.get("resolution_minutes", 1)
        )
        resolution = datetime.timedelta(minutes=resolution_minutes)

        qs = SourceImage.objects.filter(event=event)

        # Bulk update all source images where detections_count is null
        update_detection_counts(qs=qs, null_only=True)

        # Fetch aggregated data for efficiency
        aggregates = qs.aggregate(
            min_detections=models.Min("detections_count"),
            max_detections=models.Max("detections_count"),
            total_detections=models.Sum("detections_count"),
            first_capture=models.Min("timestamp"),
            last_capture=models.Max("timestamp"),
        )

        start_time = event.start
        end_time = event.end or timezone.now()

        # Adjust start and end times based on actual captures
        if aggregates["first_capture"]:
            start_time = max(start_time, aggregates["first_capture"])
        if aggregates["last_capture"]:
            end_time = min(end_time, aggregates["last_capture"])

        source_images = list(
            qs.filter(timestamp__range=(start_time, end_time))
            .order_by("timestamp")
            .values("id", "timestamp", "detections_count")
        )

        timeline = []
        current_time = start_time
        image_index = 0

        while current_time <= end_time:
            interval_end = min(current_time + resolution, end_time)
            interval_data = {
                "start": current_time,
                "end": interval_end,
                "first_capture": None,
                "top_capture": None,
                "captures_count": 0,
                "detections_count": 0,
                "detection_counts": [],
            }

            while image_index < len(source_images) and source_images[image_index]["timestamp"] <= interval_end:
                image = source_images[image_index]
                if interval_data["first_capture"] is None:
                    interval_data["first_capture"] = SourceImage(pk=image["id"])
                interval_data["captures_count"] += 1
                interval_data["detections_count"] += image["detections_count"] or 0
                interval_data["detection_counts"] += [image["detections_count"]]
                if image["detections_count"] >= max(interval_data["detection_counts"]):
                    interval_data["top_capture"] = SourceImage(pk=image["id"])
                image_index += 1

            # Set a meaningful average detection count to display for the interval
            # Remove zero values and calculate the mode
            interval_data["detection_counts"] = [x for x in interval_data["detection_counts"] if x > 0]
            interval_data["detections_avg"] = mode(interval_data["detection_counts"] or [0])

            timeline.append(interval_data)
            current_time = interval_end

            if current_time >= end_time:
                break

        serializer = EventTimelineSerializer(
            {
                "data": timeline,
                "meta": {
                    "total_intervals": len(timeline),
                    "resolution_minutes": resolution_minutes,
                    "max_detections": aggregates["max_detections"] or 0,
                    "min_detections": aggregates["min_detections"] or 0,
                    "total_detections": aggregates["total_detections"] or 0,
                    "timeline_start": start_time,
                    "timeline_end": end_time,
                },
            },
            context={"request": request},
        )
        return Response(serializer.data)

    @extend_schema(parameters=[project_id_doc_param])
    def list(self, request, *args, **kwargs):
        return super().list(request, *args, **kwargs)


class SourceImageViewSet(DefaultViewSet):
    """
    API endpoint that allows captures from monitoring sessions to be viewed or edited.

    Standard list endpoint:
    GET /captures/?event=1&limit=10&offset=0&ordering=-timestamp

    Standard detail endpoint:
    GET /captures/1/
    """

    queryset = SourceImage.objects.all()

    serializer_class = SourceImageSerializer
    filterset_fields = [
        "event",
        "deployment",
        "deployment__project",
        "collections",
        "project",
    ]
    ordering_fields = [
        "created_at",
        "updated_at",
        "timestamp",
        "size",
        "detections_count",
        "occurrences_count",
        "taxa_count",
        "deployment__name",
        "event__start",
    ]
    permission_classes = [CanStarSourceImage]

    def get_serializer_class(self):
        """
        Return different serializers for list and detail views.
        """
        if self.action == "list":
            return SourceImageListSerializer
        else:
            return SourceImageSerializer

    def get_serializer_context(self):
        return {"request": self.request}

    def get_queryset(self) -> QuerySet:
        queryset = super().get_queryset()
        with_detections_default = False

        classification_threshold = get_active_classification_threshold(self.request)
        queryset = queryset.with_occurrences_count(  # type: ignore
            classification_threshold=classification_threshold
        ).with_taxa_count(  # type: ignore
            classification_threshold=classification_threshold
        )

        queryset.select_related(
            "event",
            "deployment",
            "deployment__storage",
        ).order_by("timestamp")

        if self.action == "list":
            # It's cumbersome to override the default list view, so customize the queryset here
            queryset = self.filter_by_has_detections(queryset)

        elif self.action == "retrieve":
            queryset = queryset.prefetch_related("jobs", "collections")
            queryset = self.add_adjacent_captures(queryset)
            with_detections_default = True

        with_detections = self.request.query_params.get("with_detections", with_detections_default)
        if with_detections is not None:
            # Convert string to boolean
            with_detections = BooleanField(required=False).clean(with_detections)

        if with_detections:
            queryset = self.prefetch_detections(queryset)

        return queryset

    def filter_by_has_detections(self, queryset: QuerySet) -> QuerySet:
        has_detections = self.request.query_params.get("has_detections")
        if has_detections is not None:
            has_detections = BooleanField(required=False).clean(has_detections)
            queryset = queryset.annotate(
                has_detections=models.Exists(Detection.objects.filter(source_image=models.OuterRef("pk"))),
            ).filter(has_detections=has_detections)
        return queryset

    def prefetch_detections(self, queryset: QuerySet) -> QuerySet:
        # Return all detections for source images, let frontend filter them
        prefetch_queryset = Detection.objects.all()

        related_detections = Prefetch(
            "detections",
            queryset=prefetch_queryset.select_related(
                "occurrence",
                "occurrence__determination",
            ).annotate(determination_score=models.Max("occurrence__detections__classifications__score")),
            to_attr="filtered_detections",
        )

        queryset = queryset.prefetch_related(related_detections)
        return queryset

    def add_adjacent_captures(self, queryset: QuerySet) -> QuerySet:
        """
        These are helpful for the frontend to navigate between captures in the same event.

        However they likely belong in the EventViewSet, or another endpoint.
        @TODO Consider a custom endpoint for capture details specific to the Session Detail view.
        """

        # Subquery for the next image
        next_image = (
            SourceImage.objects.filter(event=models.OuterRef("event"), timestamp__gt=models.OuterRef("timestamp"))
            .order_by("timestamp")[:1]
            .values("id")[:1]
        )

        # Subquery for the previous image
        previous_image = (
            SourceImage.objects.filter(event=models.OuterRef("event"), timestamp__lt=models.OuterRef("timestamp"))
            .order_by("-timestamp")
            .values("id")[:1]
        )

        # Subquery for the current capture's index
        index_subquery = (
            SourceImage.objects.filter(event=models.OuterRef("event"), timestamp__lte=models.OuterRef("timestamp"))
            .values("event")
            .annotate(index=models.Count("id"))
            .values("index")
        )

        # Subquery for the total captures in the event
        total_subquery = (
            SourceImage.objects.filter(event=models.OuterRef("event"))
            .values("event")
            .annotate(total=models.Count("id"))
            .values("total")
        )

        return queryset.annotate(
            event_next_capture_id=models.Subquery(next_image, output_field=models.IntegerField()),
            event_prev_capture_id=models.Subquery(previous_image, output_field=models.IntegerField()),
            event_current_capture_index=models.Subquery(index_subquery, output_field=models.IntegerField()),
            event_total_captures=models.Subquery(total_subquery, output_field=models.IntegerField()),
        )

    @action(detail=True, methods=["post"], name="star")
    def star(self, _request, pk=None) -> Response:
        """
        Add a source image to the project's starred images collection.
        """
        source_image: SourceImage = self.get_object()
        if source_image and source_image.deployment and source_image.deployment.project:
            collection = SourceImageCollection.get_or_create_starred_collection(source_image.deployment.project)
            collection.images.add(source_image)
            return Response({"collection": collection.pk, "total_images": collection.images.count()})
        else:
            raise api_exceptions.ValidationError(detail="Source image must be associated with a project")

    @action(detail=True, methods=["post"], name="unstar")
    def unstar(self, _request, pk=None) -> Response:
        """
        Remove a source image from the project's starred images collection.
        """
        source_image: SourceImage = self.get_object()
        if source_image and source_image.deployment and source_image.deployment.project:
            collection = SourceImageCollection.get_or_create_starred_collection(source_image.deployment.project)
            collection.images.remove(source_image)
            return Response({"collection": collection.pk, "total_images": collection.images.count()})
        else:
            raise api_exceptions.ValidationError(detail="Source image must be associated with a project")


class SourceImageCollectionViewSet(DefaultViewSet, ProjectMixin):
    """
    Endpoint for viewing collections or samples of source images.
    """

    queryset = (
        SourceImageCollection.objects.all()
        .with_source_images_count()  # type: ignore
        .with_source_images_with_detections_count()
        .prefetch_related("jobs")
    )
    serializer_class = SourceImageCollectionSerializer
    permission_classes = [
        CanPopulateSourceImageCollection,
        SourceImageCollectionCRUDPermission,
    ]
    filterset_fields = ["method"]
    ordering_fields = [
        "created_at",
        "updated_at",
        "name",
        "method",
        "source_images_count",
        "source_images_with_detections_count",
        "occurrences_count",
    ]

    def get_queryset(self) -> QuerySet:
        classification_threshold = get_active_classification_threshold(self.request)
        query_set: QuerySet = super().get_queryset()
        project = self.get_active_project()
        if project:
            query_set = query_set.filter(project=project)
        queryset = query_set.with_occurrences_count(
            classification_threshold=classification_threshold
        ).with_taxa_count(  # type: ignore
            classification_threshold=classification_threshold
        )
        return queryset

    @action(detail=True, methods=["post"], name="populate")
    def populate(self, request, pk=None):
        """
        Populate a collection with source images using the configured sampling method and arguments.
        """
        collection: SourceImageCollection = self.get_object()

        if collection:
            from ami.jobs.models import Job, SourceImageCollectionPopulateJob

            assert collection.project, "Collection must be associated with a project"
            job = Job.objects.create(
                name=f"Populate captures for collection {collection.pk}",
                project=collection.project,
                source_image_collection=collection,
                job_type_key=SourceImageCollectionPopulateJob.key,
            )
            job.enqueue()
            msg = f"Populating captures for collection {collection.pk} in background."
            logger.info(msg)
            return Response({"job_id": job.pk, "project_id": collection.project.pk})
        else:
            raise api_exceptions.ValidationError(detail="Invalid collection requested")

    def _get_source_image(self):
        """
        Get source image from either GET query param or in the PUT/POST request body.
        """
        key = "source_image"
        source_image_id = SingleParamSerializer[int].clean(
            key,
            field=serializers.IntegerField(required=True, min_value=0),
            data=dict(self.request.data, **self.request.query_params),
        )

        try:
            return SourceImage.objects.get(id=source_image_id)
        except SourceImage.DoesNotExist:
            raise api_exceptions.NotFound(detail=f"SourceImage with id {source_image_id} not found")

    def _serialize_source_image(self, source_image):
        if source_image:
            return SourceImageListSerializer(source_image, context={"request": self.request}).data
        else:
            return None

    @action(detail=True, methods=["post"], name="add")
    def add(self, request, pk=None):
        """
        Add a source image to a collection.
        """
        collection: SourceImageCollection = self.get_object()
        source_image = self._get_source_image()
        collection.images.add(source_image)

        return Response(
            {
                "collection": collection.pk,
                "total_images": collection.images.count(),
            }
        )

    @action(detail=True, methods=["post"], name="remove")
    def remove(self, request, pk=None):
        """
        Remove a source image from a collection.
        """
        collection = self.get_object()
        source_image = self._get_source_image()
        collection.images.remove(source_image)
        return Response(
            {
                "collection": collection.pk,
                "total_images": collection.images.count(),
            }
        )

    @extend_schema(parameters=[project_id_doc_param])
    def list(self, request, *args, **kwargs):
        return super().list(request, *args, **kwargs)


class SourceImageUploadViewSet(DefaultViewSet):
    """
    Endpoint for uploading images.
    """

    queryset = SourceImageUpload.objects.all()

    serializer_class = SourceImageUploadSerializer

    def get_queryset(self) -> QuerySet:
        # Only allow users to see their own uploads
        qs = super().get_queryset()
        if self.request.user.pk:
            qs = qs.filter(user=self.request.user)
        return qs

    pagination_class = LimitOffsetPaginationWithPermissions
    # This is the maximum limit for manually uploaded captures
    pagination_class.default_limit = 20


class DetectionViewSet(DefaultViewSet, ProjectMixin):
    """
    API endpoint that allows detections to be viewed or edited.
    """

    queryset = Detection.objects.all().select_related("source_image", "detection_algorithm")
    serializer_class = DetectionSerializer
    filterset_fields = ["source_image", "detection_algorithm", "source_image__project"]
    ordering_fields = ["created_at", "updated_at", "detection_score", "timestamp"]

    def get_serializer_class(self):
        """
        Return different serializers for list and detail views.
        """
        if self.action == "list":
            return DetectionListSerializer
        else:
            return DetectionSerializer

    @extend_schema(parameters=[project_id_doc_param])
    def list(self, request, *args, **kwargs):
        return super().list(request, *args, **kwargs)

    # def get_queryset(self):
    #     """
    #     Return a different queryset for list and detail views.
    #     """

    #     if self.action == "list":
    #         return Detection.objects.select_related().all()
    #     else:
    #         return Detection.objects.select_related(
    #             "detection_algorithm").all()


class CustomTaxonFilter(filters.BaseFilterBackend):
    """
    Find a taxon and its children.
    """

    query_params = ["taxon"]

    def get_filter_taxon(self, request: Request) -> Taxon | None:
        taxon_id = None
        for param in self.query_params:
            taxon_id = request.query_params.get(param)
            if taxon_id:
                break
        if not taxon_id:
            return None

        try:
            # @TODO In the future filter by active taxa only, or any other required criteria (use the default queryset)
            taxon = Taxon.objects.get(id=taxon_id)
        except Taxon.DoesNotExist:
            raise NotFound(f"No taxon found with id {taxon_id}")
        else:
            return taxon

    def filter_queryset(self, request, queryset, view):
        taxon = self.get_filter_taxon(request)
        if taxon:
            # Here the queryset is the Taxon queryset
            return queryset.filter(models.Q(id=taxon.pk) | models.Q(parents_json__contains=[{"id": taxon.pk}]))
        else:
            # No taxon id in the query params
            return queryset


class CustomOccurrenceDeterminationFilter(CustomTaxonFilter):
    """
    Find an occurrence that was determined to be a taxon or andy of the taxon's children.
    """

    # "determination" is what we are filtering by, but "taxon" is also a valid query param for convenience
    # and consistency with the TaxonViewSet.
    query_params = ["determination", "taxon"]

    def filter_queryset(self, request, queryset, view):
        taxon = self.get_filter_taxon(request)
        if taxon:
            # Here the queryset is the Occurrence queryset
            return queryset.filter(
                models.Q(determination=taxon) | models.Q(determination__parents_json__contains=[{"id": taxon.pk}])
            )
        else:
            return queryset


class OccurrenceCollectionFilter(filters.BaseFilterBackend):
    """
    Filter occurrences by the collection their detections source images belong to.
    """

    query_param = "collection"

    def filter_queryset(self, request, queryset, view):
        collection_id = IntegerField(required=False).clean(request.query_params.get(self.query_param))
        if collection_id:
            # Here the queryset is the Occurrence queryset
            return queryset.filter(detections__source_image__collections=collection_id)
        else:
            return queryset


class OccurrenceAlgorithmFilter(filters.BaseFilterBackend):
    """
    Filter occurrences by the detection algorithm that detected them.

    Accepts a list of algorithm ids to filter by or exclude by.

    This filter can be both inclusive and exclusive.
    """

    query_param = "algorithm"
    query_param_exclusive = f"not_{query_param}"

    def filter_queryset(self, request, queryset, view):
        algorithm_ids = request.query_params.getlist(self.query_param)
        algorithm_ids_exclusive = request.query_params.getlist(self.query_param_exclusive)

        if algorithm_ids:
            queryset = queryset.filter(detections__classifications__algorithm__in=algorithm_ids)
        if algorithm_ids_exclusive:
            queryset = queryset.exclude(detections__classifications__algorithm__in=algorithm_ids_exclusive)

        return queryset


class OccurrenceVerified(filters.BaseFilterBackend):
    """
    Filter occurrences that have been or not been identified by any user.
    """

    query_param = "verified"

    def filter_queryset(self, request, queryset, view):
        # Check presence of the query param before attempting to cast None to a boolean
        if self.query_param in request.query_params:
            verified = BooleanField(required=False).clean(request.query_params.get(self.query_param))
            if verified:
                queryset = queryset.filter(identifications__isnull=False)
            else:
                queryset = queryset.filter(identifications__isnull=True)

        return queryset


class OccurrenceVerifiedByMeFilter(filters.BaseFilterBackend):
    """
    Filter occurrences that have been or not been identified by the current user.
    """

    query_param = "verified_by_me"

    def filter_queryset(self, request: Request, queryset, view):
        if self.query_param in request.query_params and request.user and request.user.is_authenticated:
            verified_by_me = BooleanField(required=False).clean(request.query_params.get(self.query_param))
            if verified_by_me:
                queryset = queryset.filter(identifications__user=request.user)
            else:
                queryset = queryset.exclude(identifications__user=request.user)

        return queryset


class DateRangeFilterSerializer(FilterParamsSerializer):
    date_start = serializers.DateField(required=False)
    date_end = serializers.DateField(required=False)

    def validate(self, data):
        """
        Additionally validate that the start date is before the end date.
        """
        start_date = data.get("date_start")
        end_date = data.get("date_end")
        if start_date and end_date and start_date > end_date:
            raise api_exceptions.ValidationError({"date_start": "Start date must be before end date"})
        return data


class OccurrenceDateFilter(filters.BaseFilterBackend):
    """
    Filter occurrences within a date range that their detections were observed.
    """

    def filter_queryset(self, request, queryset, view):
        # Validate and clean the query params. They should be in ISO format.
        cleaned_data = DateRangeFilterSerializer(data=request.query_params).clean()

        # Access the validated dates
        start_date = cleaned_data.get("date_start")
        end_date = cleaned_data.get("date_end")

        if start_date:
            queryset = queryset.filter(detections__timestamp__date__gte=start_date)
        if end_date:
            queryset = queryset.filter(detections__timestamp__date__lte=end_date)

        return queryset


class OccurrenceTaxaListFilter(filters.BaseFilterBackend):
    """
    Filter occurrences by TaxaList.
    """

    query_param = "taxalist"

    def filter_queryset(self, request, queryset, view):
        taxalist_id = request.query_params.get(self.query_param)
        logger.debug(f"Queryset count before filtering by taxalist {queryset.count()}")
        if taxalist_id:
            taxalist_id = IntegerField(required=False).clean(taxalist_id)
            taxa_list = TaxaList.objects.filter(id=taxalist_id).first()

            if taxa_list:
                taxa = taxa_list.taxa.all()  # Get taxalist taxon objects

                logger.debug(f"Filtering by taxalist {taxalist_id} with {len(taxa)} taxa")
                logger.debug(f"Filtering by taxalist {taxalist_id} taxa_ids {taxa}")

                # filter by the exact determination
                query_filter = Q(determination__in=taxa)

                # filter by the taxon's children
                for taxon in taxa:
                    query_filter |= Q(determination__parents_json__contains=[{"id": taxon.pk}])

                queryset = queryset.filter(query_filter)
                logger.debug(f"Queryset count after filtering by taxalist {queryset.count()}")
                return queryset

        return queryset


class TaxonCollectionFilter(filters.BaseFilterBackend):
    """
    Filter taxa by the collection their occurrences belong to.
    """

    query_param = "collection"

    def filter_queryset(self, request, queryset, view):
        collection_id = IntegerField(required=False).clean(request.query_params.get(self.query_param))
        if collection_id:
            # Here the queryset is the Taxon queryset
            return queryset.filter(occurrences__detections__source_image__collections=collection_id)
        else:
            return queryset


class OccurrenceViewSet(DefaultViewSet, ProjectMixin):
    """
    API endpoint that allows occurrences to be viewed or edited.
    """

    queryset = Occurrence.objects.all()

    serializer_class = OccurrenceSerializer
    # filter_backends = [CustomDeterminationFilter, DjangoFilterBackend, NullsLastOrderingFilter, SearchFilter]
    filter_backends = DefaultViewSetMixin.filter_backends + [
        CustomOccurrenceDeterminationFilter,
        OccurrenceCollectionFilter,
        OccurrenceAlgorithmFilter,
        OccurrenceDateFilter,
        OccurrenceVerified,
        OccurrenceVerifiedByMeFilter,
        OccurrenceTaxaListFilter,
    ]
    filterset_fields = [
        "event",
        "deployment",
        "determination__rank",
    ]
    ordering_fields = [
        "created_at",
        "updated_at",
        "event__start",
        "first_appearance_timestamp",
        "first_appearance_time",
        "duration",
        "deployment",
        "determination",
        "determination__name",
        "determination_score",
        "event",
        "detections_count",
        "created_at",
    ]

    def get_serializer_class(self):
        """
        Return different serializers for list and detail views.
        """
        if self.action == "list":
            return OccurrenceListSerializer
        else:
            return OccurrenceSerializer

    def get_queryset(self) -> QuerySet:
        project = self.get_active_project()
        qs = super().get_queryset()
        if project:
            qs = qs.filter(project=project)
        qs = qs.select_related(
            "determination",
            "deployment",
            "event",
        )
        qs = qs.with_detections_count().with_timestamps()  # type: ignore
        qs = qs.with_identifications()  # type: ignore

        if self.action == "list":
            qs = (
                qs.all()
                .exclude(detections=None)
                .exclude(event=None)
                .filter(determination_score__gte=get_active_classification_threshold(self.request))
                .exclude(first_appearance_timestamp=None)  # This must come after annotations
                .order_by("-determination_score")
            )

        else:
            qs = qs.prefetch_related(
                Prefetch(
                    "detections", queryset=Detection.objects.order_by("-timestamp").select_related("source_image")
                )
            )

        return qs

    @extend_schema(parameters=[project_id_doc_param])
    def list(self, request, *args, **kwargs):
        return super().list(request, *args, **kwargs)


class TaxonViewSet(DefaultViewSet, ProjectMixin):
    """
    API endpoint that allows taxa to be viewed or edited.
    """

    queryset = Taxon.objects.all().defer("notes")
    serializer_class = TaxonSerializer
    filter_backends = DefaultViewSetMixin.filter_backends + [CustomTaxonFilter, TaxonCollectionFilter]
    filterset_fields = [
        "name",
        "rank",
        "parent",
        "occurrences__event",
        "occurrences__deployment",
        "occurrences__project",
        "projects",
    ]
    ordering_fields = [
        "created_at",
        "updated_at",
        "occurrences_count",
        "last_detected",
        "best_determination_score",
        "name",
    ]
    search_fields = ["name", "parent__name"]

    @action(detail=False, methods=["get"], name="suggest")
    def suggest(self, request):
        """
        Return a list of taxa that match the query.
        """
        min_query_length = 2
        default_results_limit = 10
        query = CharField(required=False, min_length=0).clean(request.query_params.get("q", None))
        limit = IntegerField(required=False, min_value=0).clean(
            request.query_params.get("limit", default_results_limit)
        )

        if query and len(query) >= min_query_length:
            taxa = (
                Taxon.objects.filter(active=True)
                # .select_related("parent")
                .filter(models.Q(name__icontains=query) | models.Q(search_names__icontains=query))
                .annotate(
                    # Calculate similarity for the name field
                    name_similarity=TrigramSimilarity("name", query),
                    # Cast array to string before similarity calculation
                    search_names_similarity=TrigramSimilarity(
                        models.functions.Cast("search_names", models.TextField()), query
                    ),
                    # Take the maximum similarity between name and search_names
                    similarity=models.functions.Greatest(
                        models.F("name_similarity"), models.F("search_names_similarity")
                    ),
                )
                .order_by("-similarity")[:default_results_limit]
                .defer(
                    "notes",
                    "parent__notes",
                )[:limit]
            )

            return Response(TaxonSearchResultSerializer(taxa, many=True, context={"request": request}).data)
        else:
            return Response([])

    def get_serializer_class(self):
        """
        Return different serializers for list and detail views.
        """
        if self.action == "list":
            return TaxonListSerializer
        else:
            return TaxonSerializer

    def get_occurrence_filters(self, project: Project) -> models.Q:
        """
        Filter taxa by when/where it has occurred.

        Supports querying by occurrence, project, deployment, or event.

        @TODO Consider using a custom filter class for this (see get_filter_name)
        @TODO Move this to a custom QuerySet manager on the Taxon model
        """

        occurrence_id = self.request.query_params.get("occurrence")
        deployment_id = self.request.query_params.get("deployment") or self.request.query_params.get(
            "occurrences__deployment"
        )
        event_id = self.request.query_params.get("event") or self.request.query_params.get("occurrences__event")
        collection_id = self.request.query_params.get("collection")

        # filter_active = any([occurrence_id, project, deployment_id, event_id, collection_id])

        filters = models.Q(
            project=project,
            event__isnull=False,
        )
        try:
            """
            Ensure that the related objects exist before filtering by them.
            This may be overkill!
            """
            if occurrence_id:
                Occurrence.objects.get(id=occurrence_id)
                # This query does not need the same filtering as the others
                filters &= models.Q(id=occurrence_id)
            if deployment_id:
                Deployment.objects.get(id=deployment_id)
                filters &= models.Q(deployment=deployment_id)
            if event_id:
                Event.objects.get(id=event_id)
                filters &= models.Q(event=event_id)
            if collection_id:
                SourceImageCollection.objects.get(id=collection_id)
                filters &= models.Q(detections__source_image__collections=collection_id)
        except exceptions.ObjectDoesNotExist as e:
            # Raise a 404 if any of the related objects don't exist
            raise NotFound(detail=str(e))

        return filters

    def get_queryset(self) -> QuerySet:
        """
        If a project is passed, only return taxa that have been observed
        and add extra data about the occurrences.
        Otherwise return all taxa that are active.
        """
        qs = super().get_queryset()
        project = self.get_active_project()

        if project:
            # Allow showing detail views for unobserved taxa
            include_unobserved = True
            if self.action == "list":
                include_unobserved = self.request.query_params.get("include_unobserved", False)
            qs = self.get_taxa_observed(qs, project, include_unobserved=include_unobserved)
            if self.action == "retrieve":
                qs = qs.prefetch_related(
                    Prefetch(
                        "occurrences",
                        queryset=Occurrence.objects.filter(self.get_occurrence_filters(project))[:1],
                        to_attr="example_occurrences",
                    )
                )
        else:
            # Add empty occurrences list to make the response consistent
            qs = qs.annotate(example_occurrences=models.Value([], output_field=models.JSONField()))
            # Set count to null to make it clear that it's not the total count
            qs = qs.annotate(occurrences_count=models.Value(None, output_field=models.IntegerField()))
            qs = qs.annotate(events_count=models.Value(None, output_field=models.IntegerField()))
        return qs

    def get_taxa_observed(self, qs: QuerySet, project: Project, include_unobserved=False) -> QuerySet:
        """
        If a project is passed, only return taxa that have been observed.
        Also add the number of occurrences and the last time it was detected.
        """
        occurrence_filters = self.get_occurrence_filters(project)

        # @TODO make this recursive into child taxa and cache
        occurrences_count = models.Subquery(
            Occurrence.objects.filter(
                occurrence_filters,
                determination_id=models.OuterRef("id"),
            )
            .values("determination_id")
            .annotate(count=models.Count("id"))
            .values("count"),
            output_field=models.IntegerField(),
        )

        last_detected = models.Subquery(
            Occurrence.objects.filter(
                occurrence_filters,
                determination_id=models.OuterRef("id"),
                detections__timestamp__isnull=False,  # ensure we have a timestamp
            )
            .values("determination_id")
            .annotate(last_detected=models.Max("detections__timestamp"))
            .values("last_detected"),
            output_field=models.DateTimeField(),
        )

        # Get the best score using the determination_score field directly
        best_score = models.Subquery(
            Occurrence.objects.filter(
                occurrence_filters,
                determination_id=models.OuterRef("id"),
            )
            .values("determination_id")
            .annotate(best_score=models.Max("determination_score"))
            .values("best_score")[:1],
            output_field=models.FloatField(),
        )

        qs = qs.annotate(
            occurrences_count=Coalesce(occurrences_count, 0),
            last_detected=last_detected,
            best_determination_score=best_score,
        )

        if not include_unobserved:
            qs = qs.filter(
                models.Exists(
                    Occurrence.objects.filter(
                        occurrence_filters,
                        determination_id=models.OuterRef("id"),
                    ),
                )
            )
        return qs

    @extend_schema(parameters=[project_id_doc_param])
    def list(self, request, *args, **kwargs):
        return super().list(request, *args, **kwargs)


<<<<<<< HEAD
class TaxaListViewSet(viewsets.ModelViewSet, ProjectMixin):
    queryset = TaxaList.objects.all()

    def get_queryset(self):
        qs = super().get_queryset()
        project = self.get_active_project()
        if project:
            return qs.filter(projects=project)
        return qs

    serializer_class = TaxaListSerializer


class ClassificationViewSet(DefaultViewSet):
=======
class ClassificationViewSet(DefaultViewSet, ProjectMixin):
>>>>>>> 9d737c2e
    """
    API endpoint for viewing and adding classification results from a model.
    """

    queryset = Classification.objects.all().select_related("taxon", "algorithm")  # , "detection")
    serializer_class = ClassificationSerializer
    filterset_fields = [
        # Docs about slow loading API browser because of large choice fields
        # https://www.django-rest-framework.org/topics/browsable-api/#handling-choicefield-with-large-numbers-of-items
        "taxon",
        "algorithm",
        "detection__source_image__project",
        "detection__source_image__collections",
    ]
    ordering_fields = [
        "created_at",
        "updated_at",
        "score",
    ]

    def get_queryset(self) -> QuerySet:
        qs = super().get_queryset()
        project = self.get_active_project()
        if project:
            qs = qs.filter(detection__source_image__project=project)
        return qs

    def get_serializer_class(self):
        """
        Return a different serializer for list and detail views.
        If "with_taxa" is in the query params, return a different serializer.
        """
        if self.action == "list":
            return ClassificationListSerializer
        elif "with_taxa" in self.request.query_params:
            return ClassificationWithTaxaSerializer
        else:
            return ClassificationSerializer


class SummaryView(GenericAPIView, ProjectMixin):
    permission_classes = [IsActiveStaffOrReadOnly]

    @extend_schema(parameters=[project_id_doc_param])
    def get(self, request):
        """
        Return counts of all models.
        """
        project = self.get_active_project()
        if project:
            data = {
                "projects_count": Project.objects.count(),  # @TODO filter by current user, here and everywhere!
                "deployments_count": Deployment.objects.filter(project=project).count(),
                "events_count": Event.objects.filter(deployment__project=project, deployment__isnull=False).count(),
                "captures_count": SourceImage.objects.filter(deployment__project=project).count(),
                # "detections_count": Detection.objects.filter(occurrence__project=project).count(),
                "occurrences_count": Occurrence.objects.filter(
                    project=project,
                    # determination_score__gte=confidence_threshold,
                    event__isnull=False,
                ).count(),
                "taxa_count": Occurrence.objects.all().unique_taxa(project=project).count(),  # type: ignore
            }
        else:
            data = {
                "projects_count": Project.objects.count(),
                "deployments_count": Deployment.objects.count(),
                "events_count": Event.objects.filter(deployment__isnull=False).count(),
                "captures_count": SourceImage.objects.count(),
                # "detections_count": Detection.objects.count(),
                "occurrences_count": Occurrence.objects.filter(
                    # determination_score__gte=confidence_threshold,
                    event__isnull=False
                ).count(),
                "taxa_count": Occurrence.objects.all().unique_taxa().count(),  # type: ignore
                "last_updated": timezone.now(),
            }

        aliases = {
            "num_sessions": data["events_count"],
            "num_species": data["taxa_count"],
        }

        # add an num_ alias for each _count key
        for key, value in data.items():
            if key.endswith("_count"):
                aliases["num_" + key.replace("_count", "")] = value

        data.update(aliases)

        return Response(data)


_STORAGE_CONNECTION_STATUS = [
    # These come from the ConnetionStatus react component
    # @TODO use ENUM
    "NOT_CONNECTED",
    "CONNECTING",
    "CONNECTED",
    "ERROR",
]


class StorageStatus(APIView):
    """
    Return the status of the storage connection.
    """

    permission_classes = [IsActiveStaffOrReadOnly]
    serializer_class = StorageStatusSerializer

    def post(self, request):
        """@TODO not totally sure how to use the serializer here yet."""
        data_source = request.data.get("data_source")
        example_image_urls = [img.url() for img in SourceImage.objects.order_by("?")[:10]]
        data = {
            "data_source": data_source,
            "status": _STORAGE_CONNECTION_STATUS[1],
            "updated_at": timezone.now(),
            "example_captures": example_image_urls,
        }

        return Response(data)


class PageViewSet(DefaultViewSet):
    """
    API endpoint that allows pages to be viewed or edited.
    """

    queryset = Page.objects.all()
    serializer_class = PageSerializer
    lookup_field = "slug"
    filterset_fields = ["project", "nav_level", "link_class", "published"]
    ordering_fields = [
        "nav_level",
        "nav_order",
        "created_at",
        "updated_at",
    ]

    def get_serializer_class(self):
        """
        Return different serializers for list and detail views.
        """
        if self.action == "list":
            return PageListSerializer
        else:
            return PageSerializer


class IdentificationViewSet(DefaultViewSet):
    """
    API endpoint that allows identifications to be viewed or edited.
    """

    queryset = Identification.objects.all()
    serializer_class = IdentificationSerializer
    filterset_fields = [
        "occurrence",
        "user",
        "taxon",
    ]
    ordering_fields = [
        "created_at",
        "updated_at",
        "user",
    ]
    permission_classes = [CanUpdateIdentification, CanDeleteIdentification]

    def perform_create(self, serializer):
        """
        Set the user to the current user.
        """
        # Get an instance for the model without saving
        obj = serializer.Meta.model(**serializer.validated_data, user=self.request.user)

        # Check permissions before saving
        self.check_object_permissions(self.request, obj)

        serializer.save(user=self.request.user)


class SiteViewSet(DefaultViewSet, ProjectMixin):
    """
    API endpoint that allows sites to be viewed or edited.
    """

    queryset = Site.objects.all()
    serializer_class = SiteSerializer
    filterset_fields = ["deployments"]
    ordering_fields = [
        "created_at",
        "updated_at",
        "name",
    ]
    permission_classes = [SiteCRUDPermission]

    def get_queryset(self) -> QuerySet:
        query_set: QuerySet = super().get_queryset()
        project = self.get_active_project()
        if project:
            query_set = query_set.filter(project=project)
        return query_set

    @extend_schema(parameters=[project_id_doc_param])
    def list(self, request, *args, **kwargs):
        return super().list(request, *args, **kwargs)


class DeviceViewSet(DefaultViewSet, ProjectMixin):
    """
    API endpoint that allows devices to be viewed or edited.
    """

    queryset = Device.objects.all()
    serializer_class = DeviceSerializer
    filterset_fields = ["deployments"]
    ordering_fields = [
        "created_at",
        "updated_at",
        "name",
    ]
    permission_classes = [DeviceCRUDPermission]

    def get_queryset(self) -> QuerySet:
        query_set: QuerySet = super().get_queryset()
        project = self.get_active_project()
        if project:
            query_set = query_set.filter(project=project)
        return query_set

    @extend_schema(parameters=[project_id_doc_param])
    def list(self, request, *args, **kwargs):
        return super().list(request, *args, **kwargs)


class StorageSourceConnectionTestSerializer(serializers.Serializer):
    subdir = serializers.CharField(required=False, allow_null=True)
    regex_filter = serializers.CharField(required=False, allow_null=True)


class StorageSourceViewSet(DefaultViewSet, ProjectMixin):
    """
    API endpoint that allows storage sources to be viewed or edited.
    """

    queryset = S3StorageSource.objects.all()
    serializer_class = StorageSourceSerializer
    filterset_fields = ["deployments"]
    ordering_fields = [
        "created_at",
        "updated_at",
        "name",
    ]
    permission_classes = [S3StorageSourceCRUDPermission]

    def get_queryset(self) -> QuerySet:
        query_set: QuerySet = super().get_queryset()
        project = self.get_active_project()
        if project:
            query_set = query_set.filter(project=project)
        return query_set

    @action(detail=True, methods=["post"], name="test", serializer_class=StorageSourceConnectionTestSerializer)
    def test(self, request: Request, pk=None) -> Response:
        """
        Test the connection to the storage source.
        """
        storage_source: S3StorageSource = self.get_object()
        if not storage_source:
            return Response({"detail": "Storage source not found"}, status=status.HTTP_404_NOT_FOUND)

        serializer = self.get_serializer(data=request.data)
        serializer.is_valid(raise_exception=True)

        result: ConnectionTestResult = storage_source.test_connection(
            subdir=serializer.validated_data.get("subdir"),
            regex_filter=serializer.validated_data.get("regex_filter"),
        )
        if result.connection_successful:
            return Response(
                status=200,
                data=result.__dict__,  # @TODO Consider using a serializer and annotating this for the OpenAPI schema
            )
        else:
            return Response(
                status=status.HTTP_400_BAD_REQUEST,
                data={
                    "detail": result.error_message,
                    "code": result.error_code,
                },
            )

    @extend_schema(parameters=[project_id_doc_param])
    def list(self, request, *args, **kwargs):
        return super().list(request, *args, **kwargs)<|MERGE_RESOLUTION|>--- conflicted
+++ resolved
@@ -1323,7 +1323,7 @@
         return super().list(request, *args, **kwargs)
 
 
-<<<<<<< HEAD
+
 class TaxaListViewSet(viewsets.ModelViewSet, ProjectMixin):
     queryset = TaxaList.objects.all()
 
@@ -1336,11 +1336,8 @@
 
     serializer_class = TaxaListSerializer
 
-
-class ClassificationViewSet(DefaultViewSet):
-=======
+    
 class ClassificationViewSet(DefaultViewSet, ProjectMixin):
->>>>>>> 9d737c2e
     """
     API endpoint for viewing and adding classification results from a model.
     """
