--- conflicted
+++ resolved
@@ -6,6 +6,7 @@
 from django.utils import timezone
 from django_filters.rest_framework import DjangoFilterBackend
 from rest_framework import permissions, viewsets
+from rest_framework.decorators import action
 from rest_framework.filters import OrderingFilter, SearchFilter
 from rest_framework.response import Response
 from rest_framework.views import APIView
@@ -524,114 +525,7 @@
         if self.action == "list":
             return PageListSerializer
         else:
-<<<<<<< HEAD
             return PageSerializer
-
-
-class LabelStudioFlatPaginator(LimitOffsetPagination):
-    """
-    A custom paginator that does not nest the data under a "results" key.
-
-    This is needed for Label Studio to work. Generally you will want all of the results in one page.
-
-    @TODO eventually each task should be it's own JSON file and this will not be needed.
-    """
-
-    limit = 100
-
-    def get_paginated_response(self, data):
-        return Response(data)
-
-
-class LabelStudioSourceImageViewSet(DefaultReadOnlyViewSet):
-    """Endpoint for importing data to annotate in Label Studio."""
-
-    queryset = SourceImage.objects.select_related("event", "event__deployment", "event__deployment__data_source")
-    serializer_class = LabelStudioSourceImageSerializer
-    pagination_class = LabelStudioFlatPaginator
-    filterset_fields = ["event", "deployment", "deployment__project"]
-
-    @action(detail=False, methods=["get"], name="interval")
-    def interval(self, request):
-        """
-        Return a sample of captures based on time intervals.
-
-        URL parameters:
-
-        - `deployment`: limit to a specific deployment<br>
-        - `project`: limit to all deployments in a specific project<br>
-        - `event_day_interval`: number of days between events<br>
-        - `capture_minute_interval`: number of minutes between captures<br>
-        - `limit`: maximum number of captures to return<br>
-
-        Example: `/api/labelstudio/captures/interval/?project=1&event_day_interval=3&capture_minute_interval=30&limit=100`  # noqa
-
-        Objects are returned in a format ready to import as a list of Label Studio tasks.
-        """
-        from ami.main.models import sample_captures, sample_events
-
-        deployment_id = request.query_params.get("deployment", None)
-        project_id = request.query_params.get("project", None)
-        day_interval = int(request.query_params.get("event_day_interval", 3))
-        minute_interval = int(request.query_params.get("capture_minute_interval", 30))
-        max_num = int(request.query_params.get("limit", 100))
-        captures = []
-        if deployment_id:
-            deployments = [Deployment.objects.get(id=deployment_id)]
-        elif project_id:
-            project = Project.objects.get(id=project_id)
-            deployments = Deployment.objects.filter(project=project)
-        else:
-            deployments = Deployment.objects.all()
-        for deployment in deployments:
-            events = sample_events(deployment=deployment, day_interval=day_interval)
-            for capture in sample_captures(
-                deployment=deployment, events=list(events), minute_interval=minute_interval
-            ):
-                captures.append(capture)
-                if len(captures) >= max_num:
-                    break
-        return Response(self.get_serializer(captures, many=True).data)
-
-
-class LabelStudioDetectionViewSet(DefaultReadOnlyViewSet):
-    """ """
-
-    queryset = Detection.objects.all()
-    serializer_class = LabelStudioDetectionSerializer
-    filterset_fields = ["source_image__event", "source_image__deployment", "source_image__deployment__project"]
-    pagination_class = LabelStudioFlatPaginator
-
-
-class LabelStudioOccurrenceViewSet(DefaultReadOnlyViewSet):
-    """ """
-
-    queryset = Occurrence.objects.all()
-    serializer_class = LabelStudioOccurrenceSerializer
-    filterset_fields = ["event", "deployment", "project"]
-    pagination_class = LabelStudioFlatPaginator
-
-
-class LabelStudioHooksViewSet(viewsets.ViewSet):
-    """Endpoints for Label Studio to send data to."""
-
-    permission_classes = [permissions.AllowAny]
-
-    @action(detail=False, methods=["post"], name="all")
-    def all(self, request):
-        data = request.data
-        hook_name = data.get("action")
-        if hook_name == "PROJECT_UPDATED":
-            return self.update_project(request)
-        else:
-            return Response({"action": "hook_name", "data": data})
-
-    def update_project(self, request):
-        """ """
-        # from ami.labelstudio.hooks import update_project_after_save
-        project = request.data["project"]
-        # update_project_after_save(project=project, request=request)
-        return Response({"action": "update_project", "data": project})
 
 
 class IdentificationViewSet(DefaultViewSet):
@@ -653,7 +547,4 @@
         """
         Set the user to the current user.
         """
-        serializer.save(user=self.request.user)
-=======
-            return PageSerializer
->>>>>>> 645b8cba
+        serializer.save(user=self.request.user)