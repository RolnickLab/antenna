import logging

from django.contrib.postgres.search import TrigramSimilarity
from django.core import exceptions
from django.db import models
from django.db.models.query import QuerySet
from django.forms import BooleanField, CharField, IntegerField
from django.utils import timezone
from django_filters.rest_framework import DjangoFilterBackend
from rest_framework import permissions, viewsets
from rest_framework.decorators import action
from rest_framework.filters import OrderingFilter, SearchFilter
from rest_framework.response import Response
from rest_framework.views import APIView

from ami import tasks

from ..models import (
    Algorithm,
    Classification,
    Deployment,
    Detection,
    Event,
    Identification,
    Job,
    Occurrence,
    Page,
    Project,
    SourceImage,
    SourceImageCollection,
<<<<<<< HEAD
=======
    SourceImageUpload,
>>>>>>> a0e8d5f8
    Taxon,
)
from .serializers import (
    AlgorithmSerializer,
    ClassificationSerializer,
    DeploymentListSerializer,
    DeploymentSerializer,
    DetectionListSerializer,
    DetectionSerializer,
    EventListSerializer,
    EventSerializer,
    IdentificationSerializer,
    JobListSerializer,
    JobSerializer,
    OccurrenceListSerializer,
    OccurrenceSerializer,
    PageListSerializer,
    PageSerializer,
    ProjectListSerializer,
    ProjectSerializer,
    SourceImageCollectionSerializer,
    SourceImageListSerializer,
    SourceImageSerializer,
    SourceImageUploadSerializer,
    StorageStatusSerializer,
    TaxonListSerializer,
    TaxonNestedSerializer,
    TaxonSearchResultSerializer,
    TaxonSerializer,
)

logger = logging.getLogger(__name__)

# def index(request: HttpRequest) -> HttpResponse:
#     """
#     Main (or index) view.
#
#     Returns rendered default page to the user.
#     Typed with the help of ``django-stubs`` project.
#     """
#     return render(request, "main/index.html")


class DefaultViewSetMixin:
    filter_backends = [
        DjangoFilterBackend,
        OrderingFilter,
        SearchFilter,
    ]
    filterset_fields = []
    ordering_fields = ["created_at", "updated_at"]
    search_fields = []
    permission_classes = [permissions.AllowAny]


class DefaultViewSet(viewsets.ModelViewSet, DefaultViewSetMixin):
    pass


class DefaultReadOnlyViewSet(viewsets.ReadOnlyModelViewSet, DefaultViewSetMixin):
    pass


class ProjectViewSet(DefaultViewSet):
    """
    API endpoint that allows projects to be viewed or edited.
    """

    queryset = Project.objects.prefetch_related("deployments").all()
    serializer_class = ProjectSerializer

    def get_serializer_class(self):
        """
        Return different serializers for list and detail views.
        """
        if self.action == "list":
            return ProjectListSerializer
        else:
            return ProjectSerializer


class DeploymentViewSet(DefaultViewSet):
    """
    A model viewset that uses different serializers
    for the list and detail views.
    """

    queryset = Deployment.objects.annotate(
        events_count=models.Count("events", distinct=True),
        occurrences_count=models.Count("occurrences", distinct=True),
        taxa_count=models.Count("occurrences__determination", distinct=True),
        # The first and last date should come from the captures,
        # but it may be much slower to query.
        first_date=models.Min("events__start__date"),
        last_date=models.Max("events__end__date"),
    ).select_related("project")
    filterset_fields = ["project"]
    ordering_fields = ["created_at", "updated_at", "occurrences_count", "events_count"]

    def get_serializer_class(self):
        """
        Return different serializers for list and detail views.
        """
        if self.action == "list":
            return DeploymentListSerializer
        else:
            return DeploymentSerializer


class EventViewSet(DefaultViewSet):
    """
    API endpoint that allows events to be viewed or edited.
    """

    queryset = (
        Event.objects.select_related("deployment")
        .annotate(
            captures_count=models.Count("captures", distinct=True),
            detections_count=models.Count("captures__detections"),
            occurrences_count=models.Count("occurrences"),
            taxa_count=models.Count("occurrences__determination", distinct=True),
        )
        .select_related("deployment", "project")
    )  # .prefetch_related("captures").all()
    serializer_class = EventSerializer
    filterset_fields = ["deployment", "project"]
    ordering_fields = [
        "created_at",
        "updated_at",
        "start",
        "captures_count",
        "detections_count",
        "occurrences_count",
        "duration",
    ]

    def get_serializer_class(self):
        """
        Return different serializers for list and detail views.
        """
        if self.action == "list":
            return EventListSerializer
        else:
            return EventSerializer


class SourceImageViewSet(DefaultViewSet):
    """
    API endpoint that allows captures from monitoring sessions to be viewed or edited.
    """

    queryset = (
        SourceImage.objects.annotate(
            detections_count=models.Count("detections", distinct=True),
        )
        .select_related("event", "deployment")
        .prefetch_related("detections")
        .order_by("timestamp")
        .all()
    )

    def get_queryset(self) -> QuerySet:
        queryset = super().get_queryset()
        has_detections = self.request.query_params.get("has_detections")

        if has_detections is not None:
            has_detections = BooleanField(required=False).clean(has_detections)
            queryset = (
                queryset.annotate(
                    has_detections=models.Exists(Detection.objects.filter(source_image=models.OuterRef("pk"))),
                )
                .filter(has_detections=has_detections)
                .order_by("?")
            )
        return queryset

    serializer_class = SourceImageSerializer
    filterset_fields = ["event", "deployment", "deployment__project", "collections"]
    ordering_fields = [
        "created_at",
        "updated_at",
        "timestamp",
        "size",
        "detections_count",
    ]

    def get_serializer_class(self):
        """
        Return different serializers for list and detail views.
        """
        if self.action == "list":
            return SourceImageListSerializer
        else:
            return SourceImageSerializer


class SourceImageCollectionViewSet(DefaultViewSet):
    """
    Endpoint for viewing collections or samples of source images.
    """

    queryset = SourceImageCollection.objects.annotate(source_image_count=models.Count("images")).all()
    serializer_class = SourceImageCollectionSerializer

    @action(detail=True, methods=["post"], name="populate")
    def populate(self, request, pk=None):
        """
        Populate a collection with source images using the configured sampling method and arguments.
        """
        collection = self.get_object()
        task = tasks.populate_collection.apply_async([collection.pk])
        return Response({"task": task.id})


<<<<<<< HEAD
=======
class SourceImageUploadViewSet(DefaultViewSet):
    """
    Endpoint for uploading images.
    """

    queryset = SourceImageUpload.objects.all()

    serializer_class = SourceImageUploadSerializer

    def get_queryset(self) -> QuerySet:
        # Only allow users to see their own uploads
        qs = super().get_queryset()
        if self.request.user.pk:
            qs = qs.filter(user=self.request.user)
        return qs


>>>>>>> a0e8d5f8
class DetectionViewSet(DefaultViewSet):
    """
    API endpoint that allows detections to be viewed or edited.
    """

    queryset = Detection.objects.all()
    serializer_class = DetectionSerializer
    filterset_fields = ["source_image", "detection_algorithm"]
    ordering_fields = ["created_at", "updated_at", "detection_score", "timestamp"]

    def get_serializer_class(self):
        """
        Return different serializers for list and detail views.
        """
        if self.action == "list":
            return DetectionListSerializer
        else:
            return DetectionSerializer

    # def get_queryset(self):
    #     """
    #     Return a different queryset for list and detail views.
    #     """

    #     if self.action == "list":
    #         return Detection.objects.select_related().all()
    #     else:
    #         return Detection.objects.select_related(
    #             "detection_algorithm").all()


class OccurrenceViewSet(DefaultViewSet):
    """
    API endpoint that allows occurrences to be viewed or edited.
    """

    queryset = (
        Occurrence.objects.annotate(
            detections_count=models.Count("detections", distinct=True),
        )
        .select_related("determination", "deployment", "event")
        .all()
    )
    serializer_class = OccurrenceSerializer
    filterset_fields = ["event", "deployment", "determination", "project"]
    ordering_fields = ["created_at", "updated_at", "timestamp"]

    def get_serializer_class(self):
        """
        Return different serializers for list and detail views.
        """
        if self.action == "list":
            return OccurrenceListSerializer
        else:
            return OccurrenceSerializer


class TaxonViewSet(DefaultViewSet):
    """
    API endpoint that allows taxa to be viewed or edited.
    """

    queryset = (
        Taxon.objects.select_related("parent", "parent__parent")
        .annotate(
            occurrences_count=models.Count("occurrences", distinct=True),
            detections_count=models.Count("classifications__detection", distinct=True),
            events_count=models.Count("occurrences__event", distinct=True),
            last_detected=models.Max("classifications__detection__timestamp"),
        )
        .all()
        .distinct()
    )
    serializer_class = TaxonSerializer
    filterset_fields = [
        "name",
        "rank",
        "parent",
        "occurrences__event",
        "occurrences__deployment",
        "occurrences__project",
        "projects",
    ]
    ordering_fields = [
        "created_at",
        "updated_at",
        "occurrences_count",
        "detections_count",
        "last_detected",
        "name",
    ]
    search_fields = ["name", "parent__name"]

    @action(detail=False, methods=["get"], name="suggest")
    def suggest(self, request):
        """
        Return a list of taxa that match the query.
        """
        min_query_length = 2
        default_results_limit = 10
        query = CharField(required=False, min_length=0).clean(request.query_params.get("q", None))
        limit = IntegerField(required=False, min_value=0).clean(
            request.query_params.get("limit", default_results_limit)
        )
        with_parents = BooleanField(required=False).clean(request.query_params.get("with_parents", True))

        if query and len(query) >= min_query_length:
            if with_parents:
                taxa = (
                    Taxon.objects.select_related("parent", "parent__parent")
                    .annotate(similarity=TrigramSimilarity("name", query))
                    .order_by("-similarity")[:limit]
                )
                return Response(TaxonNestedSerializer(taxa, many=True, context={"request": request}).data)
            else:
                taxa = (
                    Taxon.objects.filter(name__icontains=query)
                    .annotate(similarity=TrigramSimilarity("name", query))
                    .order_by("-similarity")[:default_results_limit]
                    .values("id", "name", "rank")[:limit]
                )
                return Response(TaxonSearchResultSerializer(taxa, many=True, context={"request": request}).data)

        else:
            return Response([])

    def get_serializer_class(self):
        """
        Return different serializers for list and detail views.
        """
        if self.action == "list":
            return TaxonListSerializer
        else:
            return TaxonSerializer

    def filter_by_occurrence(self, queryset: QuerySet) -> QuerySet:
        """
        Filter taxa by when/where it has occurred.

        Supports querying by occurrence, project, deployment, or event.

        @TODO Consider using a custom filter class for this (see get_filter_name)
        """

        occurrence_id = self.request.query_params.get("occurrence")
        project_id = self.request.query_params.get("project")
        deployment_id = self.request.query_params.get("deployment")
        event_id = self.request.query_params.get("event")

        if occurrence_id:
            occurrence = Occurrence.objects.get(id=occurrence_id)
            return queryset.filter(occurrences=occurrence).distinct()
        elif project_id:
            project = Project.objects.get(id=project_id)
            return super().get_queryset().filter(occurrences__project=project).distinct()
        elif deployment_id:
            deployment = Deployment.objects.get(id=deployment_id)
            return super().get_queryset().filter(occurrences__deployment=deployment).distinct()
        elif event_id:
            event = Event.objects.get(id=event_id)
            return super().get_queryset().filter(occurrences__event=event).distinct()
        else:
            return queryset

    def get_queryset(self) -> QuerySet:
        qs = super().get_queryset()
        try:
            return self.filter_by_occurrence(qs)
        except exceptions.ObjectDoesNotExist as e:
            from rest_framework.exceptions import NotFound

            raise NotFound(detail=str(e))


class AlgorithmViewSet(DefaultViewSet):
    """
    API endpoint that allows algorithm (ML models) to be viewed or edited.
    """

    queryset = Algorithm.objects.all()
    serializer_class = AlgorithmSerializer
    filterset_fields = ["name", "version"]
    ordering_fields = [
        "created_at",
        "updated_at",
        "name",
        "version",
    ]
    search_fields = ["name"]


class ClassificationViewSet(DefaultViewSet):
    """
    API endpoint for viewing and adding classification results from a model.
    """

    queryset = Classification.objects.all()
    serializer_class = ClassificationSerializer
    filterset_fields = ["detection", "detection__occurrence", "taxon", "algorithm"]
    ordering_fields = [
        "created_at",
        "updated_at",
        "score",
    ]


class SummaryView(APIView):
    permission_classes = [permissions.AllowAny]
    filterset_fields = ["project"]

    def get(self, request):
        """
        Return counts of all models.
        """
        project_id = request.query_params.get("project")
        if project_id:
            project = Project.objects.get(id=project_id)
            data = {
                "projects_count": Project.objects.count(),  # @TODO filter by current user, here and everywhere!
                "deployments_count": Deployment.objects.filter(project=project).count(),
                "events_count": Event.objects.filter(deployment__project=project).count(),
                "captures_count": SourceImage.objects.filter(deployment__project=project).count(),
                "detections_count": Detection.objects.filter(occurrence__project=project).count(),
                "occurrences_count": Occurrence.objects.filter(project=project).count(),
                "taxa_count": Taxon.objects.annotate(occurrences_count=models.Count("occurrences"))
                .filter(occurrences_count__gt=0)
                .filter(occurrences__project=project)
                .distinct()
                .count(),
            }
        else:
            data = {
                "projects_count": Project.objects.count(),
                "deployments_count": Deployment.objects.count(),
                "events_count": Event.objects.count(),
                "captures_count": SourceImage.objects.count(),
                "detections_count": Detection.objects.count(),
                "occurrences_count": Occurrence.objects.count(),
                "taxa_count": Taxon.objects.annotate(occurrences_count=models.Count("occurrences"))
                .filter(occurrences_count__gt=0)
                .count(),
                "last_updated": timezone.now(),
            }

        aliases = {
            "num_sessions": data["events_count"],
            "num_species": data["taxa_count"],
        }

        # add an num_ alias for each _count key
        for key, value in data.items():
            if key.endswith("_count"):
                aliases["num_" + key.replace("_count", "")] = value

        data.update(aliases)

        return Response(data)


_STORAGE_CONNECTION_STATUS = [
    # These come from the ConnetionStatus react component
    # @TODO use ENUM
    "NOT_CONNECTED",
    "CONNECTING",
    "CONNECTED",
    "ERROR",
]


class StorageStatus(APIView):
    """
    Return the status of the storage connection.
    """

    permission_classes = [permissions.AllowAny]
    serializer_class = StorageStatusSerializer

    def post(self, request):
        """@TODO not totally sure how to use the serializer here yet."""
        data_source = request.data.get("data_source")
        example_image_urls = [img.url() for img in SourceImage.objects.order_by("?")[:10]]
        data = {
            "data_source": data_source,
            "status": _STORAGE_CONNECTION_STATUS[1],
            "updated_at": timezone.now(),
            "example_captures": example_image_urls,
        }

        return Response(data)


class JobViewSet(DefaultViewSet):
    """
    API endpoint that allows jobs to be viewed or edited.
    """

    queryset = Job.objects.all()
    serializer_class = JobSerializer
    filterset_fields = ["status", "project", "deployment"]
    ordering_fields = [
        "created_at",
        "updated_at",
        "status",
        "started_at",
    ]

    def get_serializer_class(self):
        """
        Return different serializers for list and detail views.
        """
        if self.action == "list":
            return JobListSerializer
        else:
            return JobSerializer

    # The default schema is now returned if the progresr or config attrbutes are empty.
    # def list(self, request, *args, **kwargs):
    permission_classes = [permissions.AllowAny]
    #     """
    #     Return a list of jobs, with the most recent first.
    #     """
    #     response = super().list(request, *args, **kwargs)
    #     response.data["default_config"] = Job.default_config()
    #     response.data["default_progress"] = Job.default_progress()
    #     return response


class PageViewSet(DefaultViewSet):
    """
    API endpoint that allows pages to be viewed or edited.
    """

    queryset = Page.objects.all()
    serializer_class = PageSerializer
    lookup_field = "slug"
    filterset_fields = ["project", "nav_level", "link_class", "published"]
    ordering_fields = [
        "nav_level",
        "nav_order",
        "created_at",
        "updated_at",
    ]

    def get_serializer_class(self):
        """
        Return different serializers for list and detail views.
        """
        if self.action == "list":
            return PageListSerializer
        else:
            return PageSerializer


class IdentificationViewSet(DefaultViewSet):
    """
    API endpoint that allows identifications to be viewed or edited.
    """

    queryset = Identification.objects.all()
    serializer_class = IdentificationSerializer
    filterset_fields = [
        "occurrence",
        "user",
        "taxon",
    ]
    ordering_fields = [
        "created_at",
        "updated_at",
        "user",
    ]

    def perform_create(self, serializer):
        """
        Set the user to the current user.
        """
        serializer.save(user=self.request.user)<|MERGE_RESOLUTION|>--- conflicted
+++ resolved
@@ -28,10 +28,7 @@
     Project,
     SourceImage,
     SourceImageCollection,
-<<<<<<< HEAD
-=======
     SourceImageUpload,
->>>>>>> a0e8d5f8
     Taxon,
 )
 from .serializers import (
@@ -246,8 +243,6 @@
         return Response({"task": task.id})
 
 
-<<<<<<< HEAD
-=======
 class SourceImageUploadViewSet(DefaultViewSet):
     """
     Endpoint for uploading images.
@@ -265,7 +260,6 @@
         return qs
 
 
->>>>>>> a0e8d5f8
 class DetectionViewSet(DefaultViewSet):
     """
     API endpoint that allows detections to be viewed or edited.
