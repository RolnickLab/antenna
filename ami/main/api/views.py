--- conflicted
+++ resolved
@@ -1127,7 +1127,6 @@
 
         return qs
 
-<<<<<<< HEAD
     @action(detail=True, methods=["post"], url_path="set-as-representative")
     def set_as_representative(self, request, pk=None):
         """
@@ -1162,7 +1161,6 @@
             return Response({"detail": f"Error: {str(e)}"}, status=status.HTTP_500_INTERNAL_SERVER_ERROR)
 
     @extend_schema(parameters=[project_id_doc_param])
-=======
     @extend_schema(
         parameters=[
             project_id_doc_param,
@@ -1193,7 +1191,6 @@
             ),
         ]
     )
->>>>>>> 5c9070cc
     def list(self, request, *args, **kwargs):
         return super().list(request, *args, **kwargs)
 
