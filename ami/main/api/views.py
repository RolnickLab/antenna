--- conflicted
+++ resolved
@@ -1352,8 +1352,8 @@
         qs = self.attach_tags_by_project(qs, project)
 
         if project:
-<<<<<<< HEAD
             include_unobserved = True  # Show detail views for unobserved taxa instead of 404
+            # @TODO move to a QuerySet manager
             qs = qs.annotate(
                 best_detection_image_path=models.Subquery(
                     Occurrence.objects.filter(
@@ -1365,10 +1365,6 @@
                     output_field=models.TextField(),
                 )
             )
-=======
-            # Allow showing detail views for unobserved taxa
-            include_unobserved = True
->>>>>>> 5302486c
             if self.action == "list":
                 include_unobserved = self.request.query_params.get("include_unobserved", False)
             qs = self.get_taxa_observed(qs, project, include_unobserved=include_unobserved)
