import datetime
import logging
from statistics import mode

from django.contrib.postgres.search import TrigramSimilarity
from django.core import exceptions
from django.db import models
from django.db.models import Prefetch, Q
from django.db.models.functions import Coalesce
from django.db.models.query import QuerySet
from django.forms import BooleanField, CharField, IntegerField
from django.utils import timezone
from django_filters.rest_framework import DjangoFilterBackend
from drf_spectacular.types import OpenApiTypes
from drf_spectacular.utils import OpenApiParameter, extend_schema
from rest_framework import exceptions as api_exceptions
from rest_framework import filters, serializers, status, viewsets
from rest_framework.decorators import action
from rest_framework.exceptions import NotFound, PermissionDenied
from rest_framework.filters import SearchFilter
from rest_framework.generics import GenericAPIView
from rest_framework.request import Request
from rest_framework.response import Response
from rest_framework.views import APIView

from ami.base.filters import NullsLastOrderingFilter, ThresholdFilter
from ami.base.pagination import LimitOffsetPaginationWithPermissions
from ami.base.permissions import (
    CanDeleteIdentification,
    CanPopulateSourceImageCollection,
    CanStarSourceImage,
    CanUpdateIdentification,
    DeploymentCRUDPermission,
    DeviceCRUDPermission,
    IsActiveStaffOrReadOnly,
    ProjectCRUDPermission,
    S3StorageSourceCRUDPermission,
    SiteCRUDPermission,
    SourceImageCollectionCRUDPermission,
    SourceImageCRUDPermission,
    SourceImageUploadCRUDPermission,
)
from ami.base.serializers import FilterParamsSerializer, SingleParamSerializer
from ami.base.views import ProjectMixin
from ami.jobs.models import DetectionClusteringJob, Job
from ami.main.api.serializers import ClusterDetectionsSerializer, TagSerializer
from ami.utils.requests import get_active_classification_threshold, project_id_doc_param
from ami.utils.storages import ConnectionTestResult

from ..models import (
    Classification,
    Deployment,
    Detection,
    Device,
    Event,
    Identification,
    Occurrence,
    Page,
    Project,
    ProjectQuerySet,
    S3StorageSource,
    Site,
    SourceImage,
    SourceImageCollection,
    SourceImageUpload,
    Tag,
    TaxaList,
    Taxon,
    User,
    update_detection_counts,
)
from .serializers import (
    ClassificationListSerializer,
    ClassificationSerializer,
    ClassificationSimilaritySerializer,
    ClassificationWithTaxaSerializer,
    DeploymentListSerializer,
    DeploymentSerializer,
    DetectionListSerializer,
    DetectionSerializer,
    DeviceSerializer,
    EventListSerializer,
    EventSerializer,
    EventTimelineSerializer,
    IdentificationSerializer,
    OccurrenceListSerializer,
    OccurrenceSerializer,
    PageListSerializer,
    PageSerializer,
    ProjectListSerializer,
    ProjectSerializer,
    SiteSerializer,
    SourceImageCollectionSerializer,
    SourceImageListSerializer,
    SourceImageSerializer,
    SourceImageUploadSerializer,
    StorageSourceSerializer,
    StorageStatusSerializer,
    TaxaListSerializer,
    TaxonListSerializer,
    TaxonSearchResultSerializer,
    TaxonSerializer,
)

logger = logging.getLogger(__name__)

# def index(request: HttpRequest) -> HttpResponse:
#     """
#     Main (or index) view.
#
#     Returns rendered default page to the user.
#     Typed with the help of ``django-stubs`` project.
#     """
#     return render(request, "main/index.html")


class DefaultViewSetMixin:
    filter_backends = [
        DjangoFilterBackend,
        NullsLastOrderingFilter,
        SearchFilter,
    ]
    filterset_fields = []
    ordering_fields = ["created_at", "updated_at"]
    search_fields = []
    permission_classes = [IsActiveStaffOrReadOnly]


class DefaultViewSet(DefaultViewSetMixin, viewsets.ModelViewSet):
    def create(self, request, *args, **kwargs):
        serializer = self.get_serializer(data=request.data)
        serializer.is_valid(raise_exception=True)
        # Create instance but do not save
        instance = serializer.Meta.model(**serializer.validated_data)  # type: ignore
        self.check_object_permissions(request, instance)
        self.perform_create(serializer)
        return Response(serializer.data, status=status.HTTP_201_CREATED)


class DefaultReadOnlyViewSet(DefaultViewSetMixin, viewsets.ReadOnlyModelViewSet):
    pass


class ProjectPagination(LimitOffsetPaginationWithPermissions):
    default_limit = 40


class ProjectViewSet(DefaultViewSet, ProjectMixin):
    """
    API endpoint that allows projects to be viewed or edited.
    """

    queryset = Project.objects.filter(active=True).prefetch_related("deployments").all()
    serializer_class = ProjectSerializer
    pagination_class = ProjectPagination
    permission_classes = [ProjectCRUDPermission]

    def get_queryset(self):
        qs: ProjectQuerySet = super().get_queryset()  # type: ignore
        # Filter projects by `user_id`
        user_id = self.request.query_params.get("user_id")
        if user_id:
            user = User.objects.filter(pk=user_id).first()
            if not user == self.request.user:
                raise PermissionDenied("You can only view your projects")
            if user:
                qs = qs.filter_by_user(user)
        return qs

    def get_serializer_class(self):
        """
        Return different serializers for list and detail views.
        """
        if self.action == "list":
            return ProjectListSerializer
        else:
            return ProjectSerializer

    def perform_create(self, serializer):
        super().perform_create(serializer)
        # Check if user is authenticated
        if not self.request.user or not self.request.user.is_authenticated:
            raise PermissionDenied("You must be authenticated to create a project.")

        # Add current user as project owner
        serializer.save(owner=self.request.user)

    @extend_schema(
        parameters=[
            OpenApiParameter(
                name="user_id",
                description=(
                    "Filters projects to show only those associated with the specified user ID. "
                    "If omitted, no user-specific filter is applied."
                ),
                required=False,
                type=OpenApiTypes.INT,
            ),
        ]
    )
    def list(self, request, *args, **kwargs):
        return super().list(request, *args, **kwargs)


class DeploymentViewSet(DefaultViewSet, ProjectMixin):
    """
    A model viewset that uses different serializers
    for the list and detail views.
    """

    queryset = Deployment.objects.select_related("project", "device", "research_site")
    ordering_fields = [
        "created_at",
        "updated_at",
        "captures_count",
        "events_count",
        "occurrences_count",
        "taxa_count",
        "first_date",
        "last_date",
    ]

    permission_classes = [DeploymentCRUDPermission]

    def get_serializer_class(self):
        """
        Return different serializers for list and detail views.
        """
        if self.action == "list":
            return DeploymentListSerializer
        else:
            return DeploymentSerializer

    def get_queryset(self) -> QuerySet:
        qs = super().get_queryset()
        project = self.get_active_project()
        if project:
            qs = qs.filter(project=project)
        num_example_captures = 10
        if self.action == "retrieve":
            qs = qs.prefetch_related(
                Prefetch(
                    "captures",
                    queryset=SourceImage.objects.order_by("-size")[:num_example_captures],
                    to_attr="example_captures",
                )
            )

            qs = qs.prefetch_related(
                Prefetch(
                    "manually_uploaded_captures",
                    queryset=SourceImage.objects.order_by("created_at").exclude(upload=None),
                )
            )

        return qs

    @action(detail=True, methods=["post"], name="sync")
    def sync(self, _request, pk=None) -> Response:
        """
        Queue a task to sync data from the deployment's data source.
        """
        deployment: Deployment = self.get_object()
        if deployment and deployment.data_source:
            # queued_task = tasks.sync_source_images.delay(deployment.pk)
            from ami.jobs.models import DataStorageSyncJob, Job

            job = Job.objects.create(
                name=f"Sync captures for deployment {deployment.pk}",
                deployment=deployment,
                project=deployment.project,
                job_type_key=DataStorageSyncJob.key,
            )
            job.enqueue()
            msg = f"Syncing captures for deployment {deployment.pk} from {deployment.data_source_uri} in background."
            logger.info(msg)
            assert deployment.project
            return Response({"job_id": job.pk, "project_id": deployment.project.pk})
        else:
            raise api_exceptions.ValidationError(detail="Deployment must have a data source to sync captures from")

    @extend_schema(parameters=[project_id_doc_param])
    def list(self, request, *args, **kwargs):
        return super().list(request, *args, **kwargs)


class EventViewSet(DefaultViewSet, ProjectMixin):
    """
    API endpoint that allows events to be viewed or edited.
    """

    queryset = Event.objects.all()
    serializer_class = EventSerializer
    filterset_fields = ["deployment"]
    ordering_fields = [
        "created_at",
        "updated_at",
        "deployment",
        "start",
        "start__time",
        "captures_count",
        "detections_count",
        "occurrences_count",
        "taxa_count",
        "duration",
    ]

    def get_serializer_class(self):
        """
        Return different serializers for list and detail views.
        """
        if self.action == "list":
            return EventListSerializer
        else:
            return EventSerializer

    def get_queryset(self) -> QuerySet:
        qs: QuerySet = super().get_queryset()
        project = self.get_active_project()
        if project:
            qs = qs.filter(project=project)
        qs = qs.filter(deployment__isnull=False)
        qs = qs.annotate(
            duration=models.F("end") - models.F("start"),
        ).select_related("deployment", "project")

        if self.action == "list":
            num_example_captures = 1
            qs = qs.prefetch_related(
                Prefetch(
                    "captures",
                    queryset=SourceImage.objects.order_by("-size").select_related(
                        "deployment",
                        "deployment__data_source",
                    )[:num_example_captures],
                    to_attr="example_captures",
                )
            )

            qs = qs.annotate(
                taxa_count=models.Count(
                    "occurrences__determination",
                    distinct=True,
                    filter=models.Q(
                        occurrences__determination_score__gte=get_active_classification_threshold(self.request),
                    ),
                ),
            )

        return qs

    @action(detail=True, methods=["get"], name="timeline")
    def timeline(self, request, pk=None):
        """
        Return a list of time intervals and the number of detections for each interval,
        including intervals where no source images were captured, along with meta information.
        """
        event = self.get_object()
        resolution_minutes = IntegerField(required=False, min_value=1).clean(
            request.query_params.get("resolution_minutes", 1)
        )
        resolution = datetime.timedelta(minutes=resolution_minutes)

        qs = SourceImage.objects.filter(event=event)

        # Bulk update all source images where detections_count is null
        update_detection_counts(qs=qs, null_only=True)

        # Fetch aggregated data for efficiency
        aggregates = qs.aggregate(
            min_detections=models.Min("detections_count"),
            max_detections=models.Max("detections_count"),
            total_detections=models.Sum("detections_count"),
            first_capture=models.Min("timestamp"),
            last_capture=models.Max("timestamp"),
        )

        start_time = event.start
        end_time = event.end or timezone.now()

        # Adjust start and end times based on actual captures
        if aggregates["first_capture"]:
            start_time = max(start_time, aggregates["first_capture"])
        if aggregates["last_capture"]:
            end_time = min(end_time, aggregates["last_capture"])

        source_images = list(
            qs.filter(timestamp__range=(start_time, end_time))
            .order_by("timestamp")
            .values("id", "timestamp", "detections_count")
        )

        timeline = []
        current_time = start_time
        image_index = 0

        while current_time <= end_time:
            interval_end = min(current_time + resolution, end_time)
            interval_data = {
                "start": current_time,
                "end": interval_end,
                "first_capture": None,
                "top_capture": None,
                "captures_count": 0,
                "detections_count": 0,
                "detection_counts": [],
            }

            while image_index < len(source_images) and source_images[image_index]["timestamp"] <= interval_end:
                image = source_images[image_index]
                if interval_data["first_capture"] is None:
                    interval_data["first_capture"] = SourceImage(pk=image["id"])
                interval_data["captures_count"] += 1
                interval_data["detections_count"] += image["detections_count"] or 0
                interval_data["detection_counts"] += [image["detections_count"]]
                if image["detections_count"] >= max(interval_data["detection_counts"]):
                    interval_data["top_capture"] = SourceImage(pk=image["id"])
                image_index += 1

            # Set a meaningful average detection count to display for the interval
            # Remove zero values and calculate the mode
            interval_data["detection_counts"] = [x for x in interval_data["detection_counts"] if x > 0]
            interval_data["detections_avg"] = mode(interval_data["detection_counts"] or [0])

            timeline.append(interval_data)
            current_time = interval_end

            if current_time >= end_time:
                break

        serializer = EventTimelineSerializer(
            {
                "data": timeline,
                "meta": {
                    "total_intervals": len(timeline),
                    "resolution_minutes": resolution_minutes,
                    "max_detections": aggregates["max_detections"] or 0,
                    "min_detections": aggregates["min_detections"] or 0,
                    "total_detections": aggregates["total_detections"] or 0,
                    "timeline_start": start_time,
                    "timeline_end": end_time,
                },
            },
            context={"request": request},
        )
        return Response(serializer.data)

    @extend_schema(parameters=[project_id_doc_param])
    def list(self, request, *args, **kwargs):
        return super().list(request, *args, **kwargs)


class SourceImageViewSet(DefaultViewSet, ProjectMixin):
    """
    API endpoint that allows captures from monitoring sessions to be viewed or edited.

    Standard list endpoint:
    GET /captures/?event=1&limit=10&offset=0&ordering=-timestamp

    Standard detail endpoint:
    GET /captures/1/
    """

    queryset = SourceImage.objects.all()

    serializer_class = SourceImageSerializer
    filterset_fields = [
        "event",
        "deployment",
        "deployment__project",
        "collections",
        "project",
        "project_id",
    ]
    ordering_fields = [
        "created_at",
        "updated_at",
        "timestamp",
        "size",
        "detections_count",
        "occurrences_count",
        "taxa_count",
        "deployment__name",
        "event__start",
    ]
    permission_classes = [CanStarSourceImage, SourceImageCRUDPermission]

    def get_serializer_class(self):
        """
        Return different serializers for list and detail views.
        """
        if self.action == "list":
            return SourceImageListSerializer
        else:
            return SourceImageSerializer

    def get_serializer_context(self):
        return {"request": self.request}

    def get_queryset(self) -> QuerySet:
        queryset = super().get_queryset()
        with_detections_default = False

        classification_threshold = get_active_classification_threshold(self.request)
        queryset = queryset.with_occurrences_count(  # type: ignore
            classification_threshold=classification_threshold
        ).with_taxa_count(  # type: ignore
            classification_threshold=classification_threshold
        )

        queryset.select_related(
            "event",
            "deployment",
            "deployment__storage",
        ).order_by("timestamp")

        if self.action == "list":
            # It's cumbersome to override the default list view, so customize the queryset here
            queryset = self.filter_by_has_detections(queryset)

        elif self.action == "retrieve":
            queryset = queryset.prefetch_related("jobs", "collections")
            queryset = self.add_adjacent_captures(queryset)
            with_detections_default = True

        with_detections = self.request.query_params.get("with_detections", with_detections_default)
        if with_detections is not None:
            # Convert string to boolean
            with_detections = BooleanField(required=False).clean(with_detections)

        if with_detections:
            queryset = self.prefetch_detections(queryset)

        return queryset

    def filter_by_has_detections(self, queryset: QuerySet) -> QuerySet:
        has_detections = self.request.query_params.get("has_detections")
        if has_detections is not None:
            has_detections = BooleanField(required=False).clean(has_detections)
            queryset = queryset.annotate(
                has_detections=models.Exists(Detection.objects.filter(source_image=models.OuterRef("pk"))),
            ).filter(has_detections=has_detections)
        return queryset

    def prefetch_detections(self, queryset: QuerySet) -> QuerySet:
        # Return all detections for source images, let frontend filter them
        prefetch_queryset = Detection.objects.all()

        related_detections = Prefetch(
            "detections",
            queryset=prefetch_queryset.select_related(
                "occurrence",
                "occurrence__determination",
            ).annotate(determination_score=models.Max("occurrence__detections__classifications__score")),
            to_attr="filtered_detections",
        )

        queryset = queryset.prefetch_related(related_detections)
        return queryset

    def add_adjacent_captures(self, queryset: QuerySet) -> QuerySet:
        """
        These are helpful for the frontend to navigate between captures in the same event.

        However they likely belong in the EventViewSet, or another endpoint.
        @TODO Consider a custom endpoint for capture details specific to the Session Detail view.
        """

        # Subquery for the next image
        next_image = (
            SourceImage.objects.filter(event=models.OuterRef("event"), timestamp__gt=models.OuterRef("timestamp"))
            .order_by("timestamp")[:1]
            .values("id")[:1]
        )

        # Subquery for the previous image
        previous_image = (
            SourceImage.objects.filter(event=models.OuterRef("event"), timestamp__lt=models.OuterRef("timestamp"))
            .order_by("-timestamp")
            .values("id")[:1]
        )

        # Subquery for the current capture's index
        index_subquery = (
            SourceImage.objects.filter(event=models.OuterRef("event"), timestamp__lte=models.OuterRef("timestamp"))
            .values("event")
            .annotate(index=models.Count("id"))
            .values("index")
        )

        # Subquery for the total captures in the event
        total_subquery = (
            SourceImage.objects.filter(event=models.OuterRef("event"))
            .values("event")
            .annotate(total=models.Count("id"))
            .values("total")
        )

        return queryset.annotate(
            event_next_capture_id=models.Subquery(next_image, output_field=models.IntegerField()),
            event_prev_capture_id=models.Subquery(previous_image, output_field=models.IntegerField()),
            event_current_capture_index=models.Subquery(index_subquery, output_field=models.IntegerField()),
            event_total_captures=models.Subquery(total_subquery, output_field=models.IntegerField()),
        )

    @action(detail=True, methods=["post"], name="star")
    def star(self, _request, pk=None) -> Response:
        """
        Add a source image to the project's starred images collection.
        """
        source_image: SourceImage = self.get_object()
        if source_image and source_image.deployment and source_image.deployment.project:
            collection = SourceImageCollection.get_or_create_starred_collection(source_image.deployment.project)
            collection.images.add(source_image)
            return Response({"collection": collection.pk, "total_images": collection.images.count()})
        else:
            raise api_exceptions.ValidationError(detail="Source image must be associated with a project")

    @action(detail=True, methods=["post"], name="unstar")
    def unstar(self, _request, pk=None) -> Response:
        """
        Remove a source image from the project's starred images collection.
        """
        source_image: SourceImage = self.get_object()
        if source_image and source_image.deployment and source_image.deployment.project:
            collection = SourceImageCollection.get_or_create_starred_collection(source_image.deployment.project)
            collection.images.remove(source_image)
            return Response({"collection": collection.pk, "total_images": collection.images.count()})
        else:
            raise api_exceptions.ValidationError(detail="Source image must be associated with a project")


class SourceImageCollectionViewSet(DefaultViewSet, ProjectMixin):
    """
    Endpoint for viewing collections or samples of source images.
    """

    queryset = (
        SourceImageCollection.objects.all()
        .with_source_images_count()  # type: ignore
        .with_source_images_with_detections_count()
        .prefetch_related("jobs")
    )
    serializer_class = SourceImageCollectionSerializer
    permission_classes = [
        CanPopulateSourceImageCollection,
        SourceImageCollectionCRUDPermission,
    ]
    filterset_fields = ["method"]
    ordering_fields = [
        "created_at",
        "updated_at",
        "name",
        "method",
        "source_images_count",
        "source_images_with_detections_count",
        "occurrences_count",
    ]

    def get_queryset(self) -> QuerySet:
        classification_threshold = get_active_classification_threshold(self.request)
        query_set: QuerySet = super().get_queryset()
        project = self.get_active_project()
        if project:
            query_set = query_set.filter(project=project)
        queryset = query_set.with_occurrences_count(  # type: ignore
            classification_threshold=classification_threshold
        ).with_taxa_count(  # type: ignore
            classification_threshold=classification_threshold
        )
        return queryset

    @action(detail=True, methods=["post"], name="populate")
    def populate(self, request, pk=None):
        """
        Populate a collection with source images using the configured sampling method and arguments.
        """
        collection: SourceImageCollection = self.get_object()

        if collection:
            from ami.jobs.models import Job, SourceImageCollectionPopulateJob

            assert collection.project, "Collection must be associated with a project"
            job = Job.objects.create(
                name=f"Populate captures for collection {collection.pk}",
                project=collection.project,
                source_image_collection=collection,
                job_type_key=SourceImageCollectionPopulateJob.key,
            )
            job.enqueue()
            msg = f"Populating captures for collection {collection.pk} in background."
            logger.info(msg)
            return Response({"job_id": job.pk, "project_id": collection.project.pk})
        else:
            raise api_exceptions.ValidationError(detail="Invalid collection requested")

    def _get_source_image(self):
        """
        Get source image from either GET query param or in the PUT/POST request body.
        """
        key = "source_image"
        source_image_id = SingleParamSerializer[int].clean(
            key,
            field=serializers.IntegerField(required=True, min_value=0),
            data=dict(self.request.data, **self.request.query_params),
        )

        try:
            return SourceImage.objects.get(id=source_image_id)
        except SourceImage.DoesNotExist:
            raise api_exceptions.NotFound(detail=f"SourceImage with id {source_image_id} not found")

    def _serialize_source_image(self, source_image):
        if source_image:
            return SourceImageListSerializer(source_image, context={"request": self.request}).data
        else:
            return None

    @action(detail=True, methods=["post"], name="add")
    def add(self, request, pk=None):
        """
        Add a source image to a collection.
        """
        collection: SourceImageCollection = self.get_object()
        source_image = self._get_source_image()
        collection.images.add(source_image)

        return Response(
            {
                "collection": collection.pk,
                "total_images": collection.images.count(),
            }
        )

    @action(detail=True, methods=["post"], name="remove")
    def remove(self, request, pk=None):
        """
        Remove a source image from a collection.
        """
        collection = self.get_object()
        source_image = self._get_source_image()
        collection.images.remove(source_image)
        return Response(
            {
                "collection": collection.pk,
                "total_images": collection.images.count(),
            }
        )

    @action(detail=True, methods=["post"], name="cluster detections")
    def cluster_detections(self, request, pk=None):
        """
        Trigger a background job to cluster detections from this collection.
        """

        collection: SourceImageCollection = self.get_object()
        serializer = ClusterDetectionsSerializer(data=request.data)
        serializer.is_valid(raise_exception=True)
        params = serializer.validated_data
        job = Job.objects.create(
            name=f"Clustering detections for collection {collection.pk}",
            project=collection.project,
            source_image_collection=collection,
            job_type_key=DetectionClusteringJob.key,
            params=params,
        )
        job.enqueue()
        logger.info(f"Triggered clustering job for collection {collection.pk}")
        return Response({"job_id": job.pk, "project_id": collection.project.pk})

    @extend_schema(parameters=[project_id_doc_param])
    def list(self, request, *args, **kwargs):
        return super().list(request, *args, **kwargs)


class SourceImageUploadViewSet(DefaultViewSet, ProjectMixin):
    """
    Endpoint for uploading images.
    """

    queryset = SourceImageUpload.objects.all()

    serializer_class = SourceImageUploadSerializer
    permission_classes = [SourceImageUploadCRUDPermission]

    def get_queryset(self) -> QuerySet:
        # Only allow users to see their own uploads
        qs = super().get_queryset()
        if self.request.user.pk:
            qs = qs.filter(user=self.request.user)
        return qs

    pagination_class = LimitOffsetPaginationWithPermissions
    # This is the maximum limit for manually uploaded captures
    pagination_class.default_limit = 20


class DetectionViewSet(DefaultViewSet, ProjectMixin):
    """
    API endpoint that allows detections to be viewed or edited.
    """

    queryset = Detection.objects.all().select_related("source_image", "detection_algorithm")
    serializer_class = DetectionSerializer
    filterset_fields = ["source_image", "detection_algorithm", "source_image__project"]
    ordering_fields = ["created_at", "updated_at", "detection_score", "timestamp"]

    def get_serializer_class(self):
        """
        Return different serializers for list and detail views.
        """
        if self.action == "list":
            return DetectionListSerializer
        else:
            return DetectionSerializer

    @extend_schema(parameters=[project_id_doc_param])
    def list(self, request, *args, **kwargs):
        return super().list(request, *args, **kwargs)

    # def get_queryset(self):
    #     """
    #     Return a different queryset for list and detail views.
    #     """

    #     if self.action == "list":
    #         return Detection.objects.select_related().all()
    #     else:
    #         return Detection.objects.select_related(
    #             "detection_algorithm").all()


class CustomTaxonFilter(filters.BaseFilterBackend):
    """
    Find a taxon and its children.
    """

    query_params = ["taxon"]

    def get_filter_taxon(self, request: Request, query_params: list[str] | None = None) -> Taxon | None:
        taxon_id = None
        for param in query_params or self.query_params:
            taxon_id = request.query_params.get(param)
            if taxon_id:
                break
        if not taxon_id:
            return None

        try:
            # @TODO In the future filter by active taxa only, or any other required criteria (use the default queryset)
            taxon = Taxon.objects.get(id=taxon_id)
        except Taxon.DoesNotExist:
            raise NotFound(f"No taxon found with id {taxon_id}")
        else:
            return taxon

    def filter_queryset(self, request, queryset, view):
        taxon = self.get_filter_taxon(request)
        if taxon:
            # Here the queryset is the Taxon queryset
            return queryset.filter(models.Q(id=taxon.pk) | models.Q(parents_json__contains=[{"id": taxon.pk}]))
        else:
            # No taxon id in the query params
            return queryset


class CustomOccurrenceDeterminationFilter(CustomTaxonFilter):
    """
    Find an occurrence that was determined to be a taxon or andy of the taxon's children.
    """

    # "determination" is what we are filtering by, but "taxon" is also a valid query param for convenience
    # and consistency with the TaxonViewSet.
    query_params = ["determination", "taxon"]

    def filter_queryset(self, request, queryset, view):
        taxon = self.get_filter_taxon(request, query_params=self.query_params)
        if taxon:
            # Here the queryset is the Occurrence queryset
            return queryset.filter(
                models.Q(determination=taxon) | models.Q(determination__parents_json__contains=[{"id": taxon.pk}])
            )
        else:
            return queryset


class OccurrenceCollectionFilter(filters.BaseFilterBackend):
    """
    Filter occurrences by the collection their detections source images belong to.
    """

    query_params = ["collection_id", "collection"]  # @TODO remove "collection" param when UI is updated

    def filter_queryset(self, request, queryset, view):
        collection_id = None
        for param in self.query_params:
            collection_id = IntegerField(required=False).clean(request.query_params.get(param))
            if collection_id:
                break
        if collection_id:
            # Here the queryset is the Occurrence queryset
            return queryset.filter(detections__source_image__collections=collection_id)
        else:
            return queryset


class OccurrenceAlgorithmFilter(filters.BaseFilterBackend):
    """
    Filter occurrences by the detection algorithm that detected them.

    Accepts a list of algorithm ids to filter by or exclude by.

    This filter can be both inclusive and exclusive.
    """

    query_param = "algorithm"
    query_param_exclusive = f"not_{query_param}"

    def filter_queryset(self, request, queryset, view):
        algorithm_ids = request.query_params.getlist(self.query_param)
        algorithm_ids_exclusive = request.query_params.getlist(self.query_param_exclusive)

        if algorithm_ids:
            queryset = queryset.filter(detections__classifications__algorithm__in=algorithm_ids)
        if algorithm_ids_exclusive:
            queryset = queryset.exclude(detections__classifications__algorithm__in=algorithm_ids_exclusive)

        return queryset


class OccurrenceVerified(filters.BaseFilterBackend):
    """
    Filter occurrences that have been or not been identified by any user.
    """

    query_param = "verified"

    def filter_queryset(self, request, queryset, view):
        # Check presence of the query param before attempting to cast None to a boolean
        if self.query_param in request.query_params:
            verified = BooleanField(required=False).clean(request.query_params.get(self.query_param))
            if verified:
                queryset = queryset.filter(identifications__isnull=False)
            else:
                queryset = queryset.filter(identifications__isnull=True)

        return queryset


class OccurrenceVerifiedByMeFilter(filters.BaseFilterBackend):
    """
    Filter occurrences that have been or not been identified by the current user.
    """

    query_param = "verified_by_me"

    def filter_queryset(self, request: Request, queryset, view):
        if self.query_param in request.query_params and request.user and request.user.is_authenticated:
            verified_by_me = BooleanField(required=False).clean(request.query_params.get(self.query_param))
            if verified_by_me:
                queryset = queryset.filter(identifications__user=request.user)
            else:
                queryset = queryset.exclude(identifications__user=request.user)

        return queryset


class DateRangeFilterSerializer(FilterParamsSerializer):
    date_start = serializers.DateField(required=False)
    date_end = serializers.DateField(required=False)

    def validate(self, data):
        """
        Additionally validate that the start date is before the end date.
        """
        start_date = data.get("date_start")
        end_date = data.get("date_end")
        if start_date and end_date and start_date > end_date:
            raise api_exceptions.ValidationError({"date_start": "Start date must be before end date"})
        return data


class OccurrenceDateFilter(filters.BaseFilterBackend):
    """
    Filter occurrences within a date range that their detections were observed.
    """

    def filter_queryset(self, request, queryset, view):
        # Validate and clean the query params. They should be in ISO format.
        cleaned_data = DateRangeFilterSerializer(data=request.query_params).clean()

        # Access the validated dates
        start_date = cleaned_data.get("date_start")
        end_date = cleaned_data.get("date_end")

        if start_date:
            queryset = queryset.filter(detections__timestamp__date__gte=start_date)
        if end_date:
            queryset = queryset.filter(detections__timestamp__date__lte=end_date)

        return queryset


class OccurrenceTaxaListFilter(filters.BaseFilterBackend):
    """
    Filters occurrences based on a TaxaList.

    Queries for all occurrences where the determination taxon is either:
    - Directly in the requested TaxaList.
    - A descendant (child or deeper) of any taxon in the TaxaList, recursively.

    """

    query_param = "taxa_list_id"

    def filter_queryset(self, request, queryset, view):
        taxalist_id = IntegerField(required=False).clean(request.query_params.get(self.query_param))
        if taxalist_id:
            taxa_list = TaxaList.objects.filter(id=taxalist_id).first()
            if taxa_list:
                taxa = taxa_list.taxa.all()  # Get taxalist taxon objects

                # filter by the exact determination
                query_filter = Q(determination__in=taxa)

                # filter by the taxon's children
                for taxon in taxa:
                    query_filter |= Q(determination__parents_json__contains=[{"id": taxon.pk}])

                queryset = queryset.filter(query_filter)
                return queryset

        return queryset


class TaxonCollectionFilter(filters.BaseFilterBackend):
    """
    Filter taxa by the collection their occurrences belong to.
    """

    query_param = "collection"

    def filter_queryset(self, request, queryset, view):
        collection_id = IntegerField(required=False).clean(request.query_params.get(self.query_param))
        if collection_id:
            # Here the queryset is the Taxon queryset
            return queryset.filter(occurrences__detections__source_image__collections=collection_id)
        else:
            return queryset


OccurrenceDeterminationScoreFilter = ThresholdFilter.create(
    query_param="classification_threshold", filter_param="determination_score"
)
OccurrenceOODScoreFilter = ThresholdFilter.create("determination_ood_score")


class OccurrenceViewSet(DefaultViewSet, ProjectMixin):
    """
    API endpoint that allows occurrences to be viewed or edited.
    """

    queryset = Occurrence.objects.all()

    serializer_class = OccurrenceSerializer
    # filter_backends = [CustomDeterminationFilter, DjangoFilterBackend, NullsLastOrderingFilter, SearchFilter]
    filter_backends = DefaultViewSetMixin.filter_backends + [
        CustomOccurrenceDeterminationFilter,
        OccurrenceCollectionFilter,
        OccurrenceAlgorithmFilter,
        OccurrenceDateFilter,
        OccurrenceVerified,
        OccurrenceVerifiedByMeFilter,
        OccurrenceTaxaListFilter,
        OccurrenceDeterminationScoreFilter,
        OccurrenceOODScoreFilter,
    ]
    filterset_fields = [
        "event",
        "deployment",
        "determination__rank",
    ]
    ordering_fields = [
        "created_at",
        "updated_at",
        "event__start",
        "first_appearance_timestamp",
        "first_appearance_time",
        "duration",
        "deployment",
        "determination",
        "determination__name",
        "determination_score",
        "determination_ood_score",
        "event",
        "detections_count",
<<<<<<< HEAD
        "pixel_area",
        "created_at",
=======
>>>>>>> 78b1c485
    ]

    def get_serializer_class(self):
        """
        Return different serializers for list and detail views.
        """
        if self.action == "list":
            return OccurrenceListSerializer
        else:
            return OccurrenceSerializer

    def get_queryset(self) -> QuerySet["Occurrence"]:
        project = self.get_active_project()
        qs = super().get_queryset().valid()  # type: ignore
        if project:
            qs = qs.filter(project=project)
        from django.db.models.expressions import RawSQL

        detections_with_area = Detection.objects.annotate(
            area=RawSQL("((bbox->>2)::float - (bbox->>0)::float) * ((bbox->>3)::float - (bbox->>1)::float)", [])
        )
        qs = qs.select_related(
            "determination",
            "deployment",
            "event",
        )
        qs = qs.with_detections_count().with_timestamps()  # type: ignore
        qs = qs.with_identifications()  # type: ignore
        qs = qs.annotate(
            pixel_area=models.Subquery(
                detections_with_area.filter(occurrence=models.OuterRef("pk")).order_by("-area").values("area")[:1]
            ),
        )

        if self.action != "list":
            qs = qs.prefetch_related(
                Prefetch(
                    "detections", queryset=Detection.objects.order_by("-timestamp").select_related("source_image")
                )
            )

        return qs

    @extend_schema(
        parameters=[
            project_id_doc_param,
            OpenApiParameter(
                name="classification_threshold",
                description="Filter occurrences by minimum determination score.",
                required=False,
                type=OpenApiTypes.FLOAT,
            ),
            OpenApiParameter(
                name="determination_ood_score",
                description="Filter occurrences by minimum out-of-distribution score.",
                required=False,
                type=OpenApiTypes.FLOAT,
            ),
            OpenApiParameter(
                name="taxon",
                description="Filter occurrences by determination taxon ID. Shows occurrences determined as this taxon "
                "or any of its child taxa.",
                required=False,
                type=OpenApiTypes.INT,
            ),
            OpenApiParameter(
                name="collection_id",
                description="Filter occurrences by the collection their detections' source images belong to.",
                required=False,
                type=OpenApiTypes.INT,
            ),
        ]
    )
    def list(self, request, *args, **kwargs):
        return super().list(request, *args, **kwargs)


class TaxonTaxaListFilter(filters.BaseFilterBackend):
    """
    Filters taxa based on a TaxaList Similar to `OccurrenceTaxaListFilter`.

    Queries for all taxa that are either:
    - Directly in the requested TaxaList.
    - A descendant (child or deeper) of any taxon in the TaxaList, recursively.
    """

    query_param = "taxa_list_id"

    def filter_queryset(self, request, queryset, view):
        taxalist_id = IntegerField(required=False).clean(request.query_params.get(self.query_param))
        if taxalist_id:
            taxa_list = TaxaList.objects.filter(id=taxalist_id).first()
            if taxa_list:
                taxa = taxa_list.taxa.all()  # Get taxa in the TaxaList
                query_filter = Q(id__in=taxa)
                for taxon in taxa:
                    query_filter |= Q(parents_json__contains=[{"id": taxon.pk}])

                queryset = queryset.filter(query_filter)
                return queryset

        return queryset


class TaxonUnknownSpeciesFilter(filters.BaseFilterBackend):
    """
    Filter taxa that is or is not marked as "Unknown species".
    """

    query_param = "unknown_species"

    def filter_queryset(self, request: Request, queryset, view):
        if self.query_param in request.query_params:
            unknown_species = BooleanField(required=False).clean(request.query_params.get(self.query_param))
            if unknown_species:
                queryset = queryset.filter(unknown_species=True)
            else:
                queryset = queryset.exclude(unknown_species=True)

        return queryset


class TaxonTagFilter(filters.BaseFilterBackend):
    """FilterBackend that allows OR-based filtering of taxa by tag ID."""

    def filter_queryset(self, request, queryset, view):
        tag_ids = request.query_params.getlist("tag_id")
        if tag_ids:
            queryset = queryset.filter(tags__id__in=tag_ids).distinct()
        return queryset


class TagInverseFilter(filters.BaseFilterBackend):
    """
    Exclude taxa that have any of the specified tag IDs using `not_tag_id`.
    Example: /api/v2/taxa/?not_tag_id=1&not_tag_id=2
    """

    def filter_queryset(self, request, queryset, view):
        not_tag_ids = request.query_params.getlist("not_tag_id")
        if not_tag_ids:
            queryset = queryset.exclude(tags__id__in=not_tag_ids)
        return queryset.distinct()


TaxonBestScoreFilter = ThresholdFilter.create("best_determination_score")


class TaxonViewSet(DefaultViewSet, ProjectMixin):
    """
    API endpoint that allows taxa to be viewed or edited.
    """

    require_project = True  # Taxa are always associated with a project

    queryset = Taxon.objects.all().defer("notes")
    serializer_class = TaxonSerializer
    filter_backends = DefaultViewSetMixin.filter_backends + [
        CustomTaxonFilter,
        TaxonCollectionFilter,
        TaxonTaxaListFilter,
        TaxonUnknownSpeciesFilter,
        TaxonBestScoreFilter,
        TaxonTagFilter,
        TagInverseFilter,
    ]
    filterset_fields = [
        "name",
        "rank",
        "parent",
        "occurrences__event",
        "occurrences__deployment",
        "occurrences__project",
        "projects",
    ]
    ordering_fields = [
        "created_at",
        "updated_at",
        "occurrences_count",
        "last_detected",
        "best_determination_score",
        "name",
        "cover_image_url",
    ]
    search_fields = ["name", "parent__name"]

    @action(detail=False, methods=["get"], name="suggest")
    def suggest(self, request):
        """
        Return a list of taxa that match the query.
        """
        min_query_length = 2
        default_results_limit = 10
        query = CharField(required=False, min_length=0).clean(request.query_params.get("q", None))
        limit = IntegerField(required=False, min_value=0).clean(
            request.query_params.get("limit", default_results_limit)
        )

        if query and len(query) >= min_query_length:
            taxa = (
                self.get_queryset()
                .filter(models.Q(name__icontains=query) | models.Q(search_names__icontains=query))
                .annotate(
                    # Calculate similarity for the name field
                    name_similarity=TrigramSimilarity("name", query),
                    # Cast array to string before similarity calculation
                    search_names_similarity=TrigramSimilarity(
                        models.functions.Cast("search_names", models.TextField()), query
                    ),
                    # Take the maximum similarity between name and search_names
                    similarity=models.functions.Greatest(
                        models.F("name_similarity"), models.F("search_names_similarity")
                    ),
                )
                .order_by("-similarity")[:default_results_limit]
                .defer(
                    "notes",
                    "parent__notes",
                )[:limit]
            )

            return Response(TaxonSearchResultSerializer(taxa, many=True, context={"request": request}).data)
        else:
            return Response([])

    def get_serializer_class(self):
        """
        Return different serializers for list and detail views.
        """
        if self.action == "list":
            return TaxonListSerializer
        else:
            return TaxonSerializer

    def get_occurrence_filters(self, project: Project) -> models.Q:
        """
        Filter taxa by when/where it has occurred.

        Supports querying by occurrence, project, deployment, or event.

        @TODO Consider using a custom filter class for this (see get_filter_name)
        @TODO Move this to a custom QuerySet manager on the Taxon model
        """

        occurrence_id = self.request.query_params.get("occurrence")
        deployment_id = self.request.query_params.get("deployment") or self.request.query_params.get(
            "occurrences__deployment"
        )
        event_id = self.request.query_params.get("event") or self.request.query_params.get("occurrences__event")
        collection_id = self.request.query_params.get("collection")

        # filter_active = any([occurrence_id, project, deployment_id, event_id, collection_id])

        filters = models.Q(
            project=project,
            event__isnull=False,
        )
        try:
            """
            Ensure that the related objects exist before filtering by them.
            This may be overkill!
            """
            if occurrence_id:
                Occurrence.objects.get(id=occurrence_id)
                # This query does not need the same filtering as the others
                filters &= models.Q(id=occurrence_id)
            if deployment_id:
                Deployment.objects.get(id=deployment_id)
                filters &= models.Q(deployment=deployment_id)
            if event_id:
                Event.objects.get(id=event_id)
                filters &= models.Q(event=event_id)
            if collection_id:
                SourceImageCollection.objects.get(id=collection_id)
                filters &= models.Q(detections__source_image__collections=collection_id)
        except exceptions.ObjectDoesNotExist as e:
            # Raise a 404 if any of the related objects don't exist
            raise NotFound(detail=str(e))

        return filters

    def get_queryset(self) -> QuerySet:
        """
        If a project is passed, only return taxa that have been observed
        and add extra data about the occurrences.
        Otherwise return all taxa that are active.
        """
        qs = super().get_queryset().filter(active=True)
        project = self.get_active_project()

        if project:
            # Filter by project, but also include global taxa
            # @TODO IMPORTANT: if taxa belongs to a project, ensure user has permission to view it
            qs = qs.filter(models.Q(projects=project) | models.Q(projects__isnull=True))

            qs = self.attach_tags_by_project(qs, project)

            include_unobserved = True  # Show detail views for unobserved taxa instead of 404
            # @TODO move to a QuerySet manager
            qs = qs.annotate(
                best_detection_image_path=models.Subquery(
                    Occurrence.objects.filter(
                        self.get_occurrence_filters(project),
                        determination_id=models.OuterRef("id"),
                    )
                    .order_by("-determination_score")
                    .values("best_detection__path")[:1],
                    output_field=models.TextField(),
                )
            )
            if self.action == "list":
                include_unobserved = self.request.query_params.get("include_unobserved", False)
            qs = self.get_taxa_observed(qs, project, include_unobserved=include_unobserved)
            if self.action == "retrieve":
                qs = qs.prefetch_related(
                    Prefetch(
                        "occurrences",
                        queryset=Occurrence.objects.filter(self.get_occurrence_filters(project))[:1],
                        to_attr="example_occurrences",
                    )
                )
        else:
            # Add empty occurrences list to make the response consistent
            qs = qs.annotate(example_occurrences=models.Value([], output_field=models.JSONField()))
            # Set count to null to make it clear that it's not the total count
            qs = qs.annotate(occurrences_count=models.Value(None, output_field=models.IntegerField()))
            qs = qs.annotate(events_count=models.Value(None, output_field=models.IntegerField()))
        return qs

    def get_taxa_observed(self, qs: QuerySet, project: Project, include_unobserved=False) -> QuerySet:
        """
        If a project is passed, only return taxa that have been observed.
        Also add the number of occurrences and the last time it was detected.
        """
        occurrence_filters = self.get_occurrence_filters(project)

        # @TODO make this recursive into child taxa and cache
        occurrences_count = models.Subquery(
            Occurrence.objects.filter(
                occurrence_filters,
                determination_id=models.OuterRef("id"),
            )
            .values("determination_id")
            .annotate(count=models.Count("id"))
            .values("count"),
            output_field=models.IntegerField(),
        )

        last_detected = models.Subquery(
            Occurrence.objects.filter(
                occurrence_filters,
                determination_id=models.OuterRef("id"),
                detections__timestamp__isnull=False,  # ensure we have a timestamp
            )
            .values("determination_id")
            .annotate(last_detected=models.Max("detections__timestamp"))
            .values("last_detected"),
            output_field=models.DateTimeField(),
        )

        # Get the best score using the determination_score field directly
        best_score = models.Subquery(
            Occurrence.objects.filter(
                occurrence_filters,
                determination_id=models.OuterRef("id"),
            )
            .values("determination_id")
            .annotate(best_score=models.Max("determination_score"))
            .values("best_score")[:1],
            output_field=models.FloatField(),
        )

        qs = qs.annotate(
            occurrences_count=Coalesce(occurrences_count, 0),
            last_detected=last_detected,
            best_determination_score=best_score,
        )

        if not include_unobserved:
            qs = qs.filter(
                models.Exists(
                    Occurrence.objects.filter(
                        occurrence_filters,
                        determination_id=models.OuterRef("id"),
                    ),
                )
            )
        return qs

    def attach_tags_by_project(self, qs: QuerySet, project: Project) -> QuerySet:
        """
        Prefetch and override the `.tags` attribute on each Taxon
        with only the tags belonging to the given project.
        """
        # Include all tags if no project is passed
        if project is None:
            tag_qs = Tag.objects.all()
        else:
            # Prefetch only the tags that belong to the project or are global
            tag_qs = Tag.objects.filter(models.Q(project=project) | models.Q(project__isnull=True))

        tag_prefetch = Prefetch("tags", queryset=tag_qs, to_attr="prefetched_tags")

        return qs.prefetch_related(tag_prefetch)

    @action(detail=True, methods=["post"])
    def assign_tags(self, request, pk=None):
        """
        Assign tags to a taxon
        """
        taxon = self.get_object()
        tag_ids = request.data.get("tag_ids")
        logger.info(f"Tag IDs: {tag_ids}")
        if not isinstance(tag_ids, list):
            return Response({"detail": "tag_ids must be a list of IDs."}, status=status.HTTP_400_BAD_REQUEST)

        tags = Tag.objects.filter(id__in=tag_ids)
        logger.info(f"Tags: {tags}, len: {len(tags)}")
        taxon.tags.set(tags)  # replaces all tags for this taxon
        taxon.save()
        logger.info(f"Tags after assingment : {len(taxon.tags.all())}")
        return Response(
            {"taxon_id": taxon.id, "assigned_tag_ids": [tag.pk for tag in tags]},
            status=status.HTTP_200_OK,
        )

    @extend_schema(parameters=[project_id_doc_param])
    def list(self, request, *args, **kwargs):
        return super().list(request, *args, **kwargs)


class TaxaListViewSet(viewsets.ModelViewSet, ProjectMixin):
    queryset = TaxaList.objects.all()

    def get_queryset(self):
        qs = super().get_queryset()
        project = self.get_active_project()
        if project:
            # Filter by project, but also include global taxa
            # @TODO IMPORTANT: if taxa belongs to a project, ensure user has permission to view it
            return qs.filter(models.Q(projects=project) | models.Q(projects__isnull=True))
        return qs

    serializer_class = TaxaListSerializer


class TagViewSet(DefaultViewSet, ProjectMixin):
    queryset = Tag.objects.all()
    serializer_class = TagSerializer
    filterset_fields = ["taxa"]

    def get_queryset(self):
        qs = super().get_queryset()
        project = self.get_active_project()
        if project:
            # Filter by project, but also include global tags
            return qs.filter(models.Q(project=project) | models.Q(project__isnull=True))
        return qs


class ClassificationViewSet(DefaultViewSet, ProjectMixin):
    """
    API endpoint for viewing and adding classification results from a model.
    """

    queryset = Classification.objects.all().select_related("taxon", "algorithm")  # , "detection")
    serializer_class = ClassificationSerializer
    filterset_fields = [
        # Docs about slow loading API browser because of large choice fields
        # https://www.django-rest-framework.org/topics/browsable-api/#handling-choicefield-with-large-numbers-of-items
        "taxon",
        "algorithm",
        "detection__source_image__project",
        "detection__source_image__collections",
    ]
    ordering_fields = [
        "created_at",
        "updated_at",
        "score",
    ]

    def get_queryset(self) -> QuerySet:
        qs = super().get_queryset()
        project = self.get_active_project()
        if project:
            qs = qs.filter(detection__source_image__project=project)
        return qs

    def get_serializer_class(self):
        """
        Return a different serializer for list and detail views.
        If "with_taxa" is in the query params, return a different serializer.
        """
        if self.action == "list":
            return ClassificationListSerializer
        elif "with_taxa" in self.request.query_params:
            return ClassificationWithTaxaSerializer
        else:
            return ClassificationSerializer

    @action(detail=True, methods=["get"])
    def similar(self, request, pk=None):
        try:
            ref_classification = self.get_object()
            similar_qs = ref_classification.get_similar_classifications(distance_metric="cosine")
            serializer = ClassificationSimilaritySerializer(similar_qs, many=True, context={"request": request})
            return Response(serializer.data)

        except ValueError as e:
            return Response({"error": str(e)}, status=status.HTTP_400_BAD_REQUEST)


class SummaryView(GenericAPIView, ProjectMixin):
    permission_classes = [IsActiveStaffOrReadOnly]

    @extend_schema(parameters=[project_id_doc_param])
    def get(self, request):
        """
        Return counts of all models.
        """
        project = self.get_active_project()
        if project:
            data = {
                "projects_count": Project.objects.count(),  # @TODO filter by current user, here and everywhere!
                "deployments_count": Deployment.objects.filter(project=project).count(),
                "events_count": Event.objects.filter(deployment__project=project, deployment__isnull=False).count(),
                "captures_count": SourceImage.objects.filter(deployment__project=project).count(),
                # "detections_count": Detection.objects.filter(occurrence__project=project).count(),
                "occurrences_count": Occurrence.objects.valid().filter(project=project).count(),  # type: ignore
                "taxa_count": Occurrence.objects.all().unique_taxa(project=project).count(),  # type: ignore
            }
        else:
            data = {
                "projects_count": Project.objects.count(),
                "deployments_count": Deployment.objects.count(),
                "events_count": Event.objects.filter(deployment__isnull=False).count(),
                "captures_count": SourceImage.objects.count(),
                # "detections_count": Detection.objects.count(),
                "occurrences_count": Occurrence.objects.valid().count(),  # type: ignore
                "taxa_count": Occurrence.objects.all().unique_taxa().count(),  # type: ignore
                "last_updated": timezone.now(),
            }

        aliases = {
            "num_sessions": data["events_count"],
            "num_species": data["taxa_count"],
        }

        # add an num_ alias for each _count key
        for key, value in data.items():
            if key.endswith("_count"):
                aliases["num_" + key.replace("_count", "")] = value

        data.update(aliases)

        return Response(data)


_STORAGE_CONNECTION_STATUS = [
    # These come from the ConnetionStatus react component
    # @TODO use ENUM
    "NOT_CONNECTED",
    "CONNECTING",
    "CONNECTED",
    "ERROR",
]


class StorageStatus(APIView):
    """
    Return the status of the storage connection.
    """

    permission_classes = [IsActiveStaffOrReadOnly]
    serializer_class = StorageStatusSerializer

    def post(self, request):
        """@TODO not totally sure how to use the serializer here yet."""
        data_source = request.data.get("data_source")
        example_image_urls = [img.url() for img in SourceImage.objects.order_by("?")[:10]]
        data = {
            "data_source": data_source,
            "status": _STORAGE_CONNECTION_STATUS[1],
            "updated_at": timezone.now(),
            "example_captures": example_image_urls,
        }

        return Response(data)


class PageViewSet(DefaultViewSet):
    """
    API endpoint that allows pages to be viewed or edited.
    """

    queryset = Page.objects.all()
    serializer_class = PageSerializer
    lookup_field = "slug"
    filterset_fields = ["project", "nav_level", "link_class", "published"]
    ordering_fields = [
        "nav_level",
        "nav_order",
        "created_at",
        "updated_at",
    ]

    def get_serializer_class(self):
        """
        Return different serializers for list and detail views.
        """
        if self.action == "list":
            return PageListSerializer
        else:
            return PageSerializer


class IdentificationViewSet(DefaultViewSet):
    """
    API endpoint that allows identifications to be viewed or edited.
    """

    queryset = Identification.objects.all()
    serializer_class = IdentificationSerializer
    filterset_fields = [
        "occurrence",
        "user",
        "taxon",
    ]
    ordering_fields = [
        "created_at",
        "updated_at",
        "user",
    ]
    permission_classes = [CanUpdateIdentification, CanDeleteIdentification]

    def perform_create(self, serializer):
        """
        Set the user to the current user.
        """
        # Get an instance for the model without saving
        obj = serializer.Meta.model(**serializer.validated_data, user=self.request.user)  # type: ignore

        # Check permissions before saving
        self.check_object_permissions(self.request, obj)

        serializer.save(user=self.request.user)


class SiteViewSet(DefaultViewSet, ProjectMixin):
    """
    API endpoint that allows sites to be viewed or edited.
    """

    queryset = Site.objects.all()
    serializer_class = SiteSerializer
    filterset_fields = ["deployments"]
    ordering_fields = [
        "created_at",
        "updated_at",
        "name",
    ]
    permission_classes = [SiteCRUDPermission]

    def get_queryset(self) -> QuerySet:
        query_set: QuerySet = super().get_queryset()
        project = self.get_active_project()
        if project:
            query_set = query_set.filter(project=project)
        return query_set

    @extend_schema(parameters=[project_id_doc_param])
    def list(self, request, *args, **kwargs):
        return super().list(request, *args, **kwargs)


class DeviceViewSet(DefaultViewSet, ProjectMixin):
    """
    API endpoint that allows devices to be viewed or edited.
    """

    queryset = Device.objects.all()
    serializer_class = DeviceSerializer
    filterset_fields = ["deployments"]
    ordering_fields = [
        "created_at",
        "updated_at",
        "name",
    ]
    permission_classes = [DeviceCRUDPermission]

    def get_queryset(self) -> QuerySet:
        query_set: QuerySet = super().get_queryset()
        project = self.get_active_project()
        if project:
            query_set = query_set.filter(project=project)
        return query_set

    @extend_schema(parameters=[project_id_doc_param])
    def list(self, request, *args, **kwargs):
        return super().list(request, *args, **kwargs)


class StorageSourceConnectionTestSerializer(serializers.Serializer):
    subdir = serializers.CharField(required=False, allow_null=True)
    regex_filter = serializers.CharField(required=False, allow_null=True)


class StorageSourceViewSet(DefaultViewSet, ProjectMixin):
    """
    API endpoint that allows storage sources to be viewed or edited.
    """

    queryset = S3StorageSource.objects.all()
    serializer_class = StorageSourceSerializer
    filterset_fields = ["deployments"]
    ordering_fields = [
        "created_at",
        "updated_at",
        "name",
    ]
    permission_classes = [S3StorageSourceCRUDPermission]

    def get_queryset(self) -> QuerySet:
        query_set: QuerySet = super().get_queryset()
        project = self.get_active_project()
        if project:
            query_set = query_set.filter(project=project)
        return query_set

    @action(detail=True, methods=["post"], name="test", serializer_class=StorageSourceConnectionTestSerializer)
    def test(self, request: Request, pk=None) -> Response:
        """
        Test the connection to the storage source.
        """
        storage_source: S3StorageSource = self.get_object()
        if not storage_source:
            return Response({"detail": "Storage source not found"}, status=status.HTTP_404_NOT_FOUND)

        serializer = self.get_serializer(data=request.data)
        serializer.is_valid(raise_exception=True)

        result: ConnectionTestResult = storage_source.test_connection(
            subdir=serializer.validated_data.get("subdir"),
            regex_filter=serializer.validated_data.get("regex_filter"),
        )
        if result.connection_successful:
            return Response(
                status=200,
                data=result.__dict__,  # @TODO Consider using a serializer and annotating this for the OpenAPI schema
            )
        else:
            return Response(
                status=status.HTTP_400_BAD_REQUEST,
                data={
                    "detail": result.error_message,
                    "code": result.error_code,
                },
            )

    @extend_schema(parameters=[project_id_doc_param])
    def list(self, request, *args, **kwargs):
        return super().list(request, *args, **kwargs)<|MERGE_RESOLUTION|>--- conflicted
+++ resolved
@@ -1094,11 +1094,7 @@
         "determination_ood_score",
         "event",
         "detections_count",
-<<<<<<< HEAD
         "pixel_area",
-        "created_at",
-=======
->>>>>>> 78b1c485
     ]
 
     def get_serializer_class(self):
