--- conflicted
+++ resolved
@@ -1073,39 +1073,28 @@
         else:
             return OccurrenceSerializer
 
-<<<<<<< HEAD
-    def get_queryset(self) -> QuerySet:
-        qs = super().get_queryset()
-        from django.db.models.expressions import RawSQL
-
-        detections_with_area = Detection.objects.annotate(
-            area=RawSQL("((bbox->>2)::float - (bbox->>0)::float) * ((bbox->>3)::float - (bbox->>1)::float)", [])
-        )
-=======
     def get_queryset(self) -> QuerySet["Occurrence"]:
         project = self.get_active_project()
         qs = super().get_queryset().valid()  # type: ignore
         if project:
             qs = qs.filter(project=project)
->>>>>>> b3a9187b
+        from django.db.models.expressions import RawSQL
+
+        detections_with_area = Detection.objects.annotate(
+            area=RawSQL("((bbox->>2)::float - (bbox->>0)::float) * ((bbox->>3)::float - (bbox->>1)::float)", [])
+        )
         qs = qs.select_related(
             "determination",
             "deployment",
             "event",
-<<<<<<< HEAD
-        ).annotate(
-            detections_count=models.Count("detections", distinct=True),
-            duration=models.Max("detections__timestamp") - models.Min("detections__timestamp"),
-            first_appearance_timestamp=models.Min("detections__timestamp"),
-            first_appearance_time=models.Min("detections__timestamp__time"),
+        )
+        qs = qs.with_detections_count().with_timestamps()  # type: ignore
+        qs = qs.with_identifications()  # type: ignore
+        qs = qs.annotate(
             pixel_area=models.Subquery(
                 detections_with_area.filter(occurrence=models.OuterRef("pk")).order_by("-area").values("area")[:1]
             ),
-=======
->>>>>>> b3a9187b
-        )
-        qs = qs.with_detections_count().with_timestamps()  # type: ignore
-        qs = qs.with_identifications()  # type: ignore
+        )
 
         if self.action == "list":
             qs = (
