import datetime
import logging
from statistics import mode

from django.contrib.postgres.search import TrigramSimilarity
from django.core import exceptions
from django.db import models
from django.db.models import Prefetch, Q
from django.db.models.functions import Coalesce
from django.db.models.query import QuerySet
from django.forms import BooleanField, CharField, IntegerField
from django.utils import timezone
from django_filters.rest_framework import DjangoFilterBackend
from drf_spectacular.types import OpenApiTypes
from drf_spectacular.utils import OpenApiParameter, extend_schema
from rest_framework import exceptions as api_exceptions
from rest_framework import filters, serializers, status, viewsets
from rest_framework.decorators import action
from rest_framework.exceptions import NotFound, PermissionDenied
from rest_framework.filters import SearchFilter
from rest_framework.generics import GenericAPIView
from rest_framework.request import Request
from rest_framework.response import Response
from rest_framework.views import APIView

from ami.base.filters import NullsLastOrderingFilter, ThresholdFilter
from ami.base.models import BaseQuerySet
from ami.base.pagination import LimitOffsetPaginationWithPermissions
from ami.base.permissions import IsActiveStaffOrReadOnly, ObjectPermission
from ami.base.serializers import FilterParamsSerializer, SingleParamSerializer
from ami.base.views import ProjectMixin
from ami.main.api.serializers import TagSerializer
from ami.utils.requests import get_default_classification_threshold, project_id_doc_param
from ami.utils.storages import ConnectionTestResult

from ..models import (
    Classification,
    Deployment,
    Detection,
    Device,
    Event,
    Identification,
    Occurrence,
    Page,
    Project,
    ProjectQuerySet,
    S3StorageSource,
    Site,
    SourceImage,
    SourceImageCollection,
    SourceImageUpload,
    Tag,
    TaxaList,
    Taxon,
    User,
    update_detection_counts,
)
from .serializers import (
    ClassificationListSerializer,
    ClassificationSerializer,
    ClassificationWithTaxaSerializer,
    DeploymentListSerializer,
    DeploymentSerializer,
    DetectionListSerializer,
    DetectionSerializer,
    DeviceSerializer,
    EventListSerializer,
    EventSerializer,
    EventTimelineSerializer,
    IdentificationSerializer,
    OccurrenceListSerializer,
    OccurrenceSerializer,
    PageListSerializer,
    PageSerializer,
    ProjectListSerializer,
    ProjectSerializer,
    SiteSerializer,
    SourceImageCollectionSerializer,
    SourceImageListSerializer,
    SourceImageSerializer,
    SourceImageUploadSerializer,
    StorageSourceSerializer,
    StorageStatusSerializer,
    TaxaListSerializer,
    TaxonListSerializer,
    TaxonSearchResultSerializer,
    TaxonSerializer,
)

logger = logging.getLogger(__name__)

# def index(request: HttpRequest) -> HttpResponse:
#     """
#     Main (or index) view.
#
#     Returns rendered default page to the user.
#     Typed with the help of ``django-stubs`` project.
#     """
#     return render(request, "main/index.html")


class DefaultViewSetMixin:
    filter_backends = [
        DjangoFilterBackend,
        NullsLastOrderingFilter,
        SearchFilter,
    ]
    filterset_fields = []
    ordering_fields = ["created_at", "updated_at"]
    search_fields = []
    permission_classes = [IsActiveStaffOrReadOnly]


class DefaultViewSet(DefaultViewSetMixin, viewsets.ModelViewSet):
    def create(self, request, *args, **kwargs):
        serializer = self.get_serializer(data=request.data)
        serializer.is_valid(raise_exception=True)
        # Create instance but do not save
        instance = serializer.Meta.model(**serializer.validated_data)  # type: ignore
        self.check_object_permissions(request, instance)
        self.perform_create(serializer)
        return Response(serializer.data, status=status.HTTP_201_CREATED)

    def get_queryset(self):
        qs: QuerySet = super().get_queryset()
        assert self.queryset is not None

        if isinstance(qs, BaseQuerySet):
            return qs.visible_for_user(self.request.user)  # type: ignore

        return qs


class DefaultReadOnlyViewSet(DefaultViewSetMixin, viewsets.ReadOnlyModelViewSet):
    pass


class ProjectPagination(LimitOffsetPaginationWithPermissions):
    default_limit = 40


class ProjectViewSet(DefaultViewSet, ProjectMixin):
    """
    API endpoint that allows projects to be viewed or edited.
    """

    queryset = Project.objects.filter(active=True).prefetch_related("deployments").all()
    serializer_class = ProjectSerializer
    pagination_class = ProjectPagination
    permission_classes = [ObjectPermission]

    def get_queryset(self):
        qs: ProjectQuerySet = super().get_queryset()  # type: ignore
        # Filter projects by `user_id`
        user_id = self.request.query_params.get("user_id")
        if user_id:
            user = User.objects.filter(pk=user_id).first()
            if not user == self.request.user:
                raise PermissionDenied("You can only view your projects")
            if user:
                qs = qs.filter_by_user(user)
        return qs

    def get_serializer_class(self):
        """
        Return different serializers for list and detail views.
        """
        if self.action == "list":
            return ProjectListSerializer
        else:
            return ProjectSerializer

    def perform_create(self, serializer):
        super().perform_create(serializer)
        # Check if user is authenticated
        if not self.request.user or not self.request.user.is_authenticated:
            raise PermissionDenied("You must be authenticated to create a project.")

        # Add current user as project owner
        serializer.save(owner=self.request.user)

    @extend_schema(
        parameters=[
            OpenApiParameter(
                name="user_id",
                description=(
                    "Filters projects to show only those associated with the specified user ID. "
                    "If omitted, no user-specific filter is applied."
                ),
                required=False,
                type=OpenApiTypes.INT,
            ),
        ]
    )
    def list(self, request, *args, **kwargs):
        return super().list(request, *args, **kwargs)


class DeploymentViewSet(DefaultViewSet, ProjectMixin):
    """
    A model viewset that uses different serializers
    for the list and detail views.
    """

    queryset = Deployment.objects.select_related("project", "device", "research_site")
    ordering_fields = [
        "created_at",
        "updated_at",
        "captures_count",
        "events_count",
        "occurrences_count",
        "taxa_count",
        "first_date",
        "last_date",
    ]

    permission_classes = [ObjectPermission]

    def get_serializer_class(self):
        """
        Return different serializers for list and detail views.
        """
        if self.action == "list":
            return DeploymentListSerializer
        else:
            return DeploymentSerializer

    def get_queryset(self) -> QuerySet:
        qs = super().get_queryset()
        project = self.get_active_project()
        if project:
            qs = qs.filter(project=project)
        num_example_captures = 10
        if self.action == "retrieve":
            qs = qs.prefetch_related(
                Prefetch(
                    "captures",
                    queryset=SourceImage.objects.order_by("-size")[:num_example_captures],
                    to_attr="example_captures",
                )
            )

            qs = qs.prefetch_related(
                Prefetch(
                    "manually_uploaded_captures",
                    queryset=SourceImage.objects.order_by("created_at").exclude(upload=None),
                )
            )

        return qs

    @action(detail=True, methods=["post"], name="sync")
    def sync(self, _request, pk=None) -> Response:
        """
        Queue a task to sync data from the deployment's data source.
        """
        deployment: Deployment = self.get_object()
        if deployment and deployment.data_source:
            # queued_task = tasks.sync_source_images.delay(deployment.pk)
            from ami.jobs.models import DataStorageSyncJob, Job

            job = Job.objects.create(
                name=f"Sync captures for deployment {deployment.pk}",
                deployment=deployment,
                project=deployment.project,
                job_type_key=DataStorageSyncJob.key,
            )
            job.enqueue()
            msg = f"Syncing captures for deployment {deployment.pk} from {deployment.data_source_uri} in background."
            logger.info(msg)
            assert deployment.project
            return Response({"job_id": job.pk, "project_id": deployment.project.pk})
        else:
            raise api_exceptions.ValidationError(detail="Deployment must have a data source to sync captures from")

    @extend_schema(parameters=[project_id_doc_param])
    def list(self, request, *args, **kwargs):
        return super().list(request, *args, **kwargs)


class EventViewSet(DefaultViewSet, ProjectMixin):
    """
    API endpoint that allows events to be viewed or edited.
    """

    queryset = Event.objects.all()
    serializer_class = EventSerializer
    filterset_fields = ["deployment"]
    ordering_fields = [
        "created_at",
        "updated_at",
        "deployment",
        "start",
        "start__time",
        "captures_count",
        "detections_count",
        "occurrences_count",
        "taxa_count",
        "duration",
    ]

    def get_serializer_class(self):
        """
        Return different serializers for list and detail views.
        """
        if self.action == "list":
            return EventListSerializer
        else:
            return EventSerializer

    def get_queryset(self) -> QuerySet:
        qs: QuerySet = super().get_queryset()
        project = self.get_active_project()
        if project:
            qs = qs.filter(project=project)
        qs = qs.filter(deployment__isnull=False)
        qs = qs.annotate(
            duration=models.F("end") - models.F("start"),
        ).select_related("deployment", "project")

        if self.action == "list":
            num_example_captures = 1
            qs = qs.prefetch_related(
                Prefetch(
                    "captures",
                    queryset=SourceImage.objects.order_by("-size").select_related(
                        "deployment",
                        "deployment__data_source",
                    )[:num_example_captures],
                    to_attr="example_captures",
                )
            )

            qs = qs.annotate(
                taxa_count=models.Count(
                    "occurrences__determination",
                    distinct=True,
                    filter=models.Q(
                        occurrences__determination_score__gte=get_default_classification_threshold(
                            project, self.request
                        ),
                    ),
                ),
            )

        return qs

    @action(detail=True, methods=["get"], name="timeline")
    def timeline(self, request, pk=None):
        """
        Return a list of time intervals and the number of detections for each interval,
        including intervals where no source images were captured, along with meta information.
        """
        event = self.get_object()
        resolution_minutes = IntegerField(required=False, min_value=1).clean(
            request.query_params.get("resolution_minutes", 1)
        )
        resolution = datetime.timedelta(minutes=resolution_minutes)

        qs = SourceImage.objects.filter(event=event)

        # Bulk update all source images where detections_count is null
        update_detection_counts(qs=qs, null_only=True)

        # Fetch aggregated data for efficiency
        aggregates = qs.aggregate(
            min_detections=models.Min("detections_count"),
            max_detections=models.Max("detections_count"),
            total_detections=models.Sum("detections_count"),
            first_capture=models.Min("timestamp"),
            last_capture=models.Max("timestamp"),
        )

        start_time = event.start
        end_time = event.end or timezone.now()

        # Adjust start and end times based on actual captures
        if aggregates["first_capture"]:
            start_time = max(start_time, aggregates["first_capture"])
        if aggregates["last_capture"]:
            end_time = min(end_time, aggregates["last_capture"])

        source_images = list(
            qs.filter(timestamp__range=(start_time, end_time))
            .order_by("timestamp")
            .values("id", "timestamp", "detections_count")
        )

        timeline = []
        current_time = start_time
        image_index = 0

        while current_time <= end_time:
            interval_end = min(current_time + resolution, end_time)
            interval_data = {
                "start": current_time,
                "end": interval_end,
                "first_capture": None,
                "top_capture": None,
                "captures_count": 0,
                "detections_count": 0,
                "detection_counts": [],
            }

            while image_index < len(source_images) and source_images[image_index]["timestamp"] <= interval_end:
                image = source_images[image_index]
                if interval_data["first_capture"] is None:
                    interval_data["first_capture"] = SourceImage(pk=image["id"])
                interval_data["captures_count"] += 1
                interval_data["detections_count"] += image["detections_count"] or 0
                interval_data["detection_counts"] += [image["detections_count"]]
                if image["detections_count"] >= max(interval_data["detection_counts"]):
                    interval_data["top_capture"] = SourceImage(pk=image["id"])
                image_index += 1

            # Set a meaningful average detection count to display for the interval
            # Remove zero values and calculate the mode
            interval_data["detection_counts"] = [x for x in interval_data["detection_counts"] if x > 0]
            interval_data["detections_avg"] = mode(interval_data["detection_counts"] or [0])

            timeline.append(interval_data)
            current_time = interval_end

            if current_time >= end_time:
                break

        serializer = EventTimelineSerializer(
            {
                "data": timeline,
                "meta": {
                    "total_intervals": len(timeline),
                    "resolution_minutes": resolution_minutes,
                    "max_detections": aggregates["max_detections"] or 0,
                    "min_detections": aggregates["min_detections"] or 0,
                    "total_detections": aggregates["total_detections"] or 0,
                    "timeline_start": start_time,
                    "timeline_end": end_time,
                },
            },
            context={"request": request},
        )
        return Response(serializer.data)

    @extend_schema(parameters=[project_id_doc_param])
    def list(self, request, *args, **kwargs):
        return super().list(request, *args, **kwargs)


class SourceImageViewSet(DefaultViewSet, ProjectMixin):
    """
    API endpoint that allows captures from monitoring sessions to be viewed or edited.

    Standard list endpoint:
    GET /captures/?event=1&limit=10&offset=0&ordering=-timestamp

    Standard detail endpoint:
    GET /captures/1/
    """

    queryset = SourceImage.objects.all()

    serializer_class = SourceImageSerializer
    filterset_fields = [
        "event",
        "deployment",
        "deployment__project",
        "collections",
        "project",
        "project_id",
    ]
    ordering_fields = [
        "created_at",
        "updated_at",
        "timestamp",
        "size",
        "detections_count",
        "occurrences_count",
        "taxa_count",
        "deployment__name",
        "event__start",
    ]
    permission_classes = [ObjectPermission]

    def get_serializer_class(self):
        """
        Return different serializers for list and detail views.
        """
        if self.action == "list":
            return SourceImageListSerializer
        else:
            return SourceImageSerializer

    def get_serializer_context(self):
        return {"request": self.request}

    def get_queryset(self) -> QuerySet:
        queryset = super().get_queryset()
        project = self.get_active_project()
        with_detections_default = False

        classification_threshold = get_default_classification_threshold(project, self.request)
        queryset = queryset.with_occurrences_count(  # type: ignore
            classification_threshold=classification_threshold
        ).with_taxa_count(  # type: ignore
            classification_threshold=classification_threshold
        )

        queryset.select_related(
            "event",
            "deployment",
            "deployment__storage",
        ).order_by("timestamp")

        if self.action == "list":
            # It's cumbersome to override the default list view, so customize the queryset here
            queryset = self.filter_by_has_detections(queryset)

        elif self.action == "retrieve":
            queryset = queryset.prefetch_related("jobs", "collections")
            queryset = self.add_adjacent_captures(queryset)
            with_detections_default = True

        with_detections = self.request.query_params.get("with_detections", with_detections_default)
        if with_detections is not None:
            # Convert string to boolean
            with_detections = BooleanField(required=False).clean(with_detections)

        if with_detections:
            queryset = self.prefetch_detections(queryset)

        return queryset

    def filter_by_has_detections(self, queryset: QuerySet) -> QuerySet:
        has_detections = self.request.query_params.get("has_detections")
        if has_detections is not None:
            has_detections = BooleanField(required=False).clean(has_detections)
            queryset = queryset.annotate(
                has_detections=models.Exists(Detection.objects.filter(source_image=models.OuterRef("pk"))),
            ).filter(has_detections=has_detections)
        return queryset

    def prefetch_detections(self, queryset: QuerySet) -> QuerySet:
        # Return all detections for source images, let frontend filter them
        prefetch_queryset = Detection.objects.all()

        related_detections = Prefetch(
            "detections",
            queryset=prefetch_queryset.select_related(
                "occurrence",
                "occurrence__determination",
            ).annotate(determination_score=models.Max("occurrence__detections__classifications__score")),
            to_attr="filtered_detections",
        )

        queryset = queryset.prefetch_related(related_detections)
        return queryset

    def add_adjacent_captures(self, queryset: QuerySet) -> QuerySet:
        """
        These are helpful for the frontend to navigate between captures in the same event.

        However they likely belong in the EventViewSet, or another endpoint.
        @TODO Consider a custom endpoint for capture details specific to the Session Detail view.
        """

        # Subquery for the next image
        next_image = (
            SourceImage.objects.filter(event=models.OuterRef("event"), timestamp__gt=models.OuterRef("timestamp"))
            .order_by("timestamp")[:1]
            .values("id")[:1]
        )

        # Subquery for the previous image
        previous_image = (
            SourceImage.objects.filter(event=models.OuterRef("event"), timestamp__lt=models.OuterRef("timestamp"))
            .order_by("-timestamp")
            .values("id")[:1]
        )

        # Subquery for the current capture's index
        index_subquery = (
            SourceImage.objects.filter(event=models.OuterRef("event"), timestamp__lte=models.OuterRef("timestamp"))
            .values("event")
            .annotate(index=models.Count("id"))
            .values("index")
        )

        # Subquery for the total captures in the event
        total_subquery = (
            SourceImage.objects.filter(event=models.OuterRef("event"))
            .values("event")
            .annotate(total=models.Count("id"))
            .values("total")
        )

        return queryset.annotate(
            event_next_capture_id=models.Subquery(next_image, output_field=models.IntegerField()),
            event_prev_capture_id=models.Subquery(previous_image, output_field=models.IntegerField()),
            event_current_capture_index=models.Subquery(index_subquery, output_field=models.IntegerField()),
            event_total_captures=models.Subquery(total_subquery, output_field=models.IntegerField()),
        )

    @action(detail=True, methods=["post"], name="star")
    def star(self, _request, pk=None) -> Response:
        """
        Add a source image to the project's starred images collection.
        """
        source_image: SourceImage = self.get_object()
        if source_image and source_image.deployment and source_image.deployment.project:
            collection = SourceImageCollection.get_or_create_starred_collection(source_image.deployment.project)
            collection.images.add(source_image)
            return Response({"collection": collection.pk, "total_images": collection.images.count()})
        else:
            raise api_exceptions.ValidationError(detail="Source image must be associated with a project")

    @action(detail=True, methods=["post"], name="unstar")
    def unstar(self, _request, pk=None) -> Response:
        """
        Remove a source image from the project's starred images collection.
        """
        source_image: SourceImage = self.get_object()
        if source_image and source_image.deployment and source_image.deployment.project:
            collection = SourceImageCollection.get_or_create_starred_collection(source_image.deployment.project)
            collection.images.remove(source_image)
            return Response({"collection": collection.pk, "total_images": collection.images.count()})
        else:
            raise api_exceptions.ValidationError(detail="Source image must be associated with a project")


class SourceImageCollectionViewSet(DefaultViewSet, ProjectMixin):
    """
    Endpoint for viewing collections or samples of source images.
    """

    queryset = (
        SourceImageCollection.objects.all()
        .with_source_images_count()  # type: ignore
        .with_source_images_with_detections_count()
        .prefetch_related("jobs")
    )
    serializer_class = SourceImageCollectionSerializer
    permission_classes = [
        ObjectPermission,
    ]
    filterset_fields = ["method"]
    ordering_fields = [
        "id",
        "created_at",
        "updated_at",
        "name",
        "method",
        "source_images_count",
        "source_images_with_detections_count",
        "occurrences_count",
    ]

    def get_queryset(self) -> QuerySet:
        query_set: QuerySet = super().get_queryset()
        project = self.get_active_project()
        classification_threshold = get_default_classification_threshold(project, self.request)
        if project:
            query_set = query_set.filter(project=project)
        queryset = query_set.with_occurrences_count(  # type: ignore
            classification_threshold=classification_threshold
        ).with_taxa_count(  # type: ignore
            classification_threshold=classification_threshold
        )
        return queryset

    @action(detail=True, methods=["post"], name="populate")
    def populate(self, request, pk=None):
        """
        Populate a collection with source images using the configured sampling method and arguments.
        """
        collection: SourceImageCollection = self.get_object()

        if collection:
            from ami.jobs.models import Job, SourceImageCollectionPopulateJob

            assert collection.project, "Collection must be associated with a project"
            job = Job.objects.create(
                name=f"Populate captures for collection {collection.pk}",
                project=collection.project,
                source_image_collection=collection,
                job_type_key=SourceImageCollectionPopulateJob.key,
            )
            job.enqueue()
            msg = f"Populating captures for collection {collection.pk} in background."
            logger.info(msg)
            return Response({"job_id": job.pk, "project_id": collection.project.pk})
        else:
            raise api_exceptions.ValidationError(detail="Invalid collection requested")

    def _get_source_image(self):
        """
        Get source image from either GET query param or in the PUT/POST request body.
        """
        key = "source_image"
        source_image_id = SingleParamSerializer[int].clean(
            key,
            field=serializers.IntegerField(required=True, min_value=0),
            data=dict(self.request.data, **self.request.query_params),
        )

        try:
            return SourceImage.objects.get(id=source_image_id)
        except SourceImage.DoesNotExist:
            raise api_exceptions.NotFound(detail=f"SourceImage with id {source_image_id} not found")

    def _serialize_source_image(self, source_image):
        if source_image:
            return SourceImageListSerializer(source_image, context={"request": self.request}).data
        else:
            return None

    @action(detail=True, methods=["post"], name="add")
    def add(self, request, pk=None):
        """
        Add a source image to a collection.
        """
        collection: SourceImageCollection = self.get_object()
        source_image = self._get_source_image()
        collection.images.add(source_image)

        return Response(
            {
                "collection": collection.pk,
                "total_images": collection.images.count(),
            }
        )

    @action(detail=True, methods=["post"], name="remove")
    def remove(self, request, pk=None):
        """
        Remove a source image from a collection.
        """
        collection = self.get_object()
        source_image = self._get_source_image()
        collection.images.remove(source_image)
        return Response(
            {
                "collection": collection.pk,
                "total_images": collection.images.count(),
            }
        )

    @extend_schema(parameters=[project_id_doc_param])
    def list(self, request, *args, **kwargs):
        return super().list(request, *args, **kwargs)


class SourceImageUploadViewSet(DefaultViewSet, ProjectMixin):
    """
    Endpoint for uploading images.
    """

    queryset = SourceImageUpload.objects.all()

    serializer_class = SourceImageUploadSerializer
    permission_classes = [ObjectPermission]
    require_project = True

    def get_queryset(self) -> QuerySet:
        # Only allow users to see their own uploads
        qs = super().get_queryset()
        if self.request.user.pk:
            qs = qs.filter(user=self.request.user)
        return qs

    pagination_class = LimitOffsetPaginationWithPermissions
    # This is the maximum limit for manually uploaded captures
    pagination_class.default_limit = 20

    def perform_create(self, serializer):
        """
        Save the SourceImageUpload with the current user and create the associated SourceImage.
        """
        from ami.base.serializers import get_current_user
        from ami.main.models import create_source_image_from_upload

        # Get current user from request
        user = get_current_user(self.request)
        project = self.get_active_project()

        # Create the SourceImageUpload object with the user
        obj = serializer.save(user=user)

        # Get process_now flag from project feature flags
        process_now = project.feature_flags.auto_process_manual_uploads

        # Create source image from the upload
        source_image = create_source_image_from_upload(
            image=obj.image,
            deployment=obj.deployment,
            request=self.request,
            process_now=process_now,
        )

        # Update the source_image reference and save
        obj.source_image = source_image
        obj.save()


class DetectionViewSet(DefaultViewSet, ProjectMixin):
    """
    API endpoint that allows detections to be viewed or edited.
    """

    queryset = Detection.objects.all().select_related("source_image", "detection_algorithm")
    serializer_class = DetectionSerializer
    filterset_fields = ["source_image", "detection_algorithm", "source_image__project"]
    ordering_fields = ["created_at", "updated_at", "detection_score", "timestamp"]

    def get_serializer_class(self):
        """
        Return different serializers for list and detail views.
        """
        if self.action == "list":
            return DetectionListSerializer
        else:
            return DetectionSerializer

    @extend_schema(parameters=[project_id_doc_param])
    def list(self, request, *args, **kwargs):
        return super().list(request, *args, **kwargs)

    # def get_queryset(self):
    #     """
    #     Return a different queryset for list and detail views.
    #     """

    #     if self.action == "list":
    #         return Detection.objects.select_related().all()
    #     else:
    #         return Detection.objects.select_related(
    #             "detection_algorithm").all()


class CustomTaxonFilter(filters.BaseFilterBackend):
    """
    Find a taxon and its children.
    """

    query_params = ["taxon"]

    def get_filter_taxon(self, request: Request, query_params: list[str] | None = None) -> Taxon | None:
        taxon_id = None
        for param in query_params or self.query_params:
            taxon_id = request.query_params.get(param)
            if taxon_id:
                break
        if not taxon_id:
            return None

        try:
            # @TODO In the future filter by active taxa only, or any other required criteria (use the default queryset)
            taxon = Taxon.objects.get(id=taxon_id)
        except Taxon.DoesNotExist:
            raise NotFound(f"No taxon found with id {taxon_id}")
        else:
            return taxon

    def filter_queryset(self, request, queryset, view):
        taxon = self.get_filter_taxon(request)
        if taxon:
            # Here the queryset is the Taxon queryset
            return queryset.filter(models.Q(id=taxon.pk) | models.Q(parents_json__contains=[{"id": taxon.pk}]))
        else:
            # No taxon id in the query params
            return queryset


class CustomOccurrenceDeterminationFilter(CustomTaxonFilter):
    """
    Find an occurrence that was determined to be a taxon or andy of the taxon's children.
    """

    # "determination" is what we are filtering by, but "taxon" is also a valid query param for convenience
    # and consistency with the TaxonViewSet.
    query_params = ["determination", "taxon"]

    def filter_queryset(self, request, queryset, view):
        taxon = self.get_filter_taxon(request, query_params=self.query_params)
        if taxon:
            # Here the queryset is the Occurrence queryset
            return queryset.filter(
                models.Q(determination=taxon) | models.Q(determination__parents_json__contains=[{"id": taxon.pk}])
            )
        else:
            return queryset


class OccurrenceCollectionFilter(filters.BaseFilterBackend):
    """
    Filter occurrences by the collection their detections source images belong to.
    """

    query_params = ["collection_id", "collection"]  # @TODO remove "collection" param when UI is updated

    def filter_queryset(self, request, queryset, view):
        collection_id = None
        for param in self.query_params:
            collection_id = IntegerField(required=False).clean(request.query_params.get(param))
            if collection_id:
                break
        if collection_id:
            # Here the queryset is the Occurrence queryset
            return queryset.filter(detections__source_image__collections=collection_id)
        else:
            return queryset


class OccurrenceAlgorithmFilter(filters.BaseFilterBackend):
    """
    Filter occurrences by the detection algorithm that detected them.

    Accepts a list of algorithm ids to filter by or exclude by.

    This filter can be both inclusive and exclusive.
    """

    query_param = "algorithm"
    query_param_exclusive = f"not_{query_param}"

    def filter_queryset(self, request, queryset, view):
        algorithm_ids = request.query_params.getlist(self.query_param)
        algorithm_ids_exclusive = request.query_params.getlist(self.query_param_exclusive)

        if algorithm_ids:
            queryset = queryset.filter(detections__classifications__algorithm__in=algorithm_ids)
        if algorithm_ids_exclusive:
            queryset = queryset.exclude(detections__classifications__algorithm__in=algorithm_ids_exclusive)

        return queryset


class OccurrenceVerified(filters.BaseFilterBackend):
    """
    Filter occurrences that have been or not been identified by any user.
    """

    query_param = "verified"

    def filter_queryset(self, request, queryset, view):
        # Check presence of the query param before attempting to cast None to a boolean
        if self.query_param in request.query_params:
            verified = BooleanField(required=False).clean(request.query_params.get(self.query_param))
            if verified:
                queryset = queryset.filter(identifications__isnull=False)
            else:
                queryset = queryset.filter(identifications__isnull=True)

        return queryset


class OccurrenceVerifiedByMeFilter(filters.BaseFilterBackend):
    """
    Filter occurrences that have been or not been identified by the current user.
    """

    query_param = "verified_by_me"

    def filter_queryset(self, request: Request, queryset, view):
        if self.query_param in request.query_params and request.user and request.user.is_authenticated:
            verified_by_me = BooleanField(required=False).clean(request.query_params.get(self.query_param))
            if verified_by_me:
                queryset = queryset.filter(identifications__user=request.user)
            else:
                queryset = queryset.exclude(identifications__user=request.user)

        return queryset


class DateRangeFilterSerializer(FilterParamsSerializer):
    date_start = serializers.DateField(required=False)
    date_end = serializers.DateField(required=False)

    def validate(self, data):
        """
        Additionally validate that the start date is before the end date.
        """
        start_date = data.get("date_start")
        end_date = data.get("date_end")
        if start_date and end_date and start_date > end_date:
            raise api_exceptions.ValidationError({"date_start": "Start date must be before end date"})
        return data


class OccurrenceDateFilter(filters.BaseFilterBackend):
    """
    Filter occurrences within a date range that their detections were observed.
    """

    def filter_queryset(self, request, queryset, view):
        # Validate and clean the query params. They should be in ISO format.
        cleaned_data = DateRangeFilterSerializer(data=request.query_params).clean()

        # Access the validated dates
        start_date = cleaned_data.get("date_start")
        end_date = cleaned_data.get("date_end")

        if start_date:
            queryset = queryset.filter(detections__timestamp__date__gte=start_date)
        if end_date:
            queryset = queryset.filter(detections__timestamp__date__lte=end_date)

        return queryset


class OccurrenceTaxaListFilter(filters.BaseFilterBackend):
    """
    Filters occurrences based on a TaxaList.

    Queries for all occurrences where the determination taxon is either:
    - Directly in the requested TaxaList.
    - A descendant (child or deeper) of any taxon in the TaxaList, recursively.

    """

    query_param = "taxa_list_id"

    def filter_queryset(self, request, queryset, view):
        taxalist_id = IntegerField(required=False).clean(request.query_params.get(self.query_param))
        if taxalist_id:
            taxa_list = TaxaList.objects.filter(id=taxalist_id).first()
            if taxa_list:
                taxa = taxa_list.taxa.all()  # Get taxalist taxon objects

                # filter by the exact determination
                query_filter = Q(determination__in=taxa)

                # filter by the taxon's children
                for taxon in taxa:
                    query_filter |= Q(determination__parents_json__contains=[{"id": taxon.pk}])

                queryset = queryset.filter(query_filter)
                return queryset

        return queryset


class TaxonCollectionFilter(filters.BaseFilterBackend):
    """
    Filter taxa by the collection their occurrences belong to.
    """

    query_param = "collection"

    def filter_queryset(self, request, queryset, view):
        collection_id = IntegerField(required=False).clean(request.query_params.get(self.query_param))
        if collection_id:
            # Here the queryset is the Taxon queryset
            return queryset.filter(occurrences__detections__source_image__collections=collection_id)
        else:
            return queryset


class OccurrenceViewSet(DefaultViewSet, ProjectMixin):
    """
    API endpoint that allows occurrences to be viewed or edited.
    """

    queryset = Occurrence.objects.all()

    serializer_class = OccurrenceSerializer
    # filter_backends = [CustomDeterminationFilter, DjangoFilterBackend, NullsLastOrderingFilter, SearchFilter]
    filter_backends = DefaultViewSetMixin.filter_backends + [
        CustomOccurrenceDeterminationFilter,
        OccurrenceCollectionFilter,
        OccurrenceAlgorithmFilter,
        OccurrenceDateFilter,
        OccurrenceVerified,
        OccurrenceVerifiedByMeFilter,
        OccurrenceTaxaListFilter,
    ]
    filterset_fields = [
        "event",
        "deployment",
        "determination__rank",
        "detections__source_image",
    ]
    ordering_fields = [
        "created_at",
        "updated_at",
        "event__start",
        "first_appearance_timestamp",
        "first_appearance_time",
        "duration",
        "deployment",
        "determination",
        "determination__name",
        "determination_score",
        "event",
        "detections_count",
    ]

    def get_serializer_class(self):
        """
        Return different serializers for list and detail views.
        """
        if self.action == "list":
            return OccurrenceListSerializer
        else:
            return OccurrenceSerializer

    def get_queryset(self) -> QuerySet["Occurrence"]:
        project = self.get_active_project()
        qs = super().get_queryset().valid()  # type: ignore
        if project:
            qs = qs.filter(project=project)
        qs = qs.select_related(
            "determination",
            "deployment",
            "event",
        )
        qs = qs.with_detections_count().with_timestamps()  # type: ignore
        qs = qs.with_identifications()  # type: ignore
        qs = qs.filter_by_score_threshold(project, self.request)  # type: ignore
        if self.action != "list":
            qs = qs.prefetch_related(
                Prefetch(
                    "detections", queryset=Detection.objects.order_by("-timestamp").select_related("source_image")
                )
            )

        return qs

    @extend_schema(
        parameters=[
            project_id_doc_param,
            OpenApiParameter(
                name="classification_threshold",
                description="Filter occurrences by minimum determination score.",
                required=False,
                type=OpenApiTypes.FLOAT,
            ),
            OpenApiParameter(
                name="taxon",
                description="Filter occurrences by determination taxon ID. Shows occurrences determined as this taxon "
                "or any of its child taxa.",
                required=False,
                type=OpenApiTypes.INT,
            ),
            OpenApiParameter(
                name="collection_id",
                description="Filter occurrences by the collection their detections' source images belong to.",
                required=False,
                type=OpenApiTypes.INT,
            ),
        ]
    )
    def list(self, request, *args, **kwargs):
        return super().list(request, *args, **kwargs)


class TaxonTaxaListFilter(filters.BaseFilterBackend):
    """
    Filters taxa based on a TaxaList Similar to `OccurrenceTaxaListFilter`.

    Queries for all taxa that are either:
    - Directly in the requested TaxaList.
    - A descendant (child or deeper) of any taxon in the TaxaList, recursively.
    """

    query_param = "taxa_list_id"

    def filter_queryset(self, request, queryset, view):
        taxalist_id = IntegerField(required=False).clean(request.query_params.get(self.query_param))
        if taxalist_id:
            taxa_list = TaxaList.objects.filter(id=taxalist_id).first()
            if taxa_list:
                taxa = taxa_list.taxa.all()  # Get taxa in the TaxaList
                query_filter = Q(id__in=taxa)
                for taxon in taxa:
                    query_filter |= Q(parents_json__contains=[{"id": taxon.pk}])

                queryset = queryset.filter(query_filter)
                return queryset

        return queryset


TaxonBestScoreFilter = ThresholdFilter.create("best_determination_score")


class TaxonTagFilter(filters.BaseFilterBackend):
    """FilterBackend that allows OR-based filtering of taxa by tag ID."""

    def filter_queryset(self, request, queryset, view):
        tag_ids = request.query_params.getlist("tag_id")
        if tag_ids:
            queryset = queryset.filter(tags__id__in=tag_ids).distinct()
        return queryset


class TagInverseFilter(filters.BaseFilterBackend):
    """
    Exclude taxa that have any of the specified tag IDs using `not_tag_id`.
    Example: /api/v2/taxa/?not_tag_id=1&not_tag_id=2
    """

    def filter_queryset(self, request, queryset, view):
        not_tag_ids = request.query_params.getlist("not_tag_id")
        if not_tag_ids:
            queryset = queryset.exclude(tags__id__in=not_tag_ids)
        return queryset.distinct()


class TaxonViewSet(DefaultViewSet, ProjectMixin):
    """
    API endpoint that allows taxa to be viewed or edited.
    """

    queryset = Taxon.objects.all().defer("notes")
    serializer_class = TaxonSerializer
    filter_backends = DefaultViewSetMixin.filter_backends + [
        CustomTaxonFilter,
        TaxonCollectionFilter,
        TaxonTaxaListFilter,
        TaxonBestScoreFilter,
        TaxonTagFilter,
        TagInverseFilter,
    ]
    filterset_fields = [
        "name",
        "rank",
        "parent",
        "occurrences__event",
        "occurrences__deployment",
        "occurrences__project",
        "projects",
    ]
    ordering_fields = [
        "created_at",
        "updated_at",
        "occurrences_count",
        "last_detected",
        "best_determination_score",
        "name",
        "cover_image_url",
    ]
    search_fields = ["name", "parent__name"]

    @action(detail=False, methods=["get"], name="suggest")
    def suggest(self, request):
        """
        Return a list of taxa that match the query.
        """
        min_query_length = 2
        default_results_limit = 10
        query = CharField(required=False, min_length=0).clean(request.query_params.get("q", None))
        limit = IntegerField(required=False, min_value=0).clean(
            request.query_params.get("limit", default_results_limit)
        )

        if query and len(query) >= min_query_length:
            taxa = (
                Taxon.objects.filter(active=True)
                # .select_related("parent")
                .filter(models.Q(name__icontains=query) | models.Q(search_names__icontains=query))
                .annotate(
                    # Calculate similarity for the name field
                    name_similarity=TrigramSimilarity("name", query),
                    # Cast array to string before similarity calculation
                    search_names_similarity=TrigramSimilarity(
                        models.functions.Cast("search_names", models.TextField()), query
                    ),
                    # Take the maximum similarity between name and search_names
                    similarity=models.functions.Greatest(
                        models.F("name_similarity"), models.F("search_names_similarity")
                    ),
                )
                .order_by("-similarity")[:default_results_limit]
                .defer(
                    "notes",
                    "parent__notes",
                )[:limit]
            )

            return Response(TaxonSearchResultSerializer(taxa, many=True, context={"request": request}).data)
        else:
            return Response([])

    def get_serializer_class(self):
        """
        Return different serializers for list and detail views.
        """
        if self.action == "list":
            return TaxonListSerializer
        else:
            return TaxonSerializer

    def get_occurrence_filters(self, project: Project) -> models.Q:
        """
        Filter taxa by when/where it has occurred.

        Supports querying by occurrence, project, deployment, or event.

        @TODO Consider using a custom filter class for this (see get_filter_name)
        @TODO Move this to a custom QuerySet manager on the Taxon model
        """

        occurrence_id = self.request.query_params.get("occurrence")
        deployment_id = self.request.query_params.get("deployment") or self.request.query_params.get(
            "occurrences__deployment"
        )
        event_id = self.request.query_params.get("event") or self.request.query_params.get("occurrences__event")
        collection_id = self.request.query_params.get("collection")

        # filter_active = any([occurrence_id, project, deployment_id, event_id, collection_id])

        filters = models.Q(
            project=project,
            event__isnull=False,
        )
        try:
            """
            Ensure that the related objects exist before filtering by them.
            This may be overkill!
            """
            if occurrence_id:
                Occurrence.objects.get(id=occurrence_id)
                # This query does not need the same filtering as the others
                filters &= models.Q(id=occurrence_id)
            if deployment_id:
                Deployment.objects.get(id=deployment_id)
                filters &= models.Q(deployment=deployment_id)
            if event_id:
                Event.objects.get(id=event_id)
                filters &= models.Q(event=event_id)
            if collection_id:
                SourceImageCollection.objects.get(id=collection_id)
                filters &= models.Q(detections__source_image__collections=collection_id)
        except exceptions.ObjectDoesNotExist as e:
            # Raise a 404 if any of the related objects don't exist
            raise NotFound(detail=str(e))

        return filters

    def get_queryset(self) -> QuerySet:
        """
        If a project is passed, only return taxa that have been observed
        and add extra data about the occurrences.
        Otherwise return all taxa that are active.
        """
        qs = super().get_queryset()
        project = self.get_active_project()
        qs = self.attach_tags_by_project(qs, project)

        if project:
            # Allow showing detail views for unobserved taxa
            include_unobserved = True
            if self.action == "list":
                include_unobserved = self.request.query_params.get("include_unobserved", False)
            qs = self.get_taxa_observed(qs, project, include_unobserved=include_unobserved)
            if self.action == "retrieve":
                qs = qs.prefetch_related(
                    Prefetch(
                        "occurrences",
                        queryset=Occurrence.objects.filter_by_score_threshold(project, self.request).filter(
                            self.get_occurrence_filters(project)
                        )[:1],
                        to_attr="example_occurrences",
                    )
                )  # type: ignore
        else:
            # Add empty occurrences list to make the response consistent
            qs = qs.annotate(example_occurrences=models.Value([], output_field=models.JSONField()))
            # Set count to null to make it clear that it's not the total count
            qs = qs.annotate(occurrences_count=models.Value(None, output_field=models.IntegerField()))
            qs = qs.annotate(events_count=models.Value(None, output_field=models.IntegerField()))
        return qs

    def get_taxa_observed(self, qs: QuerySet, project: Project, include_unobserved=False) -> QuerySet:
        """
        If a project is passed, only return taxa that have been observed.
        Also add the number of occurrences and the last time it was detected.
        """
        occurrence_filters = self.get_occurrence_filters(project)

        # @TODO make this recursive into child taxa and cache
        occurrences_count = models.Subquery(
            Occurrence.objects.filter(
                occurrence_filters,
                determination_id=models.OuterRef("id"),
            )
            .filter_by_score_threshold(project, self.request)  # type: ignore
            .values("determination_id")
            .annotate(count=models.Count("id"))
            .values("count"),
            output_field=models.IntegerField(),
        )

        last_detected = models.Subquery(
            Occurrence.objects.filter(
                occurrence_filters,
                determination_id=models.OuterRef("id"),
                detections__timestamp__isnull=False,  # ensure we have a timestamp
            )
            .values("determination_id")
            .annotate(last_detected=models.Max("detections__timestamp"))
            .values("last_detected"),
            output_field=models.DateTimeField(),
        )

        # Get the best score using the determination_score field directly
        best_score = models.Subquery(
            Occurrence.objects.filter(
                occurrence_filters,
                determination_id=models.OuterRef("id"),
            )
            .values("determination_id")
            .annotate(best_score=models.Max("determination_score"))
            .values("best_score")[:1],
            output_field=models.FloatField(),
        )

        qs = qs.annotate(
            occurrences_count=Coalesce(occurrences_count, 0),
            last_detected=last_detected,
            best_determination_score=best_score,
        )

        if not include_unobserved:
            qs = qs.filter(
                models.Exists(
                    Occurrence.objects.filter(
                        occurrence_filters,
                        determination_id=models.OuterRef("id"),
                    ),
                )
            )
        return qs

    def attach_tags_by_project(self, qs: QuerySet, project: Project) -> QuerySet:
        """
        Prefetch and override the `.tags` attribute on each Taxon
        with only the tags belonging to the given project.
        """
        # Include all tags if no project is passed
        if project is None:
            tag_qs = Tag.objects.all()
        else:
            # Prefetch only the tags that belong to the project or are global
            tag_qs = Tag.objects.filter(models.Q(project=project) | models.Q(project__isnull=True))

        tag_prefetch = Prefetch("tags", queryset=tag_qs, to_attr="prefetched_tags")

        return qs.prefetch_related(tag_prefetch)

    @action(detail=True, methods=["post"])
    def assign_tags(self, request, pk=None):
        """
        Assign tags to a taxon
        """
        taxon = self.get_object()
        tag_ids = request.data.get("tag_ids")
        logger.info(f"Tag IDs: {tag_ids}")
        if not isinstance(tag_ids, list):
            return Response({"detail": "tag_ids must be a list of IDs."}, status=status.HTTP_400_BAD_REQUEST)

        tags = Tag.objects.filter(id__in=tag_ids)
        logger.info(f"Tags: {tags}, len: {len(tags)}")
        taxon.tags.set(tags)  # replaces all tags for this taxon
        taxon.save()
        logger.info(f"Tags after assingment : {len(taxon.tags.all())}")
        return Response(
            {"taxon_id": taxon.id, "assigned_tag_ids": [tag.pk for tag in tags]},
            status=status.HTTP_200_OK,
        )

    @extend_schema(parameters=[project_id_doc_param])
    def list(self, request, *args, **kwargs):
        return super().list(request, *args, **kwargs)


class TaxaListViewSet(viewsets.ModelViewSet, ProjectMixin):
    queryset = TaxaList.objects.all()

    def get_queryset(self):
        qs = super().get_queryset()
        project = self.get_active_project()
        if project:
            return qs.filter(projects=project)
        return qs

    serializer_class = TaxaListSerializer


class TagViewSet(DefaultViewSet, ProjectMixin):
    queryset = Tag.objects.all()
    serializer_class = TagSerializer
    filterset_fields = ["taxa"]

    def get_queryset(self):
        qs = super().get_queryset()
        project = self.get_active_project()
        if project:
            # Filter by project, but also include global tags
            return qs.filter(models.Q(project=project) | models.Q(project__isnull=True))
        return qs


class ClassificationViewSet(DefaultViewSet, ProjectMixin):
    """
    API endpoint for viewing and adding classification results from a model.
    """

    queryset = Classification.objects.all().select_related("taxon", "algorithm")  # , "detection")
    serializer_class = ClassificationSerializer
    filterset_fields = [
        # Docs about slow loading API browser because of large choice fields
        # https://www.django-rest-framework.org/topics/browsable-api/#handling-choicefield-with-large-numbers-of-items
        "taxon",
        "algorithm",
        "detection__source_image__project",
        "detection__source_image__collections",
    ]
    ordering_fields = [
        "created_at",
        "updated_at",
        "score",
    ]

    def get_queryset(self) -> QuerySet:
        qs = super().get_queryset()
        project = self.get_active_project()
        if project:
            qs = qs.filter(detection__source_image__project=project)
        return qs

    def get_serializer_class(self):
        """
        Return a different serializer for list and detail views.
        If "with_taxa" is in the query params, return a different serializer.
        """
        if self.action == "list":
            return ClassificationListSerializer
        elif "with_taxa" in self.request.query_params:
            return ClassificationWithTaxaSerializer
        else:
            return ClassificationSerializer


class SummaryView(GenericAPIView, ProjectMixin):
    permission_classes = [IsActiveStaffOrReadOnly]

    @extend_schema(parameters=[project_id_doc_param])
    def get(self, request):
        """
        Return counts of all models, applying visibility filters for draft projects.
        """
        user = request.user
        project = self.get_active_project()
        if project:
            data = {
<<<<<<< HEAD
                "projects_count": Project.objects.count(),  # @TODO filter by current user, here and everywhere!
                "deployments_count": Deployment.objects.filter(project=project).count(),
                "events_count": Event.objects.filter(deployment__project=project, deployment__isnull=False).count(),
                "captures_count": SourceImage.objects.filter(deployment__project=project).count(),
                # "detections_count": Detection.objects.filter(occurrence__project=project).count(),
                "occurrences_count": Occurrence.objects.filter_by_score_threshold(  # type: ignore
                    project, self.request
                )
                .valid()
                .filter(project=project)
                .count(),  # type: ignore
                "taxa_count": Occurrence.objects.filter_by_score_threshold(project, self.request)  # type: ignore
=======
                "projects_count": Project.objects.visible_for_user(user).count(),  # type: ignore
                "deployments_count": Deployment.objects.visible_for_user(user)  # type: ignore
                .filter(project=project)
                .count(),
                "events_count": Event.objects.visible_for_user(user)  # type: ignore
                .filter(deployment__project=project, deployment__isnull=False)
                .count(),
                "captures_count": SourceImage.objects.visible_for_user(user)  # type: ignore
                .filter(deployment__project=project)
                .count(),
                "occurrences_count": Occurrence.objects.valid()
                .visible_for_user(user)
                .filter(project=project)
                .count(),  # type: ignore
                "taxa_count": Occurrence.objects.visible_for_user(user)
>>>>>>> 8c2d73c2
                .unique_taxa(project=project)
                .count(),  # type: ignore
            }
        else:
            data = {
                "projects_count": Project.objects.visible_for_user(user).count(),  # type: ignore
                "deployments_count": Deployment.objects.visible_for_user(user).count(),  # type: ignore
                "events_count": Event.objects.visible_for_user(user)  # type: ignore
                .filter(deployment__isnull=False)
                .count(),
                "captures_count": SourceImage.objects.visible_for_user(user).count(),  # type: ignore
                "occurrences_count": Occurrence.objects.valid().visible_for_user(user).count(),  # type: ignore
                "taxa_count": Occurrence.objects.visible_for_user(user).unique_taxa().count(),  # type: ignore
                "last_updated": timezone.now(),
            }

        aliases = {
            "num_sessions": data["events_count"],
            "num_species": data["taxa_count"],
        }

        # add an num_ alias for each _count key
        for key, value in data.items():
            if key.endswith("_count"):
                aliases["num_" + key.replace("_count", "")] = value

        data.update(aliases)

        return Response(data)


_STORAGE_CONNECTION_STATUS = [
    # These come from the ConnetionStatus react component
    # @TODO use ENUM
    "NOT_CONNECTED",
    "CONNECTING",
    "CONNECTED",
    "ERROR",
]


class StorageStatus(APIView):
    """
    Return the status of the storage connection.
    """

    permission_classes = [IsActiveStaffOrReadOnly]
    serializer_class = StorageStatusSerializer

    def post(self, request):
        """@TODO not totally sure how to use the serializer here yet."""
        data_source = request.data.get("data_source")
        example_image_urls = [img.url() for img in SourceImage.objects.order_by("?")[:10]]
        data = {
            "data_source": data_source,
            "status": _STORAGE_CONNECTION_STATUS[1],
            "updated_at": timezone.now(),
            "example_captures": example_image_urls,
        }

        return Response(data)


class PageViewSet(DefaultViewSet):
    """
    API endpoint that allows pages to be viewed or edited.
    """

    queryset = Page.objects.all()
    serializer_class = PageSerializer
    lookup_field = "slug"
    filterset_fields = ["project", "nav_level", "link_class", "published"]
    ordering_fields = [
        "nav_level",
        "nav_order",
        "created_at",
        "updated_at",
    ]

    def get_serializer_class(self):
        """
        Return different serializers for list and detail views.
        """
        if self.action == "list":
            return PageListSerializer
        else:
            return PageSerializer


class IdentificationViewSet(DefaultViewSet):
    """
    API endpoint that allows identifications to be viewed or edited.
    """

    queryset = Identification.objects.all()
    serializer_class = IdentificationSerializer
    filterset_fields = [
        "occurrence",
        "user",
        "taxon",
    ]
    ordering_fields = [
        "created_at",
        "updated_at",
        "user",
    ]

    permission_classes = [ObjectPermission]

    def perform_create(self, serializer):
        """
        Set the user to the current user.
        """
        # Get an instance for the model without saving
        obj = serializer.Meta.model(**serializer.validated_data, user=self.request.user)  # type: ignore

        # Check permissions before saving
        self.check_object_permissions(self.request, obj)

        serializer.save(user=self.request.user)


class SiteViewSet(DefaultViewSet, ProjectMixin):
    """
    API endpoint that allows sites to be viewed or edited.
    """

    queryset = Site.objects.all()
    serializer_class = SiteSerializer
    filterset_fields = ["deployments"]
    ordering_fields = [
        "created_at",
        "updated_at",
        "name",
    ]
    permission_classes = [ObjectPermission]

    def get_queryset(self) -> QuerySet:
        query_set: QuerySet = super().get_queryset()
        project = self.get_active_project()
        if project:
            query_set = query_set.filter(project=project)
        return query_set

    @extend_schema(parameters=[project_id_doc_param])
    def list(self, request, *args, **kwargs):
        return super().list(request, *args, **kwargs)


class DeviceViewSet(DefaultViewSet, ProjectMixin):
    """
    API endpoint that allows devices to be viewed or edited.
    """

    queryset = Device.objects.all()
    serializer_class = DeviceSerializer
    filterset_fields = ["deployments"]
    ordering_fields = [
        "created_at",
        "updated_at",
        "name",
    ]
    permission_classes = [ObjectPermission]

    def get_queryset(self) -> QuerySet:
        query_set: QuerySet = super().get_queryset()
        project = self.get_active_project()
        if project:
            query_set = query_set.filter(project=project)
        return query_set

    @extend_schema(parameters=[project_id_doc_param])
    def list(self, request, *args, **kwargs):
        return super().list(request, *args, **kwargs)


class StorageSourceConnectionTestSerializer(serializers.Serializer):
    subdir = serializers.CharField(required=False, allow_null=True)
    regex_filter = serializers.CharField(required=False, allow_null=True)


class StorageSourceViewSet(DefaultViewSet, ProjectMixin):
    """
    API endpoint that allows storage sources to be viewed or edited.
    """

    queryset = S3StorageSource.objects.all()
    serializer_class = StorageSourceSerializer
    filterset_fields = ["deployments"]
    ordering_fields = [
        "created_at",
        "updated_at",
        "name",
    ]
    permission_classes = [ObjectPermission]

    def get_queryset(self) -> QuerySet:
        query_set: QuerySet = super().get_queryset()
        project = self.get_active_project()
        if project:
            query_set = query_set.filter(project=project)
        return query_set

    @action(detail=True, methods=["post"], name="test", serializer_class=StorageSourceConnectionTestSerializer)
    def test(self, request: Request, pk=None) -> Response:
        """
        Test the connection to the storage source.
        """
        storage_source: S3StorageSource = self.get_object()
        if not storage_source:
            return Response({"detail": "Storage source not found"}, status=status.HTTP_404_NOT_FOUND)

        serializer = self.get_serializer(data=request.data)
        serializer.is_valid(raise_exception=True)

        result: ConnectionTestResult = storage_source.test_connection(
            subdir=serializer.validated_data.get("subdir"),
            regex_filter=serializer.validated_data.get("regex_filter"),
        )
        if result.connection_successful:
            return Response(
                status=200,
                data=result.__dict__,  # @TODO Consider using a serializer and annotating this for the OpenAPI schema
            )
        else:
            return Response(
                status=status.HTTP_400_BAD_REQUEST,
                data={
                    "detail": result.error_message,
                    "code": result.error_code,
                },
            )

    @extend_schema(parameters=[project_id_doc_param])
    def list(self, request, *args, **kwargs):
        return super().list(request, *args, **kwargs)<|MERGE_RESOLUTION|>--- conflicted
+++ resolved
@@ -1554,20 +1554,6 @@
         project = self.get_active_project()
         if project:
             data = {
-<<<<<<< HEAD
-                "projects_count": Project.objects.count(),  # @TODO filter by current user, here and everywhere!
-                "deployments_count": Deployment.objects.filter(project=project).count(),
-                "events_count": Event.objects.filter(deployment__project=project, deployment__isnull=False).count(),
-                "captures_count": SourceImage.objects.filter(deployment__project=project).count(),
-                # "detections_count": Detection.objects.filter(occurrence__project=project).count(),
-                "occurrences_count": Occurrence.objects.filter_by_score_threshold(  # type: ignore
-                    project, self.request
-                )
-                .valid()
-                .filter(project=project)
-                .count(),  # type: ignore
-                "taxa_count": Occurrence.objects.filter_by_score_threshold(project, self.request)  # type: ignore
-=======
                 "projects_count": Project.objects.visible_for_user(user).count(),  # type: ignore
                 "deployments_count": Deployment.objects.visible_for_user(user)  # type: ignore
                 .filter(project=project)
@@ -1578,14 +1564,15 @@
                 "captures_count": SourceImage.objects.visible_for_user(user)  # type: ignore
                 .filter(deployment__project=project)
                 .count(),
-                "occurrences_count": Occurrence.objects.valid()
+                "occurrences_count": Occurrence.objects.valid()  # type: ignore
                 .visible_for_user(user)
                 .filter(project=project)
-                .count(),  # type: ignore
-                "taxa_count": Occurrence.objects.visible_for_user(user)
->>>>>>> 8c2d73c2
+                .filter_by_score_threshold(project, self.request)  # type: ignore
+                .count(),
+                "taxa_count": Occurrence.objects.visible_for_user(user)  # type: ignore
+                .filter_by_score_threshold(project, self.request)
                 .unique_taxa(project=project)
-                .count(),  # type: ignore
+                .count(),
             }
         else:
             data = {
