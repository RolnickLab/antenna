import datetime
import logging
from statistics import mode

from django.contrib.postgres.search import TrigramSimilarity
from django.core import exceptions
from django.db import models
from django.db.models import Prefetch, Q
from django.db.models.functions import Coalesce
from django.db.models.query import QuerySet
from django.forms import BooleanField, CharField, IntegerField
from django.utils import timezone
from django_filters.rest_framework import DjangoFilterBackend
from drf_spectacular.types import OpenApiTypes
from drf_spectacular.utils import OpenApiParameter, extend_schema
from rest_framework import exceptions as api_exceptions
from rest_framework import filters, serializers, status, viewsets
from rest_framework.decorators import action
from rest_framework.exceptions import NotFound, PermissionDenied
from rest_framework.filters import SearchFilter
from rest_framework.generics import GenericAPIView
from rest_framework.request import Request
from rest_framework.response import Response
from rest_framework.views import APIView

from ami.base.filters import NullsLastOrderingFilter, ThresholdFilter
from ami.base.models import BaseQuerySet
from ami.base.pagination import LimitOffsetPaginationWithPermissions
from ami.base.permissions import IsActiveStaffOrReadOnly, ObjectPermission
from ami.base.serializers import FilterParamsSerializer, SingleParamSerializer
from ami.base.views import ProjectMixin
from ami.main.api.serializers import TagSerializer
from ami.utils.requests import get_default_classification_threshold, project_id_doc_param
from ami.utils.storages import ConnectionTestResult

from ..models import (
    Classification,
    Deployment,
    Detection,
    Device,
    Event,
    Identification,
    Occurrence,
    Page,
    Project,
    ProjectQuerySet,
    S3StorageSource,
    Site,
    SourceImage,
    SourceImageCollection,
    SourceImageUpload,
    Tag,
    TaxaList,
    Taxon,
    User,
    update_detection_counts,
)
from .serializers import (
    ClassificationListSerializer,
    ClassificationSerializer,
    ClassificationWithTaxaSerializer,
    DeploymentListSerializer,
    DeploymentSerializer,
    DetectionListSerializer,
    DetectionSerializer,
    DeviceSerializer,
    EventListSerializer,
    EventSerializer,
    EventTimelineSerializer,
    IdentificationSerializer,
    OccurrenceListSerializer,
    OccurrenceSerializer,
    PageListSerializer,
    PageSerializer,
    ProjectListSerializer,
    ProjectSerializer,
    SiteSerializer,
    SourceImageCollectionSerializer,
    SourceImageListSerializer,
    SourceImageSerializer,
    SourceImageUploadSerializer,
    StorageSourceSerializer,
    StorageStatusSerializer,
    TaxaListSerializer,
    TaxonListSerializer,
    TaxonSearchResultSerializer,
    TaxonSerializer,
)

logger = logging.getLogger(__name__)

# def index(request: HttpRequest) -> HttpResponse:
#     """
#     Main (or index) view.
#
#     Returns rendered default page to the user.
#     Typed with the help of ``django-stubs`` project.
#     """
#     return render(request, "main/index.html")


class DefaultViewSetMixin:
    filter_backends = [
        DjangoFilterBackend,
        NullsLastOrderingFilter,
        SearchFilter,
    ]
    filterset_fields = []
    ordering_fields = ["created_at", "updated_at"]
    search_fields = []
    permission_classes = [IsActiveStaffOrReadOnly]


class DefaultViewSet(DefaultViewSetMixin, viewsets.ModelViewSet):
    def create(self, request, *args, **kwargs):
        serializer = self.get_serializer(data=request.data)
        serializer.is_valid(raise_exception=True)
        # Create instance but do not save
        instance = serializer.Meta.model(**serializer.validated_data)  # type: ignore
        self.check_object_permissions(request, instance)
        self.perform_create(serializer)
        return Response(serializer.data, status=status.HTTP_201_CREATED)

    def get_queryset(self):
        qs: QuerySet = super().get_queryset()
        assert self.queryset is not None

        if isinstance(qs, BaseQuerySet):
            return qs.visible_for_user(self.request.user)  # type: ignore

        return qs


class DefaultReadOnlyViewSet(DefaultViewSetMixin, viewsets.ReadOnlyModelViewSet):
    pass


class ProjectPagination(LimitOffsetPaginationWithPermissions):
    default_limit = 40


class ProjectViewSet(DefaultViewSet, ProjectMixin):
    """
    API endpoint that allows projects to be viewed or edited.
    """

    queryset = Project.objects.filter(active=True).prefetch_related("deployments").all()
    serializer_class = ProjectSerializer
    pagination_class = ProjectPagination
    permission_classes = [ObjectPermission]

    def get_queryset(self):
        qs: ProjectQuerySet = super().get_queryset()  # type: ignore
        # Filter projects by `user_id`
        user_id = self.request.query_params.get("user_id")
        if user_id:
            user = User.objects.filter(pk=user_id).first()
            if not user == self.request.user:
                raise PermissionDenied("You can only view your projects")
            if user:
                qs = qs.filter_by_user(user)
        return qs

    def get_serializer_class(self):
        """
        Return different serializers for list and detail views.
        """
        if self.action == "list":
            return ProjectListSerializer
        else:
            return ProjectSerializer

    def perform_create(self, serializer):
        super().perform_create(serializer)
        # Check if user is authenticated
        if not self.request.user or not self.request.user.is_authenticated:
            raise PermissionDenied("You must be authenticated to create a project.")

        # Add current user as project owner
        serializer.save(owner=self.request.user)

    @extend_schema(
        parameters=[
            OpenApiParameter(
                name="user_id",
                description=(
                    "Filters projects to show only those associated with the specified user ID. "
                    "If omitted, no user-specific filter is applied."
                ),
                required=False,
                type=OpenApiTypes.INT,
            ),
        ]
    )
    def list(self, request, *args, **kwargs):
        return super().list(request, *args, **kwargs)


class DeploymentViewSet(DefaultViewSet, ProjectMixin):
    """
    A model viewset that uses different serializers
    for the list and detail views.
    """

    queryset = Deployment.objects.select_related("project", "device", "research_site")
    ordering_fields = [
        "created_at",
        "updated_at",
        "captures_count",
        "events_count",
        "occurrences_count",
        "taxa_count",
        "first_date",
        "last_date",
    ]

    permission_classes = [ObjectPermission]

    def get_serializer_class(self):
        """
        Return different serializers for list and detail views.
        """
        if self.action == "list":
            return DeploymentListSerializer
        else:
            return DeploymentSerializer

    def get_queryset(self) -> QuerySet:
        qs = super().get_queryset()
        project = self.get_active_project()
        if project:
            qs = qs.filter(project=project)
        num_example_captures = 10
        if self.action == "retrieve":
            qs = qs.prefetch_related(
                Prefetch(
                    "captures",
                    queryset=SourceImage.objects.order_by("-size")[:num_example_captures],
                    to_attr="example_captures",
                )
            )

            qs = qs.prefetch_related(
                Prefetch(
                    "manually_uploaded_captures",
                    queryset=SourceImage.objects.order_by("created_at").exclude(upload=None),
                )
            )

        return qs

    @action(detail=True, methods=["post"], name="sync")
    def sync(self, _request, pk=None) -> Response:
        """
        Queue a task to sync data from the deployment's data source.
        """
        deployment: Deployment = self.get_object()
        if deployment and deployment.data_source:
            # queued_task = tasks.sync_source_images.delay(deployment.pk)
            from ami.jobs.models import DataStorageSyncJob, Job

            job = Job.objects.create(
                name=f"Sync captures for deployment {deployment.pk}",
                deployment=deployment,
                project=deployment.project,
                job_type_key=DataStorageSyncJob.key,
            )
            job.enqueue()
            msg = f"Syncing captures for deployment {deployment.pk} from {deployment.data_source_uri} in background."
            logger.info(msg)
            assert deployment.project
            return Response({"job_id": job.pk, "project_id": deployment.project.pk})
        else:
            raise api_exceptions.ValidationError(detail="Deployment must have a data source to sync captures from")

    @extend_schema(parameters=[project_id_doc_param])
    def list(self, request, *args, **kwargs):
        return super().list(request, *args, **kwargs)


class EventViewSet(DefaultViewSet, ProjectMixin):
    """
    API endpoint that allows events to be viewed or edited.
    """

    queryset = Event.objects.all()
    serializer_class = EventSerializer
    filterset_fields = ["deployment"]
    ordering_fields = [
        "created_at",
        "updated_at",
        "deployment",
        "start",
        "start__time",
        "captures_count",
        "detections_count",
        "occurrences_count",
        "taxa_count",
        "duration",
    ]

    def get_serializer_class(self):
        """
        Return different serializers for list and detail views.
        """
        if self.action == "list":
            return EventListSerializer
        else:
            return EventSerializer

    def get_queryset(self) -> QuerySet:
        qs: QuerySet = super().get_queryset()
        project = self.get_active_project()
        if project:
            qs = qs.filter(project=project)
        qs = qs.filter(deployment__isnull=False)
        qs = qs.annotate(
            duration=models.F("end") - models.F("start"),
        ).select_related("deployment", "project")

        if self.action == "list":
            num_example_captures = 1
            qs = qs.prefetch_related(
                Prefetch(
                    "captures",
                    queryset=SourceImage.objects.order_by("-size").select_related(
                        "deployment",
                        "deployment__data_source",
                    )[:num_example_captures],
                    to_attr="example_captures",
                )
            )

            qs = qs.with_taxa_count(project, self.request)  # type: ignore

        return qs

    @action(detail=True, methods=["get"], name="timeline")
    def timeline(self, request, pk=None):
        """
        Return a list of time intervals and the number of detections for each interval,
        including intervals where no source images were captured, along with meta information.
        """
        event = self.get_object()
        resolution_minutes = IntegerField(required=False, min_value=1).clean(
            request.query_params.get("resolution_minutes", 1)
        )
        resolution = datetime.timedelta(minutes=resolution_minutes)

        qs = SourceImage.objects.filter(event=event)

        # Bulk update all source images where detections_count is null
        update_detection_counts(qs=qs, null_only=True)

        # Fetch aggregated data for efficiency
        aggregates = qs.aggregate(
            min_detections=models.Min("detections_count"),
            max_detections=models.Max("detections_count"),
            total_detections=models.Sum("detections_count"),
            first_capture=models.Min("timestamp"),
            last_capture=models.Max("timestamp"),
        )

        start_time = event.start
        end_time = event.end or timezone.now()

        # Adjust start and end times based on actual captures
        if aggregates["first_capture"]:
            start_time = max(start_time, aggregates["first_capture"])
        if aggregates["last_capture"]:
            end_time = min(end_time, aggregates["last_capture"])

        source_images = list(
            qs.filter(timestamp__range=(start_time, end_time))
            .order_by("timestamp")
            .values("id", "timestamp", "detections_count")
        )

        timeline = []
        current_time = start_time
        image_index = 0

        while current_time <= end_time:
            interval_end = min(current_time + resolution, end_time)
            interval_data = {
                "start": current_time,
                "end": interval_end,
                "first_capture": None,
                "top_capture": None,
                "captures_count": 0,
                "detections_count": 0,
                "detection_counts": [],
            }

            while image_index < len(source_images) and source_images[image_index]["timestamp"] <= interval_end:
                image = source_images[image_index]
                if interval_data["first_capture"] is None:
                    interval_data["first_capture"] = SourceImage(pk=image["id"])
                interval_data["captures_count"] += 1
                interval_data["detections_count"] += image["detections_count"] or 0
                interval_data["detection_counts"] += [image["detections_count"]]
                if image["detections_count"] >= max(interval_data["detection_counts"]):
                    interval_data["top_capture"] = SourceImage(pk=image["id"])
                image_index += 1

            # Set a meaningful average detection count to display for the interval
            # Remove zero values and calculate the mode
            interval_data["detection_counts"] = [x for x in interval_data["detection_counts"] if x > 0]
            interval_data["detections_avg"] = mode(interval_data["detection_counts"] or [0])

            timeline.append(interval_data)
            current_time = interval_end

            if current_time >= end_time:
                break

        serializer = EventTimelineSerializer(
            {
                "data": timeline,
                "meta": {
                    "total_intervals": len(timeline),
                    "resolution_minutes": resolution_minutes,
                    "max_detections": aggregates["max_detections"] or 0,
                    "min_detections": aggregates["min_detections"] or 0,
                    "total_detections": aggregates["total_detections"] or 0,
                    "timeline_start": start_time,
                    "timeline_end": end_time,
                },
            },
            context={"request": request},
        )
        return Response(serializer.data)

    @extend_schema(parameters=[project_id_doc_param])
    def list(self, request, *args, **kwargs):
        return super().list(request, *args, **kwargs)


class SourceImageViewSet(DefaultViewSet, ProjectMixin):
    """
    API endpoint that allows captures from monitoring sessions to be viewed or edited.

    Standard list endpoint:
    GET /captures/?event=1&limit=10&offset=0&ordering=-timestamp

    Standard detail endpoint:
    GET /captures/1/
    """

    queryset = SourceImage.objects.all()

    serializer_class = SourceImageSerializer
    filterset_fields = [
        "event",
        "deployment",
        "deployment__project",
        "collections",
        "project",
        "project_id",
    ]
    ordering_fields = [
        "created_at",
        "updated_at",
        "timestamp",
        "size",
        "detections_count",
        "occurrences_count",
        "taxa_count",
        "deployment__name",
        "event__start",
    ]
    permission_classes = [ObjectPermission]

    def get_serializer_class(self):
        """
        Return different serializers for list and detail views.
        """
        if self.action == "list":
            return SourceImageListSerializer
        else:
            return SourceImageSerializer

    def get_serializer_context(self):
        return {"request": self.request}

    def get_queryset(self) -> QuerySet:
        queryset = super().get_queryset()
        project = self.get_active_project()
        with_detections_default = False

        classification_threshold = get_default_classification_threshold(project, self.request)
        queryset = queryset.with_occurrences_count(  # type: ignore
            classification_threshold=classification_threshold, project=project
        ).with_taxa_count(  # type: ignore
            classification_threshold=classification_threshold, project=project
        )

        queryset.select_related(
            "event",
            "deployment",
            "deployment__storage",
        ).order_by("timestamp")

        if self.action == "list":
            # It's cumbersome to override the default list view, so customize the queryset here
            queryset = self.filter_by_has_detections(queryset)

        elif self.action == "retrieve":
            queryset = queryset.prefetch_related("jobs", "collections")
            queryset = self.add_adjacent_captures(queryset)
            with_detections_default = True

        with_detections = self.request.query_params.get("with_detections", with_detections_default)
        if with_detections is not None:
            # Convert string to boolean
            with_detections = BooleanField(required=False).clean(with_detections)

        if with_detections:
            queryset = self.prefetch_detections(queryset)

        return queryset

    def filter_by_has_detections(self, queryset: QuerySet) -> QuerySet:
        has_detections = self.request.query_params.get("has_detections")
        if has_detections is not None:
            has_detections = BooleanField(required=False).clean(has_detections)
            queryset = queryset.annotate(
                has_detections=models.Exists(Detection.objects.filter(source_image=models.OuterRef("pk"))),
            ).filter(has_detections=has_detections)
        return queryset

    def prefetch_detections(self, queryset: QuerySet) -> QuerySet:
        # Return all detections for source images, let frontend filter them
        prefetch_queryset = Detection.objects.all()

        related_detections = Prefetch(
            "detections",
            queryset=prefetch_queryset.select_related(
                "occurrence",
                "occurrence__determination",
            ).annotate(determination_score=models.Max("occurrence__detections__classifications__score")),
            to_attr="filtered_detections",
        )

        queryset = queryset.prefetch_related(related_detections)
        return queryset

    def add_adjacent_captures(self, queryset: QuerySet) -> QuerySet:
        """
        These are helpful for the frontend to navigate between captures in the same event.

        However they likely belong in the EventViewSet, or another endpoint.
        @TODO Consider a custom endpoint for capture details specific to the Session Detail view.
        """

        # Subquery for the next image
        next_image = (
            SourceImage.objects.filter(event=models.OuterRef("event"), timestamp__gt=models.OuterRef("timestamp"))
            .order_by("timestamp")[:1]
            .values("id")[:1]
        )

        # Subquery for the previous image
        previous_image = (
            SourceImage.objects.filter(event=models.OuterRef("event"), timestamp__lt=models.OuterRef("timestamp"))
            .order_by("-timestamp")
            .values("id")[:1]
        )

        # Subquery for the current capture's index
        index_subquery = (
            SourceImage.objects.filter(event=models.OuterRef("event"), timestamp__lte=models.OuterRef("timestamp"))
            .values("event")
            .annotate(index=models.Count("id"))
            .values("index")
        )

        # Subquery for the total captures in the event
        total_subquery = (
            SourceImage.objects.filter(event=models.OuterRef("event"))
            .values("event")
            .annotate(total=models.Count("id"))
            .values("total")
        )

        return queryset.annotate(
            event_next_capture_id=models.Subquery(next_image, output_field=models.IntegerField()),
            event_prev_capture_id=models.Subquery(previous_image, output_field=models.IntegerField()),
            event_current_capture_index=models.Subquery(index_subquery, output_field=models.IntegerField()),
            event_total_captures=models.Subquery(total_subquery, output_field=models.IntegerField()),
        )

    @action(detail=True, methods=["post"], name="star")
    def star(self, _request, pk=None) -> Response:
        """
        Add a source image to the project's starred images collection.
        """
        source_image: SourceImage = self.get_object()
        if source_image and source_image.deployment and source_image.deployment.project:
            collection = SourceImageCollection.get_or_create_starred_collection(source_image.deployment.project)
            collection.images.add(source_image)
            return Response({"collection": collection.pk, "total_images": collection.images.count()})
        else:
            raise api_exceptions.ValidationError(detail="Source image must be associated with a project")

    @action(detail=True, methods=["post"], name="unstar")
    def unstar(self, _request, pk=None) -> Response:
        """
        Remove a source image from the project's starred images collection.
        """
        source_image: SourceImage = self.get_object()
        if source_image and source_image.deployment and source_image.deployment.project:
            collection = SourceImageCollection.get_or_create_starred_collection(source_image.deployment.project)
            collection.images.remove(source_image)
            return Response({"collection": collection.pk, "total_images": collection.images.count()})
        else:
            raise api_exceptions.ValidationError(detail="Source image must be associated with a project")


class SourceImageCollectionViewSet(DefaultViewSet, ProjectMixin):
    """
    Endpoint for viewing collections or samples of source images.
    """

    queryset = (
        SourceImageCollection.objects.all()
        .with_source_images_count()  # type: ignore
        .with_source_images_with_detections_count()
        .prefetch_related("jobs")
    )
    serializer_class = SourceImageCollectionSerializer
    permission_classes = [
        ObjectPermission,
    ]
    filterset_fields = ["method"]
    ordering_fields = [
        "id",
        "created_at",
        "updated_at",
        "name",
        "method",
        "source_images_count",
        "source_images_with_detections_count",
        "occurrences_count",
    ]

    def get_queryset(self) -> QuerySet:
        query_set: QuerySet = super().get_queryset()
        project = self.get_active_project()
        classification_threshold = get_default_classification_threshold(project, self.request)
        if project:
            query_set = query_set.filter(project=project)
        queryset = query_set.with_occurrences_count(  # type: ignore
            classification_threshold=classification_threshold, project=project
        ).with_taxa_count(  # type: ignore
            classification_threshold=classification_threshold, project=project
        )
        return queryset

    @action(detail=True, methods=["post"], name="populate")
    def populate(self, request, pk=None):
        """
        Populate a collection with source images using the configured sampling method and arguments.
        """
        collection: SourceImageCollection = self.get_object()

        if collection:
            from ami.jobs.models import Job, SourceImageCollectionPopulateJob

            assert collection.project, "Collection must be associated with a project"
            job = Job.objects.create(
                name=f"Populate captures for collection {collection.pk}",
                project=collection.project,
                source_image_collection=collection,
                job_type_key=SourceImageCollectionPopulateJob.key,
            )
            job.enqueue()
            msg = f"Populating captures for collection {collection.pk} in background."
            logger.info(msg)
            return Response({"job_id": job.pk, "project_id": collection.project.pk})
        else:
            raise api_exceptions.ValidationError(detail="Invalid collection requested")

    def _get_source_image(self):
        """
        Get source image from either GET query param or in the PUT/POST request body.
        """
        key = "source_image"
        source_image_id = SingleParamSerializer[int].clean(
            key,
            field=serializers.IntegerField(required=True, min_value=0),
            data=dict(self.request.data, **self.request.query_params),
        )

        try:
            return SourceImage.objects.get(id=source_image_id)
        except SourceImage.DoesNotExist:
            raise api_exceptions.NotFound(detail=f"SourceImage with id {source_image_id} not found")

    def _serialize_source_image(self, source_image):
        if source_image:
            return SourceImageListSerializer(source_image, context={"request": self.request}).data
        else:
            return None

    @action(detail=True, methods=["post"], name="add")
    def add(self, request, pk=None):
        """
        Add a source image to a collection.
        """
        collection: SourceImageCollection = self.get_object()
        source_image = self._get_source_image()
        collection.images.add(source_image)

        return Response(
            {
                "collection": collection.pk,
                "total_images": collection.images.count(),
            }
        )

    @action(detail=True, methods=["post"], name="remove")
    def remove(self, request, pk=None):
        """
        Remove a source image from a collection.
        """
        collection = self.get_object()
        source_image = self._get_source_image()
        collection.images.remove(source_image)
        return Response(
            {
                "collection": collection.pk,
                "total_images": collection.images.count(),
            }
        )

    @extend_schema(parameters=[project_id_doc_param])
    def list(self, request, *args, **kwargs):
        return super().list(request, *args, **kwargs)


class SourceImageUploadViewSet(DefaultViewSet, ProjectMixin):
    """
    Endpoint for uploading images.
    """

    queryset = SourceImageUpload.objects.all()

    serializer_class = SourceImageUploadSerializer
    permission_classes = [ObjectPermission]
    require_project = True

    def get_queryset(self) -> QuerySet:
        # Only allow users to see their own uploads
        qs = super().get_queryset()
        if self.request.user.pk:
            qs = qs.filter(user=self.request.user)
        return qs

    pagination_class = LimitOffsetPaginationWithPermissions
    # This is the maximum limit for manually uploaded captures
    pagination_class.default_limit = 20

    def perform_create(self, serializer):
        """
        Save the SourceImageUpload with the current user and create the associated SourceImage.
        """
        from ami.base.serializers import get_current_user
        from ami.main.models import create_source_image_from_upload

        # Get current user from request
        user = get_current_user(self.request)
        project = self.get_active_project()

        # Create the SourceImageUpload object with the user
        obj = serializer.save(user=user)

        # Get process_now flag from project feature flags
        process_now = project.feature_flags.auto_process_manual_uploads

        # Create source image from the upload
        source_image = create_source_image_from_upload(
            image=obj.image,
            deployment=obj.deployment,
            request=self.request,
            process_now=process_now,
        )

        # Update the source_image reference and save
        obj.source_image = source_image
        obj.save()


class DetectionViewSet(DefaultViewSet, ProjectMixin):
    """
    API endpoint that allows detections to be viewed or edited.
    """

    queryset = Detection.objects.all().select_related("source_image", "detection_algorithm")
    serializer_class = DetectionSerializer
    filterset_fields = ["source_image", "detection_algorithm", "source_image__project"]
    ordering_fields = ["created_at", "updated_at", "detection_score", "timestamp"]

    def get_serializer_class(self):
        """
        Return different serializers for list and detail views.
        """
        if self.action == "list":
            return DetectionListSerializer
        else:
            return DetectionSerializer

    @extend_schema(parameters=[project_id_doc_param])
    def list(self, request, *args, **kwargs):
        return super().list(request, *args, **kwargs)

    # def get_queryset(self):
    #     """
    #     Return a different queryset for list and detail views.
    #     """

    #     if self.action == "list":
    #         return Detection.objects.select_related().all()
    #     else:
    #         return Detection.objects.select_related(
    #             "detection_algorithm").all()


class CustomTaxonFilter(filters.BaseFilterBackend):
    """
    Find a taxon and its children.
    """

    query_params = ["taxon"]

    def get_filter_taxon(self, request: Request, query_params: list[str] | None = None) -> Taxon | None:
        taxon_id = None
        for param in query_params or self.query_params:
            taxon_id = request.query_params.get(param)
            if taxon_id:
                break
        if not taxon_id:
            return None

        try:
            # @TODO In the future filter by active taxa only, or any other required criteria (use the default queryset)
            taxon = Taxon.objects.get(id=taxon_id)
        except Taxon.DoesNotExist:
            raise NotFound(f"No taxon found with id {taxon_id}")
        else:
            return taxon

    def filter_queryset(self, request, queryset, view):
        taxon = self.get_filter_taxon(request)
        if taxon:
            # Here the queryset is the Taxon queryset
            return queryset.filter(models.Q(id=taxon.pk) | models.Q(parents_json__contains=[{"id": taxon.pk}]))
        else:
            # No taxon id in the query params
            return queryset


class CustomOccurrenceDeterminationFilter(CustomTaxonFilter):
    """
    Find an occurrence that was determined to be a taxon or andy of the taxon's children.
    """

    # "determination" is what we are filtering by, but "taxon" is also a valid query param for convenience
    # and consistency with the TaxonViewSet.
    query_params = ["determination", "taxon"]

    def filter_queryset(self, request, queryset, view):
        taxon = self.get_filter_taxon(request, query_params=self.query_params)
        if taxon:
            # Here the queryset is the Occurrence queryset
            return queryset.filter(
                models.Q(determination=taxon) | models.Q(determination__parents_json__contains=[{"id": taxon.pk}])
            )
        else:
            return queryset


class OccurrenceCollectionFilter(filters.BaseFilterBackend):
    """
    Filter occurrences by the collection their detections source images belong to.
    """

    query_params = ["collection_id", "collection"]  # @TODO remove "collection" param when UI is updated

    def filter_queryset(self, request, queryset, view):
        collection_id = None
        for param in self.query_params:
            collection_id = IntegerField(required=False).clean(request.query_params.get(param))
            if collection_id:
                break
        if collection_id:
            # Here the queryset is the Occurrence queryset
            return queryset.filter(detections__source_image__collections=collection_id)
        else:
            return queryset


class OccurrenceAlgorithmFilter(filters.BaseFilterBackend):
    """
    Filter occurrences by the detection algorithm that detected them.

    Accepts a list of algorithm ids to filter by or exclude by.

    This filter can be both inclusive and exclusive.
    """

    query_param = "algorithm"
    query_param_exclusive = f"not_{query_param}"

    def filter_queryset(self, request, queryset, view):
        algorithm_ids = request.query_params.getlist(self.query_param)
        algorithm_ids_exclusive = request.query_params.getlist(self.query_param_exclusive)

        if algorithm_ids:
            queryset = queryset.filter(detections__classifications__algorithm__in=algorithm_ids)
        if algorithm_ids_exclusive:
            queryset = queryset.exclude(detections__classifications__algorithm__in=algorithm_ids_exclusive)

        return queryset


class OccurrenceVerified(filters.BaseFilterBackend):
    """
    Filter occurrences that have been or not been identified by any user.
    """

    query_param = "verified"

    def filter_queryset(self, request, queryset, view):
        # Check presence of the query param before attempting to cast None to a boolean
        if self.query_param in request.query_params:
            verified = BooleanField(required=False).clean(request.query_params.get(self.query_param))
            if verified:
                queryset = queryset.filter(identifications__isnull=False)
            else:
                queryset = queryset.filter(identifications__isnull=True)

        return queryset


class OccurrenceVerifiedByMeFilter(filters.BaseFilterBackend):
    """
    Filter occurrences that have been or not been identified by the current user.
    """

    query_param = "verified_by_me"

    def filter_queryset(self, request: Request, queryset, view):
        if self.query_param in request.query_params and request.user and request.user.is_authenticated:
            verified_by_me = BooleanField(required=False).clean(request.query_params.get(self.query_param))
            if verified_by_me:
                queryset = queryset.filter(identifications__user=request.user)
            else:
                queryset = queryset.exclude(identifications__user=request.user)

        return queryset


class DateRangeFilterSerializer(FilterParamsSerializer):
    date_start = serializers.DateField(required=False)
    date_end = serializers.DateField(required=False)

    def validate(self, data):
        """
        Additionally validate that the start date is before the end date.
        """
        start_date = data.get("date_start")
        end_date = data.get("date_end")
        if start_date and end_date and start_date > end_date:
            raise api_exceptions.ValidationError({"date_start": "Start date must be before end date"})
        return data


class OccurrenceDateFilter(filters.BaseFilterBackend):
    """
    Filter occurrences within a date range that their detections were observed.
    """

    def filter_queryset(self, request, queryset, view):
        # Validate and clean the query params. They should be in ISO format.
        cleaned_data = DateRangeFilterSerializer(data=request.query_params).clean()

        # Access the validated dates
        start_date = cleaned_data.get("date_start")
        end_date = cleaned_data.get("date_end")

        if start_date:
            queryset = queryset.filter(detections__timestamp__date__gte=start_date)
        if end_date:
            queryset = queryset.filter(detections__timestamp__date__lte=end_date)

        return queryset


class OccurrenceTaxaListFilter(filters.BaseFilterBackend):
    """
    Filters occurrences based on a TaxaList.

    Queries for all occurrences where the determination taxon is either:
    - Directly in the requested TaxaList.
    - A descendant (child or deeper) of any taxon in the TaxaList, recursively.

    """

    query_param = "taxa_list_id"

    def filter_queryset(self, request, queryset, view):
        taxalist_id = IntegerField(required=False).clean(request.query_params.get(self.query_param))
        if taxalist_id:
            taxa_list = TaxaList.objects.filter(id=taxalist_id).first()
            if taxa_list:
                taxa = taxa_list.taxa.all()  # Get taxalist taxon objects

                # filter by the exact determination
                query_filter = Q(determination__in=taxa)

                # filter by the taxon's children
                for taxon in taxa:
                    query_filter |= Q(determination__parents_json__contains=[{"id": taxon.pk}])

                queryset = queryset.filter(query_filter)
                return queryset

        return queryset


class TaxonCollectionFilter(filters.BaseFilterBackend):
    """
    Filter taxa by the collection their occurrences belong to.
    """

    query_param = "collection"

    def filter_queryset(self, request, queryset, view):
        collection_id = IntegerField(required=False).clean(request.query_params.get(self.query_param))
        if collection_id:
            # Here the queryset is the Taxon queryset
            return queryset.filter(occurrences__detections__source_image__collections=collection_id)
        else:
            return queryset


class OccurrenceViewSet(DefaultViewSet, ProjectMixin):
    """
    API endpoint that allows occurrences to be viewed or edited.
    """

    queryset = Occurrence.objects.all()

    serializer_class = OccurrenceSerializer
    # filter_backends = [CustomDeterminationFilter, DjangoFilterBackend, NullsLastOrderingFilter, SearchFilter]
    filter_backends = DefaultViewSetMixin.filter_backends + [
        CustomOccurrenceDeterminationFilter,
        OccurrenceCollectionFilter,
        OccurrenceAlgorithmFilter,
        OccurrenceDateFilter,
        OccurrenceVerified,
        OccurrenceVerifiedByMeFilter,
        OccurrenceTaxaListFilter,
    ]
    filterset_fields = [
        "event",
        "deployment",
        "determination__rank",
        "detections__source_image",
    ]
    ordering_fields = [
        "created_at",
        "updated_at",
        "event__start",
        "first_appearance_timestamp",
        "first_appearance_time",
        "duration",
        "deployment",
        "determination",
        "determination__name",
        "determination_score",
        "event",
        "detections_count",
    ]

    def get_serializer_class(self):
        """
        Return different serializers for list and detail views.
        """
        if self.action == "list":
            return OccurrenceListSerializer
        else:
            return OccurrenceSerializer

    def get_queryset(self) -> QuerySet["Occurrence"]:
        project = self.get_active_project()
        qs = super().get_queryset().valid()  # type: ignore
        if project:
            qs = qs.filter(project=project)
        qs = qs.select_related(
            "determination",
            "deployment",
            "event",
        )
        qs = qs.with_detections_count().with_timestamps()  # type: ignore
        qs = qs.with_identifications()  # type: ignore
        qs = qs.filter_by_score_threshold(project, self.request)  # type: ignore
        qs = qs.filter_by_project_default_taxa(project, self.request)  # type: ignore
        if self.action != "list":
            qs = qs.prefetch_related(
                Prefetch(
                    "detections", queryset=Detection.objects.order_by("-timestamp").select_related("source_image")
                )
            )

        return qs

    @extend_schema(
        parameters=[
            project_id_doc_param,
            OpenApiParameter(
                name="classification_threshold",
                description="Filter occurrences by minimum determination score.",
                required=False,
                type=OpenApiTypes.FLOAT,
            ),
            OpenApiParameter(
                name="taxon",
                description="Filter occurrences by determination taxon ID. Shows occurrences determined as this taxon "
                "or any of its child taxa.",
                required=False,
                type=OpenApiTypes.INT,
            ),
            OpenApiParameter(
                name="collection_id",
                description="Filter occurrences by the collection their detections' source images belong to.",
                required=False,
                type=OpenApiTypes.INT,
            ),
        ]
    )
    def list(self, request, *args, **kwargs):
        return super().list(request, *args, **kwargs)


class TaxonTaxaListFilter(filters.BaseFilterBackend):
    """
    Filters taxa based on a TaxaList Similar to `OccurrenceTaxaListFilter`.

    Queries for all taxa that are either:
    - Directly in the requested TaxaList.
    - A descendant (child or deeper) of any taxon in the TaxaList, recursively.
    """

    query_param = "taxa_list_id"

    def filter_queryset(self, request, queryset, view):
        taxalist_id = IntegerField(required=False).clean(request.query_params.get(self.query_param))
        if taxalist_id:
            taxa_list = TaxaList.objects.filter(id=taxalist_id).first()
            if taxa_list:
                taxa = taxa_list.taxa.all()  # Get taxa in the TaxaList
                query_filter = Q(id__in=taxa)
                for taxon in taxa:
                    query_filter |= Q(parents_json__contains=[{"id": taxon.pk}])

                queryset = queryset.filter(query_filter)
                return queryset

        return queryset


TaxonBestScoreFilter = ThresholdFilter.create("best_determination_score")


class TaxonTagFilter(filters.BaseFilterBackend):
    """FilterBackend that allows OR-based filtering of taxa by tag ID."""

    def filter_queryset(self, request, queryset, view):
        tag_ids = request.query_params.getlist("tag_id")
        if tag_ids:
            queryset = queryset.filter(tags__id__in=tag_ids).distinct()
        return queryset


class TagInverseFilter(filters.BaseFilterBackend):
    """
    Exclude taxa that have any of the specified tag IDs using `not_tag_id`.
    Example: /api/v2/taxa/?not_tag_id=1&not_tag_id=2
    """

    def filter_queryset(self, request, queryset, view):
        not_tag_ids = request.query_params.getlist("not_tag_id")
        if not_tag_ids:
            queryset = queryset.exclude(tags__id__in=not_tag_ids)
        return queryset.distinct()


class TaxonViewSet(DefaultViewSet, ProjectMixin):
    """
    API endpoint that allows taxa to be viewed or edited.
    """

    queryset = Taxon.objects.all().defer("notes")
    serializer_class = TaxonSerializer
    filter_backends = DefaultViewSetMixin.filter_backends + [
        CustomTaxonFilter,
        TaxonCollectionFilter,
        TaxonTaxaListFilter,
        TaxonBestScoreFilter,
        TaxonTagFilter,
        TagInverseFilter,
    ]
    filterset_fields = [
        "name",
        "rank",
        "parent",
        "occurrences__event",
        "occurrences__deployment",
        "occurrences__project",
        "projects",
    ]
    ordering_fields = [
        "created_at",
        "updated_at",
        "occurrences_count",
        "last_detected",
        "best_determination_score",
        "name",
        "cover_image_url",
    ]
    search_fields = ["name", "parent__name"]

    @action(detail=False, methods=["get"], name="suggest")
    def suggest(self, request):
        """
        Return a list of taxa that match the query.
        """
        min_query_length = 2
        default_results_limit = 10
        query = CharField(required=False, min_length=0).clean(request.query_params.get("q", None))
        limit = IntegerField(required=False, min_value=0).clean(
            request.query_params.get("limit", default_results_limit)
        )

        if query and len(query) >= min_query_length:
            taxa = (
                Taxon.objects.filter(active=True)
                # .select_related("parent")
                .filter(models.Q(name__icontains=query) | models.Q(search_names__icontains=query))
                .annotate(
                    # Calculate similarity for the name field
                    name_similarity=TrigramSimilarity("name", query),
                    # Cast array to string before similarity calculation
                    search_names_similarity=TrigramSimilarity(
                        models.functions.Cast("search_names", models.TextField()), query
                    ),
                    # Take the maximum similarity between name and search_names
                    similarity=models.functions.Greatest(
                        models.F("name_similarity"), models.F("search_names_similarity")
                    ),
                )
                .order_by("-similarity")[:default_results_limit]
                .defer(
                    "notes",
                    "parent__notes",
                )[:limit]
            )

            return Response(TaxonSearchResultSerializer(taxa, many=True, context={"request": request}).data)
        else:
            return Response([])

    def get_serializer_class(self):
        """
        Return different serializers for list and detail views.
        """
        if self.action == "list":
            return TaxonListSerializer
        else:
            return TaxonSerializer

    def get_occurrence_filters(self, project: Project) -> models.Q:
        """
        Filter taxa by when/where it has occurred.

        Supports querying by occurrence, project, deployment, or event.

        @TODO Consider using a custom filter class for this (see get_filter_name)
        @TODO Move this to a custom QuerySet manager on the Taxon model
        """

        occurrence_id = self.request.query_params.get("occurrence")
        deployment_id = self.request.query_params.get("deployment") or self.request.query_params.get(
            "occurrences__deployment"
        )
        event_id = self.request.query_params.get("event") or self.request.query_params.get("occurrences__event")
        collection_id = self.request.query_params.get("collection")

        # filter_active = any([occurrence_id, project, deployment_id, event_id, collection_id])

        filters = models.Q(
            project=project,
            event__isnull=False,
        )
        try:
            """
            Ensure that the related objects exist before filtering by them.
            This may be overkill!
            """
            if occurrence_id:
                Occurrence.objects.get(id=occurrence_id)
                # This query does not need the same filtering as the others
                filters &= models.Q(id=occurrence_id)
            if deployment_id:
                Deployment.objects.get(id=deployment_id)
                filters &= models.Q(deployment=deployment_id)
            if event_id:
                Event.objects.get(id=event_id)
                filters &= models.Q(event=event_id)
            if collection_id:
                SourceImageCollection.objects.get(id=collection_id)
                filters &= models.Q(detections__source_image__collections=collection_id)
        except exceptions.ObjectDoesNotExist as e:
            # Raise a 404 if any of the related objects don't exist
            raise NotFound(detail=str(e))

        return filters

    def get_queryset(self) -> QuerySet:
        """
        If a project is passed, only return taxa that have been observed
        and add extra data about the occurrences.
        Otherwise return all taxa that are active.
        """
        qs = super().get_queryset()
        project = self.get_active_project()
        qs = self.attach_tags_by_project(qs, project)

        if project:
            # Filter by project default taxa
            qs = qs.filter_by_project_default_taxa(project, self.request)  # type: ignore
            # Allow showing detail views for unobserved taxa
            include_unobserved = True
            if self.action == "list":
                include_unobserved = self.request.query_params.get("include_unobserved", False)
            qs = self.get_taxa_observed(qs, project, include_unobserved=include_unobserved)
            if self.action == "retrieve":
                qs = qs.prefetch_related(
                    Prefetch(
                        "occurrences",
                        queryset=Occurrence.objects.filter_by_score_threshold(  # type: ignore
                            project, self.request
                        ).filter(self.get_occurrence_filters(project))[:1],
                        to_attr="example_occurrences",
                    )
                )
        else:
            # Add empty occurrences list to make the response consistent
            qs = qs.annotate(example_occurrences=models.Value([], output_field=models.JSONField()))
            # Set count to null to make it clear that it's not the total count
            qs = qs.annotate(occurrences_count=models.Value(None, output_field=models.IntegerField()))
            qs = qs.annotate(events_count=models.Value(None, output_field=models.IntegerField()))
        return qs

    def get_taxa_observed(self, qs: QuerySet, project: Project, include_unobserved=False) -> QuerySet:
        """
        If a project is passed, only return taxa that have been observed.
        Also add the number of occurrences and the last time it was detected.
        """
        occurrence_filters = self.get_occurrence_filters(project)

        # @TODO make this recursive into child taxa and cache
        occurrences_count = models.Subquery(
            Occurrence.objects.filter(
                occurrence_filters,
                determination_id=models.OuterRef("id"),
            )
            .filter_by_score_threshold(project, self.request)  # type: ignore
            .values("determination_id")
            .annotate(count=models.Count("id"))
            .values("count"),
            output_field=models.IntegerField(),
        )

        last_detected = models.Subquery(
            Occurrence.objects.filter(
                occurrence_filters,
                determination_id=models.OuterRef("id"),
                detections__timestamp__isnull=False,  # ensure we have a timestamp
            )
            .values("determination_id")
            .annotate(last_detected=models.Max("detections__timestamp"))
            .values("last_detected"),
            output_field=models.DateTimeField(),
        )

        # Get the best score using the determination_score field directly
        best_score = models.Subquery(
            Occurrence.objects.filter(
                occurrence_filters,
                determination_id=models.OuterRef("id"),
            )
            .values("determination_id")
            .annotate(best_score=models.Max("determination_score"))
            .values("best_score")[:1],
            output_field=models.FloatField(),
        )

        qs = qs.annotate(
            occurrences_count=Coalesce(occurrences_count, 0),
            last_detected=last_detected,
            best_determination_score=best_score,
        )

        if not include_unobserved:
            qs = qs.filter(
                models.Exists(
                    Occurrence.objects.filter(
                        occurrence_filters,
                        determination_id=models.OuterRef("id"),
                    ).filter_by_score_threshold(  # type: ignore
                        project, self.request
                    ),
                )
            )
        return qs

    def attach_tags_by_project(self, qs: QuerySet, project: Project) -> QuerySet:
        """
        Prefetch and override the `.tags` attribute on each Taxon
        with only the tags belonging to the given project.
        """
        # Include all tags if no project is passed
        if project is None:
            tag_qs = Tag.objects.all()
        else:
            # Prefetch only the tags that belong to the project or are global
            tag_qs = Tag.objects.filter(models.Q(project=project) | models.Q(project__isnull=True))

        tag_prefetch = Prefetch("tags", queryset=tag_qs, to_attr="prefetched_tags")

        return qs.prefetch_related(tag_prefetch)

    @action(detail=True, methods=["post"])
    def assign_tags(self, request, pk=None):
        """
        Assign tags to a taxon
        """
        taxon = self.get_object()
        tag_ids = request.data.get("tag_ids")
        logger.info(f"Tag IDs: {tag_ids}")
        if not isinstance(tag_ids, list):
            return Response({"detail": "tag_ids must be a list of IDs."}, status=status.HTTP_400_BAD_REQUEST)

        tags = Tag.objects.filter(id__in=tag_ids)
        logger.info(f"Tags: {tags}, len: {len(tags)}")
        taxon.tags.set(tags)  # replaces all tags for this taxon
        taxon.save()
        logger.info(f"Tags after assingment : {len(taxon.tags.all())}")
        return Response(
            {"taxon_id": taxon.id, "assigned_tag_ids": [tag.pk for tag in tags]},
            status=status.HTTP_200_OK,
        )

    @extend_schema(parameters=[project_id_doc_param])
    def list(self, request, *args, **kwargs):
        return super().list(request, *args, **kwargs)


class TaxaListViewSet(viewsets.ModelViewSet, ProjectMixin):
    queryset = TaxaList.objects.all()

    def get_queryset(self):
        qs = super().get_queryset()
        project = self.get_active_project()
        if project:
            return qs.filter(projects=project)
        return qs

    serializer_class = TaxaListSerializer


class TagViewSet(DefaultViewSet, ProjectMixin):
    queryset = Tag.objects.all()
    serializer_class = TagSerializer
    filterset_fields = ["taxa"]

    def get_queryset(self):
        qs = super().get_queryset()
        project = self.get_active_project()
        if project:
            # Filter by project, but also include global tags
            return qs.filter(models.Q(project=project) | models.Q(project__isnull=True))
        return qs


class ClassificationViewSet(DefaultViewSet, ProjectMixin):
    """
    API endpoint for viewing and adding classification results from a model.
    """

    queryset = Classification.objects.all().select_related("taxon", "algorithm")  # , "detection")
    serializer_class = ClassificationSerializer
    filterset_fields = [
        # Docs about slow loading API browser because of large choice fields
        # https://www.django-rest-framework.org/topics/browsable-api/#handling-choicefield-with-large-numbers-of-items
        "taxon",
        "algorithm",
        "detection__source_image__project",
        "detection__source_image__collections",
    ]
    ordering_fields = [
        "created_at",
        "updated_at",
        "score",
    ]

    def get_queryset(self) -> QuerySet:
        qs = super().get_queryset()
        project = self.get_active_project()
        if project:
            qs = qs.filter(detection__source_image__project=project)
        return qs

    def get_serializer_class(self):
        """
        Return a different serializer for list and detail views.
        If "with_taxa" is in the query params, return a different serializer.
        """
        if self.action == "list":
            return ClassificationListSerializer
        elif "with_taxa" in self.request.query_params:
            return ClassificationWithTaxaSerializer
        else:
            return ClassificationSerializer


class SummaryView(GenericAPIView, ProjectMixin):
    permission_classes = [IsActiveStaffOrReadOnly]

    @extend_schema(parameters=[project_id_doc_param])
    def get(self, request):
        """
        Return counts of all models, applying visibility filters for draft projects.
        """
        user = request.user
        project = self.get_active_project()
        if project:
            data = {
<<<<<<< HEAD
                "projects_count": Project.objects.count(),  # @TODO filter by current user, here and everywhere!
                "deployments_count": Deployment.objects.filter(project=project).count(),
                "events_count": Event.objects.filter(deployment__project=project, deployment__isnull=False).count(),
                "captures_count": SourceImage.objects.filter(deployment__project=project).count(),
                # "detections_count": Detection.objects.filter(occurrence__project=project).count(),
                "occurrences_count": Occurrence.objects.filter_by_score_threshold(project, self.request)
                .filter_by_project_default_taxa(project, self.request)
                .valid()
                .filter(project=project)
                .count(),  # type: ignore
                "taxa_count": Occurrence.objects.filter_by_score_threshold(project, self.request)
                .filter_by_project_default_taxa(project, self.request)
=======
                "projects_count": Project.objects.visible_for_user(user).count(),  # type: ignore
                "deployments_count": Deployment.objects.visible_for_user(user)  # type: ignore
                .filter(project=project)
                .count(),
                "events_count": Event.objects.visible_for_user(user)  # type: ignore
                .filter(deployment__project=project, deployment__isnull=False)
                .count(),
                "captures_count": SourceImage.objects.visible_for_user(user)  # type: ignore
                .filter(deployment__project=project)
                .count(),
                "occurrences_count": Occurrence.objects.valid()  # type: ignore
                .visible_for_user(user)
                .filter(project=project)
                .filter_by_score_threshold(project, self.request)  # type: ignore
                .count(),
                "taxa_count": Occurrence.objects.visible_for_user(user)  # type: ignore
                .filter_by_score_threshold(project, self.request)
>>>>>>> 48bfa184
                .unique_taxa(project=project)
                .count(),
            }
        else:
            data = {
                "projects_count": Project.objects.visible_for_user(user).count(),  # type: ignore
                "deployments_count": Deployment.objects.visible_for_user(user).count(),  # type: ignore
                "events_count": Event.objects.visible_for_user(user)  # type: ignore
                .filter(deployment__isnull=False)
                .count(),
                "captures_count": SourceImage.objects.visible_for_user(user).count(),  # type: ignore
                "occurrences_count": Occurrence.objects.valid().visible_for_user(user).count(),  # type: ignore
                "taxa_count": Occurrence.objects.visible_for_user(user).unique_taxa().count(),  # type: ignore
                "last_updated": timezone.now(),
            }

        aliases = {
            "num_sessions": data["events_count"],
            "num_species": data["taxa_count"],
        }

        # add an num_ alias for each _count key
        for key, value in data.items():
            if key.endswith("_count"):
                aliases["num_" + key.replace("_count", "")] = value

        data.update(aliases)

        return Response(data)


_STORAGE_CONNECTION_STATUS = [
    # These come from the ConnetionStatus react component
    # @TODO use ENUM
    "NOT_CONNECTED",
    "CONNECTING",
    "CONNECTED",
    "ERROR",
]


class StorageStatus(APIView):
    """
    Return the status of the storage connection.
    """

    permission_classes = [IsActiveStaffOrReadOnly]
    serializer_class = StorageStatusSerializer

    def post(self, request):
        """@TODO not totally sure how to use the serializer here yet."""
        data_source = request.data.get("data_source")
        example_image_urls = [img.url() for img in SourceImage.objects.order_by("?")[:10]]
        data = {
            "data_source": data_source,
            "status": _STORAGE_CONNECTION_STATUS[1],
            "updated_at": timezone.now(),
            "example_captures": example_image_urls,
        }

        return Response(data)


class PageViewSet(DefaultViewSet):
    """
    API endpoint that allows pages to be viewed or edited.
    """

    queryset = Page.objects.all()
    serializer_class = PageSerializer
    lookup_field = "slug"
    filterset_fields = ["project", "nav_level", "link_class", "published"]
    ordering_fields = [
        "nav_level",
        "nav_order",
        "created_at",
        "updated_at",
    ]

    def get_serializer_class(self):
        """
        Return different serializers for list and detail views.
        """
        if self.action == "list":
            return PageListSerializer
        else:
            return PageSerializer


class IdentificationViewSet(DefaultViewSet):
    """
    API endpoint that allows identifications to be viewed or edited.
    """

    queryset = Identification.objects.all()
    serializer_class = IdentificationSerializer
    filterset_fields = [
        "occurrence",
        "user",
        "taxon",
    ]
    ordering_fields = [
        "created_at",
        "updated_at",
        "user",
    ]

    permission_classes = [ObjectPermission]

    def perform_create(self, serializer):
        """
        Set the user to the current user.
        """
        # Get an instance for the model without saving
        obj = serializer.Meta.model(**serializer.validated_data, user=self.request.user)  # type: ignore

        # Check permissions before saving
        self.check_object_permissions(self.request, obj)

        serializer.save(user=self.request.user)


class SiteViewSet(DefaultViewSet, ProjectMixin):
    """
    API endpoint that allows sites to be viewed or edited.
    """

    queryset = Site.objects.all()
    serializer_class = SiteSerializer
    filterset_fields = ["deployments"]
    ordering_fields = [
        "created_at",
        "updated_at",
        "name",
    ]
    permission_classes = [ObjectPermission]

    def get_queryset(self) -> QuerySet:
        query_set: QuerySet = super().get_queryset()
        project = self.get_active_project()
        if project:
            query_set = query_set.filter(project=project)
        return query_set

    @extend_schema(parameters=[project_id_doc_param])
    def list(self, request, *args, **kwargs):
        return super().list(request, *args, **kwargs)


class DeviceViewSet(DefaultViewSet, ProjectMixin):
    """
    API endpoint that allows devices to be viewed or edited.
    """

    queryset = Device.objects.all()
    serializer_class = DeviceSerializer
    filterset_fields = ["deployments"]
    ordering_fields = [
        "created_at",
        "updated_at",
        "name",
    ]
    permission_classes = [ObjectPermission]

    def get_queryset(self) -> QuerySet:
        query_set: QuerySet = super().get_queryset()
        project = self.get_active_project()
        if project:
            query_set = query_set.filter(project=project)
        return query_set

    @extend_schema(parameters=[project_id_doc_param])
    def list(self, request, *args, **kwargs):
        return super().list(request, *args, **kwargs)


class StorageSourceConnectionTestSerializer(serializers.Serializer):
    subdir = serializers.CharField(required=False, allow_null=True)
    regex_filter = serializers.CharField(required=False, allow_null=True)


class StorageSourceViewSet(DefaultViewSet, ProjectMixin):
    """
    API endpoint that allows storage sources to be viewed or edited.
    """

    queryset = S3StorageSource.objects.all()
    serializer_class = StorageSourceSerializer
    filterset_fields = ["deployments"]
    ordering_fields = [
        "created_at",
        "updated_at",
        "name",
    ]
    permission_classes = [ObjectPermission]

    def get_queryset(self) -> QuerySet:
        query_set: QuerySet = super().get_queryset()
        project = self.get_active_project()
        if project:
            query_set = query_set.filter(project=project)
        return query_set

    @action(detail=True, methods=["post"], name="test", serializer_class=StorageSourceConnectionTestSerializer)
    def test(self, request: Request, pk=None) -> Response:
        """
        Test the connection to the storage source.
        """
        storage_source: S3StorageSource = self.get_object()
        if not storage_source:
            return Response({"detail": "Storage source not found"}, status=status.HTTP_404_NOT_FOUND)

        serializer = self.get_serializer(data=request.data)
        serializer.is_valid(raise_exception=True)

        result: ConnectionTestResult = storage_source.test_connection(
            subdir=serializer.validated_data.get("subdir"),
            regex_filter=serializer.validated_data.get("regex_filter"),
        )
        if result.connection_successful:
            return Response(
                status=200,
                data=result.__dict__,  # @TODO Consider using a serializer and annotating this for the OpenAPI schema
            )
        else:
            return Response(
                status=status.HTTP_400_BAD_REQUEST,
                data={
                    "detail": result.error_message,
                    "code": result.error_code,
                },
            )

    @extend_schema(parameters=[project_id_doc_param])
    def list(self, request, *args, **kwargs):
        return super().list(request, *args, **kwargs)<|MERGE_RESOLUTION|>--- conflicted
+++ resolved
@@ -1549,7 +1549,6 @@
         project = self.get_active_project()
         if project:
             data = {
-<<<<<<< HEAD
                 "projects_count": Project.objects.count(),  # @TODO filter by current user, here and everywhere!
                 "deployments_count": Deployment.objects.filter(project=project).count(),
                 "events_count": Event.objects.filter(deployment__project=project, deployment__isnull=False).count(),
@@ -1562,27 +1561,8 @@
                 .count(),  # type: ignore
                 "taxa_count": Occurrence.objects.filter_by_score_threshold(project, self.request)
                 .filter_by_project_default_taxa(project, self.request)
-=======
-                "projects_count": Project.objects.visible_for_user(user).count(),  # type: ignore
-                "deployments_count": Deployment.objects.visible_for_user(user)  # type: ignore
-                .filter(project=project)
-                .count(),
-                "events_count": Event.objects.visible_for_user(user)  # type: ignore
-                .filter(deployment__project=project, deployment__isnull=False)
-                .count(),
-                "captures_count": SourceImage.objects.visible_for_user(user)  # type: ignore
-                .filter(deployment__project=project)
-                .count(),
-                "occurrences_count": Occurrence.objects.valid()  # type: ignore
-                .visible_for_user(user)
-                .filter(project=project)
-                .filter_by_score_threshold(project, self.request)  # type: ignore
-                .count(),
-                "taxa_count": Occurrence.objects.visible_for_user(user)  # type: ignore
-                .filter_by_score_threshold(project, self.request)
->>>>>>> 48bfa184
                 .unique_taxa(project=project)
-                .count(),
+                .count()
             }
         else:
             data = {
