import logging

from django.contrib.postgres.search import TrigramSimilarity
from django.core import exceptions
from django.db import models
from django.db.models.query import QuerySet
from django.forms import BooleanField, CharField, IntegerField
from django.utils import timezone
from django_filters.rest_framework import DjangoFilterBackend
from rest_framework import permissions, viewsets
from rest_framework.decorators import action
from rest_framework.filters import OrderingFilter, SearchFilter
from rest_framework.response import Response
from rest_framework.views import APIView

from ami import tasks

from ..models import (
    Algorithm,
    Classification,
    Deployment,
    Detection,
    Event,
    Identification,
    Job,
    Occurrence,
    Page,
    Project,
    SourceImage,
<<<<<<< HEAD
    SourceImageCollection,
=======
    SourceImageUpload,
>>>>>>> 2afff698
    Taxon,
)
from .serializers import (
    AlgorithmSerializer,
    ClassificationSerializer,
    DeploymentListSerializer,
    DeploymentSerializer,
    DetectionListSerializer,
    DetectionSerializer,
    EventListSerializer,
    EventSerializer,
    IdentificationSerializer,
    JobListSerializer,
    JobSerializer,
    OccurrenceListSerializer,
    OccurrenceSerializer,
    PageListSerializer,
    PageSerializer,
    ProjectListSerializer,
    ProjectSerializer,
    SourceImageCollectionSerializer,
    SourceImageListSerializer,
    SourceImageSerializer,
    SourceImageUploadSerializer,
    StorageStatusSerializer,
    TaxonListSerializer,
    TaxonNestedSerializer,
    TaxonSearchResultSerializer,
    TaxonSerializer,
)

logger = logging.getLogger(__name__)

# def index(request: HttpRequest) -> HttpResponse:
#     """
#     Main (or index) view.
#
#     Returns rendered default page to the user.
#     Typed with the help of ``django-stubs`` project.
#     """
#     return render(request, "main/index.html")


class DefaultViewSetMixin:
    filter_backends = [
        DjangoFilterBackend,
        OrderingFilter,
        SearchFilter,
    ]
    filterset_fields = []
    ordering_fields = ["created_at", "updated_at"]
    search_fields = []
    permission_classes = [permissions.AllowAny]


class DefaultViewSet(viewsets.ModelViewSet, DefaultViewSetMixin):
    pass


class DefaultReadOnlyViewSet(viewsets.ReadOnlyModelViewSet, DefaultViewSetMixin):
    pass


class ProjectViewSet(DefaultViewSet):
    """
    API endpoint that allows projects to be viewed or edited.
    """

    queryset = Project.objects.prefetch_related("deployments").all()
    serializer_class = ProjectSerializer

    def get_serializer_class(self):
        """
        Return different serializers for list and detail views.
        """
        if self.action == "list":
            return ProjectListSerializer
        else:
            return ProjectSerializer


class DeploymentViewSet(DefaultViewSet):
    """
    A model viewset that uses different serializers
    for the list and detail views.
    """

    queryset = Deployment.objects.annotate(
        events_count=models.Count("events", distinct=True),
        occurrences_count=models.Count("occurrences", distinct=True),
        taxa_count=models.Count("occurrences__determination", distinct=True),
        # The first and last date should come from the captures,
        # but it may be much slower to query.
        first_date=models.Min("events__start__date"),
        last_date=models.Max("events__end__date"),
    ).select_related("project")
    filterset_fields = ["project"]
    ordering_fields = ["created_at", "updated_at", "occurrences_count", "events_count"]

    def get_serializer_class(self):
        """
        Return different serializers for list and detail views.
        """
        if self.action == "list":
            return DeploymentListSerializer
        else:
            return DeploymentSerializer


class EventViewSet(DefaultViewSet):
    """
    API endpoint that allows events to be viewed or edited.
    """

    queryset = (
        Event.objects.select_related("deployment")
        .annotate(
            captures_count=models.Count("captures", distinct=True),
            detections_count=models.Count("captures__detections"),
            occurrences_count=models.Count("occurrences"),
            taxa_count=models.Count("occurrences__determination", distinct=True),
        )
        .select_related("deployment", "project")
    )  # .prefetch_related("captures").all()
    serializer_class = EventSerializer
    filterset_fields = ["deployment", "project"]
    ordering_fields = [
        "created_at",
        "updated_at",
        "start",
        "captures_count",
        "detections_count",
        "occurrences_count",
        "duration",
    ]

    def get_serializer_class(self):
        """
        Return different serializers for list and detail views.
        """
        if self.action == "list":
            return EventListSerializer
        else:
            return EventSerializer


class SourceImageViewSet(DefaultViewSet):
    """
    API endpoint that allows captures from monitoring sessions to be viewed or edited.
    """

    queryset = (
        SourceImage.objects.annotate(
            detections_count=models.Count("detections", distinct=True),
        )
        .select_related("event", "deployment")
        .prefetch_related("detections")
        .order_by("timestamp")
        .all()
    )
    serializer_class = SourceImageSerializer
    filterset_fields = ["event", "deployment", "deployment__project", "collections"]
    ordering_fields = [
        "created_at",
        "updated_at",
        "timestamp",
        "size",
        "detections_count",
    ]

    def get_serializer_class(self):
        """
        Return different serializers for list and detail views.
        """
        if self.action == "list":
            return SourceImageListSerializer
        else:
            return SourceImageSerializer


<<<<<<< HEAD
class SourceImageCollectionViewSet(DefaultViewSet):
    """
    Endpoint for viewing collections or samples of source images.
    """

    queryset = SourceImageCollection.objects.annotate(source_image_count=models.Count("images")).all()
    serializer_class = SourceImageCollectionSerializer

    @action(detail=True, methods=["post"], name="populate")
    def populate(self, request, pk=None):
        """
        Populate a collection with source images using the configured sampling method and arguments.
        """
        collection = self.get_object()
        task = tasks.populate_collection.apply_async([collection.pk])
        return Response({"task": task.id})
=======
class SourceImageUploadViewSet(DefaultViewSet):
    """
    Endpoint for uploading images.
    """

    queryset = SourceImageUpload.objects.all()

    serializer_class = SourceImageUploadSerializer

    def get_queryset(self) -> QuerySet:
        # Only allow users to see their own uploads
        qs = super().get_queryset()
        if self.request.user.pk:
            qs = qs.filter(user=self.request.user)
        return qs
>>>>>>> 2afff698


class DetectionViewSet(DefaultViewSet):
    """
    API endpoint that allows detections to be viewed or edited.
    """

    queryset = Detection.objects.all()
    serializer_class = DetectionSerializer
    filterset_fields = ["source_image", "detection_algorithm"]
    ordering_fields = ["created_at", "updated_at", "detection_score", "timestamp"]

    def get_serializer_class(self):
        """
        Return different serializers for list and detail views.
        """
        if self.action == "list":
            return DetectionListSerializer
        else:
            return DetectionSerializer

    # def get_queryset(self):
    #     """
    #     Return a different queryset for list and detail views.
    #     """

    #     if self.action == "list":
    #         return Detection.objects.select_related().all()
    #     else:
    #         return Detection.objects.select_related(
    #             "detection_algorithm").all()


class OccurrenceViewSet(DefaultViewSet):
    """
    API endpoint that allows occurrences to be viewed or edited.
    """

    queryset = (
        Occurrence.objects.annotate(
            detections_count=models.Count("detections", distinct=True),
        )
        .select_related("determination", "deployment", "event")
        .all()
    )
    serializer_class = OccurrenceSerializer
    filterset_fields = ["event", "deployment", "determination", "project"]
    ordering_fields = ["created_at", "updated_at", "timestamp"]

    def get_serializer_class(self):
        """
        Return different serializers for list and detail views.
        """
        if self.action == "list":
            return OccurrenceListSerializer
        else:
            return OccurrenceSerializer


class TaxonViewSet(DefaultViewSet):
    """
    API endpoint that allows taxa to be viewed or edited.
    """

    queryset = (
        Taxon.objects.select_related("parent", "parent__parent")
        .annotate(
            occurrences_count=models.Count("occurrences", distinct=True),
            detections_count=models.Count("classifications__detection", distinct=True),
            events_count=models.Count("occurrences__event", distinct=True),
            last_detected=models.Max("classifications__detection__timestamp"),
        )
        .all()
        .distinct()
    )
    serializer_class = TaxonSerializer
    filterset_fields = [
        "name",
        "rank",
        "parent",
        "occurrences__event",
        "occurrences__deployment",
        "occurrences__project",
        "projects",
    ]
    ordering_fields = [
        "created_at",
        "updated_at",
        "occurrences_count",
        "detections_count",
        "last_detected",
        "name",
    ]
    search_fields = ["name", "parent__name"]

    @action(detail=False, methods=["get"], name="suggest")
    def suggest(self, request):
        """
        Return a list of taxa that match the query.
        """
        min_query_length = 2
        default_results_limit = 10
        query = CharField(required=False, min_length=0).clean(request.query_params.get("q", None))
        limit = IntegerField(required=False, min_value=0).clean(
            request.query_params.get("limit", default_results_limit)
        )
        with_parents = BooleanField(required=False).clean(request.query_params.get("with_parents", True))

        if query and len(query) >= min_query_length:
            if with_parents:
                taxa = (
                    Taxon.objects.select_related("parent", "parent__parent")
                    .annotate(similarity=TrigramSimilarity("name", query))
                    .order_by("-similarity")[:limit]
                )
                return Response(TaxonNestedSerializer(taxa, many=True, context={"request": request}).data)
            else:
                taxa = (
                    Taxon.objects.filter(name__icontains=query)
                    .annotate(similarity=TrigramSimilarity("name", query))
                    .order_by("-similarity")[:default_results_limit]
                    .values("id", "name", "rank")[:limit]
                )
                return Response(TaxonSearchResultSerializer(taxa, many=True, context={"request": request}).data)

        else:
            return Response([])

    def get_serializer_class(self):
        """
        Return different serializers for list and detail views.
        """
        if self.action == "list":
            return TaxonListSerializer
        else:
            return TaxonSerializer

    def filter_by_occurrence(self, queryset: QuerySet) -> QuerySet:
        """
        Filter taxa by when/where it has occurred.

        Supports querying by occurrence, project, deployment, or event.

        @TODO Consider using a custom filter class for this (see get_filter_name)
        """

        occurrence_id = self.request.query_params.get("occurrence")
        project_id = self.request.query_params.get("project")
        deployment_id = self.request.query_params.get("deployment")
        event_id = self.request.query_params.get("event")

        if occurrence_id:
            occurrence = Occurrence.objects.get(id=occurrence_id)
            return queryset.filter(occurrences=occurrence).distinct()
        elif project_id:
            project = Project.objects.get(id=project_id)
            return super().get_queryset().filter(occurrences__project=project).distinct()
        elif deployment_id:
            deployment = Deployment.objects.get(id=deployment_id)
            return super().get_queryset().filter(occurrences__deployment=deployment).distinct()
        elif event_id:
            event = Event.objects.get(id=event_id)
            return super().get_queryset().filter(occurrences__event=event).distinct()
        else:
            return queryset

    def get_queryset(self) -> QuerySet:
        qs = super().get_queryset()
        try:
            return self.filter_by_occurrence(qs)
        except exceptions.ObjectDoesNotExist as e:
            from rest_framework.exceptions import NotFound

            raise NotFound(detail=str(e))


class AlgorithmViewSet(DefaultViewSet):
    """
    API endpoint that allows algorithm (ML models) to be viewed or edited.
    """

    queryset = Algorithm.objects.all()
    serializer_class = AlgorithmSerializer
    filterset_fields = ["name", "version"]
    ordering_fields = [
        "created_at",
        "updated_at",
        "name",
        "version",
    ]
    search_fields = ["name"]


class ClassificationViewSet(DefaultViewSet):
    """
    API endpoint for viewing and adding classification results from a model.
    """

    queryset = Classification.objects.all()
    serializer_class = ClassificationSerializer
    filterset_fields = ["detection", "detection__occurrence", "taxon", "algorithm"]
    ordering_fields = [
        "created_at",
        "updated_at",
        "score",
    ]


class SummaryView(APIView):
    permission_classes = [permissions.AllowAny]
    filterset_fields = ["project"]

    def get(self, request):
        """
        Return counts of all models.
        """
        project_id = request.query_params.get("project")
        if project_id:
            project = Project.objects.get(id=project_id)
            data = {
                "projects_count": Project.objects.count(),  # @TODO filter by current user, here and everywhere!
                "deployments_count": Deployment.objects.filter(project=project).count(),
                "events_count": Event.objects.filter(deployment__project=project).count(),
                "captures_count": SourceImage.objects.filter(deployment__project=project).count(),
                "detections_count": Detection.objects.filter(occurrence__project=project).count(),
                "occurrences_count": Occurrence.objects.filter(project=project).count(),
                "taxa_count": Taxon.objects.annotate(occurrences_count=models.Count("occurrences"))
                .filter(occurrences_count__gt=0)
                .filter(occurrences__project=project)
                .distinct()
                .count(),
            }
        else:
            data = {
                "projects_count": Project.objects.count(),
                "deployments_count": Deployment.objects.count(),
                "events_count": Event.objects.count(),
                "captures_count": SourceImage.objects.count(),
                "detections_count": Detection.objects.count(),
                "occurrences_count": Occurrence.objects.count(),
                "taxa_count": Taxon.objects.annotate(occurrences_count=models.Count("occurrences"))
                .filter(occurrences_count__gt=0)
                .count(),
                "last_updated": timezone.now(),
            }

        aliases = {
            "num_sessions": data["events_count"],
            "num_species": data["taxa_count"],
        }

        # add an num_ alias for each _count key
        for key, value in data.items():
            if key.endswith("_count"):
                aliases["num_" + key.replace("_count", "")] = value

        data.update(aliases)

        return Response(data)


_STORAGE_CONNECTION_STATUS = [
    # These come from the ConnetionStatus react component
    # @TODO use ENUM
    "NOT_CONNECTED",
    "CONNECTING",
    "CONNECTED",
    "ERROR",
]


class StorageStatus(APIView):
    """
    Return the status of the storage connection.
    """

    permission_classes = [permissions.AllowAny]
    serializer_class = StorageStatusSerializer

    def post(self, request):
        """@TODO not totally sure how to use the serializer here yet."""
        data_source = request.data.get("data_source")
        example_image_urls = [img.url() for img in SourceImage.objects.order_by("?")[:10]]
        data = {
            "data_source": data_source,
            "status": _STORAGE_CONNECTION_STATUS[1],
            "updated_at": timezone.now(),
            "example_captures": example_image_urls,
        }

        return Response(data)


class JobViewSet(DefaultViewSet):
    """
    API endpoint that allows jobs to be viewed or edited.
    """

    queryset = Job.objects.all()
    serializer_class = JobSerializer
    filterset_fields = ["status", "project", "deployment"]
    ordering_fields = [
        "created_at",
        "updated_at",
        "status",
        "started_at",
    ]

    def get_serializer_class(self):
        """
        Return different serializers for list and detail views.
        """
        if self.action == "list":
            return JobListSerializer
        else:
            return JobSerializer

    # The default schema is now returned if the progresr or config attrbutes are empty.
    # def list(self, request, *args, **kwargs):
    permission_classes = [permissions.AllowAny]
    #     """
    #     Return a list of jobs, with the most recent first.
    #     """
    #     response = super().list(request, *args, **kwargs)
    #     response.data["default_config"] = Job.default_config()
    #     response.data["default_progress"] = Job.default_progress()
    #     return response


class PageViewSet(DefaultViewSet):
    """
    API endpoint that allows pages to be viewed or edited.
    """

    queryset = Page.objects.all()
    serializer_class = PageSerializer
    lookup_field = "slug"
    filterset_fields = ["project", "nav_level", "link_class", "published"]
    ordering_fields = [
        "nav_level",
        "nav_order",
        "created_at",
        "updated_at",
    ]

    def get_serializer_class(self):
        """
        Return different serializers for list and detail views.
        """
        if self.action == "list":
            return PageListSerializer
        else:
            return PageSerializer


class IdentificationViewSet(DefaultViewSet):
    """
    API endpoint that allows identifications to be viewed or edited.
    """

    queryset = Identification.objects.all()
    serializer_class = IdentificationSerializer
    filterset_fields = [
        "occurrence",
        "user",
        "taxon",
    ]
    ordering_fields = [
        "created_at",
        "updated_at",
        "user",
    ]

    def perform_create(self, serializer):
        """
        Set the user to the current user.
        """
        serializer.save(user=self.request.user)<|MERGE_RESOLUTION|>--- conflicted
+++ resolved
@@ -27,11 +27,8 @@
     Page,
     Project,
     SourceImage,
-<<<<<<< HEAD
     SourceImageCollection,
-=======
     SourceImageUpload,
->>>>>>> 2afff698
     Taxon,
 )
 from .serializers import (
@@ -212,7 +209,6 @@
             return SourceImageSerializer
 
 
-<<<<<<< HEAD
 class SourceImageCollectionViewSet(DefaultViewSet):
     """
     Endpoint for viewing collections or samples of source images.
@@ -229,7 +225,8 @@
         collection = self.get_object()
         task = tasks.populate_collection.apply_async([collection.pk])
         return Response({"task": task.id})
-=======
+
+
 class SourceImageUploadViewSet(DefaultViewSet):
     """
     Endpoint for uploading images.
@@ -245,7 +242,6 @@
         if self.request.user.pk:
             qs = qs.filter(user=self.request.user)
         return qs
->>>>>>> 2afff698
 
 
 class DetectionViewSet(DefaultViewSet):
