--- conflicted
+++ resolved
@@ -28,12 +28,8 @@
 from ami.base.permissions import IsActiveStaffOrReadOnly, ObjectPermission
 from ami.base.serializers import FilterParamsSerializer, SingleParamSerializer
 from ami.base.views import ProjectMixin
-<<<<<<< HEAD
 from ami.jobs.models import DetectionClusteringJob, Job
 from ami.main.api.serializers import ClusterDetectionsSerializer, TagSerializer
-=======
-from ami.main.api.serializers import TagSerializer
->>>>>>> 28571b02
 from ami.utils.requests import get_active_classification_threshold, project_id_doc_param
 from ami.utils.storages import ConnectionTestResult
 
@@ -1072,10 +1068,7 @@
 OccurrenceDeterminationScoreFilter = ThresholdFilter.create(
     query_param="classification_threshold", filter_param="determination_score"
 )
-<<<<<<< HEAD
 OccurrenceOODScoreFilter = ThresholdFilter.create("determination_ood_score")
-=======
->>>>>>> 28571b02
 
 
 class OccurrenceViewSet(DefaultViewSet, ProjectMixin):
@@ -1096,10 +1089,7 @@
         OccurrenceVerifiedByMeFilter,
         OccurrenceTaxaListFilter,
         OccurrenceDeterminationScoreFilter,
-<<<<<<< HEAD
         OccurrenceOODScoreFilter,
-=======
->>>>>>> 28571b02
     ]
     filterset_fields = [
         "event",
@@ -1144,13 +1134,10 @@
         qs = qs.with_detections_count().with_timestamps()  # type: ignore
         qs = qs.with_identifications()  # type: ignore
 
-<<<<<<< HEAD
         if self.action == "list":
             qs = qs.has_determination()  # type: ignore
         else:
-=======
-        if self.action != "list":
->>>>>>> 28571b02
+            # Fetch all detections for the occurrence detail view only
             qs = qs.prefetch_related(
                 Prefetch(
                     "detections", queryset=Detection.objects.order_by("-timestamp").select_related("source_image")
@@ -1169,15 +1156,12 @@
                 type=OpenApiTypes.FLOAT,
             ),
             OpenApiParameter(
-<<<<<<< HEAD
                 name="determination_ood_score",
                 description="Filter occurrences by minimum out-of-distribution score.",
                 required=False,
                 type=OpenApiTypes.FLOAT,
             ),
             OpenApiParameter(
-=======
->>>>>>> 28571b02
                 name="taxon",
                 description="Filter occurrences by determination taxon ID. Shows occurrences determined as this taxon "
                 "or any of its child taxa.",
@@ -1223,7 +1207,6 @@
         return queryset
 
 
-<<<<<<< HEAD
 class TaxonUnknownSpeciesFilter(filters.BaseFilterBackend):
     """
     Filter taxa that is or is not marked as "Unknown species".
@@ -1240,9 +1223,6 @@
                 queryset = queryset.exclude(unknown_species=True)
 
         return queryset
-=======
-TaxonBestScoreFilter = ThresholdFilter.create("best_determination_score")
->>>>>>> 28571b02
 
 
 class TaxonTagFilter(filters.BaseFilterBackend):
@@ -1268,12 +1248,9 @@
         return queryset.distinct()
 
 
-<<<<<<< HEAD
 TaxonBestScoreFilter = ThresholdFilter.create("best_determination_score")
 
 
-=======
->>>>>>> 28571b02
 class TaxonViewSet(DefaultViewSet, ProjectMixin):
     """
     API endpoint that allows taxa to be viewed or edited.
@@ -1287,10 +1264,7 @@
         CustomTaxonFilter,
         TaxonCollectionFilter,
         TaxonTaxaListFilter,
-<<<<<<< HEAD
         TaxonUnknownSpeciesFilter,
-=======
->>>>>>> 28571b02
         TaxonBestScoreFilter,
         TaxonTagFilter,
         TagInverseFilter,
@@ -1424,8 +1398,6 @@
             # Filter by project, but also include global taxa
             # @TODO IMPORTANT: if taxa belongs to a project, ensure user has permission to view it
             qs = qs.filter(models.Q(projects=project) | models.Q(projects__isnull=True))
-
-            qs = self.attach_tags_by_project(qs, project)
 
             include_unobserved = True  # Show detail views for unobserved taxa instead of 404
             # @TODO move to a QuerySet manager
@@ -1519,7 +1491,7 @@
             )
         return qs
 
-    def attach_tags_by_project(self, qs: QuerySet, project: Project) -> QuerySet:
+    def attach_tags_by_project(self, qs: QuerySet, project: Project | None) -> QuerySet:
         """
         Prefetch and override the `.tags` attribute on each Taxon
         with only the tags belonging to the given project.
