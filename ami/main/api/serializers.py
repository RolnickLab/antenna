import datetime
import typing
import urllib.parse

from django.contrib.auth.models import Group, User
from django.db.models import Count
from rest_framework import serializers
from rest_framework.reverse import reverse

from ..models import (
    Algorithm,
    Classification,
    Deployment,
    Detection,
    Event,
    Job,
    Occurrence,
    Page,
    Project,
    SourceImage,
    Taxon,
)


def reverse_with_params(viewname: str, args=None, kwargs=None, request=None, params: dict = {}, **extra) -> str:
    query_string = urllib.parse.urlencode(params)
    base_url = reverse(viewname, request=request, args=args, kwargs=kwargs, **extra)
    url = urllib.parse.urlunsplit(("", "", base_url, query_string, ""))
    return url


def add_format_to_url(url: str, format: typing.Literal["json", "html", "csv"]) -> str:
    """
    Add a format suffix to a URL.

    This is a workaround for the DRF `format_suffix_patterns` decorator not working
    with the `reverse` function.
    """
    url_parts = urllib.parse.urlsplit(url)
    url_parts = url_parts._replace(path=f"{url_parts.path.rstrip('/')}.{format}")
    return urllib.parse.urlunsplit(url_parts)


class DefaultSerializer(serializers.HyperlinkedModelSerializer):
    url_field_name = "details"


class UserSerializer(DefaultSerializer):
    class Meta:
        model = User
        fields = ["details", "username", "email", "groups"]


class GroupSerializer(DefaultSerializer):
    class Meta:
        model = Group
        fields = ["id", "details", "name"]


class SourceImageNestedSerializer(DefaultSerializer):
    class Meta:
        model = SourceImage
        queryset = SourceImage.objects.annotate(detections_count=Count("detections"))
        fields = [
            "id",
            "details",
            "url",
            "width",
            "height",
            "timestamp",
            "detections_count",
            "detections",
        ]


class DeploymentListSerializer(DefaultSerializer):
    events = serializers.SerializerMethodField()
    occurrences = serializers.SerializerMethodField()

    class Meta:
        model = Deployment
        queryset = Deployment.objects.annotate(
            events_count=Count("events"),
            occurrences_count=Count("occurrences"),
        )
        fields = [
            "id",
            "name",
            "details",
            "image",
            "events",
            "occurrences",
            "events_count",
            "captures_count",
            "detections_count",
            "occurrences_count",
            "taxa_count",
            "project",
            "created_at",
            "updated_at",
            "latitude",
            "longitude",
        ]

    def get_events(self, obj):
        """
        Return URL to the events endpoint filtered by this deployment.
        """

        return reverse_with_params(
            "event-list",
            request=self.context.get("request"),
            params={"deployment": obj.pk},
        )

    def get_occurrences(self, obj):
        """
        Return URL to the occurrences endpoint filtered by this deployment.
        """

        return reverse_with_params(
            "occurrence-list",
            request=self.context.get("request"),
            params={"deployment": obj.pk},
        )


class DeploymentEventNestedSerializer(DefaultSerializer):
    class Meta:
        model = Event
        fields = [
            "id",
            "name",
            "details",
            "occurrences_count",
            "taxa_count",
        ]


class DeploymentNestedSerializer(DefaultSerializer):
    class Meta:
        model = Deployment
        fields = [
            "id",
            "name",
            "details",
        ]


class DeploymentNestedSerializerWithLocationAndCounts(DefaultSerializer):
    class Meta:
        model = Deployment
        fields = [
            "id",
            "name",
            "image",
            "details",
            "latitude",
            "longitude",
            "events_count",
            "captures_count",
            "detections_count",
            "occurrences_count",
            "taxa_count",
        ]


class ProjectListSerializer(DefaultSerializer):
    deployments_count = serializers.IntegerField(read_only=True)

    class Meta:
        model = Project
        fields = [
            "id",
            "name",
            "description",
            "details",
            "deployments_count",
            "created_at",
            "updated_at",
            "image",
            "summary_data",
        ]


class ProjectSerializer(DefaultSerializer):
    deployments = DeploymentNestedSerializerWithLocationAndCounts(many=True, read_only=True)

    class Meta:
        model = Project
        fields = ProjectListSerializer.Meta.fields + [
            "deployments",
        ]


class ProjectNestedSerializer(DefaultSerializer):
    class Meta:
        model = Project
        fields = [
            "id",
            "name",
            "details",
        ]


class SourceImageQuickListSerializer(DefaultSerializer):
    class Meta:
        model = SourceImage
        queryset = SourceImage.objects.annotate(detections_count=Count("detections"))
        fields = [
            "id",
            "details",
            "url",
            "timestamp",
            "detections_count",
        ]


class EventListSerializer(DefaultSerializer):
    deployment = DeploymentNestedSerializer(
        read_only=True,
    )
    example_captures = SourceImageNestedSerializer(many=True, read_only=True)
    # captures = serializers.StringRelatedField(many=True, read_only=True)
    captures = serializers.SerializerMethodField()

    class Meta:
        model = Event
        fields = [
            "id",
            "name",
            "details",
            "deployment",
            "start",
            "end",
            "day",
            "date_label",
            "duration",
            "duration_label",
            "captures_count",
            "detections_count",
            "occurrences_count",
            "taxa_count",
            "captures",
            "example_captures",
        ]

    def get_captures(self, obj):
        """
        Return URL to the captures endpoint filtered by this event.
        """

        return reverse_with_params(
            "sourceimage-list",
            request=self.context.get("request"),
            params={"event": obj.pk},
        )


class EventNestedSerializer(DefaultSerializer):
    class Meta:
        model = Event
        fields = [
            "id",
            "name",
            "details",
            "date_label",
        ]


class DeploymentCaptureNestedSerializer(DefaultSerializer):
    event = EventNestedSerializer(read_only=True)

    class Meta:
        model = SourceImage
        fields = [
            "id",
            "details",
            "url",
            "width",
            "height",
            "timestamp",
            "event",
        ]


class DeploymentSerializer(DefaultSerializer):
    events = DeploymentEventNestedSerializer(many=True, read_only=True)
    occurrences = serializers.SerializerMethodField()
    example_captures = DeploymentCaptureNestedSerializer(many=True, read_only=True)

    class Meta:
        model = Deployment
        fields = DeploymentListSerializer.Meta.fields + [
            "description",
            "data_source",
            "example_captures",
            # "capture_images",
        ]

    def get_occurrences(self, obj):
        """
        Return URL to the occurrences endpoint filtered by this deployment.
        """

        return reverse_with_params(
            "occurrence-list",
            request=self.context.get("request"),
            params={"deployment": obj.pk},
        )


class TaxonListSerializer(DefaultSerializer):
    # latest_detection = DetectionNestedSerializer(read_only=True)
    occurrences = serializers.SerializerMethodField()

    class Meta:
        model = Taxon
        fields = [
            "id",
            "name",
            "rank",
            "parent",
            "details",
            "occurrences_count",
            "detections_count",
            "occurrences",
            "occurrence_images",
            "last_detected",
        ]

    def get_occurrences(self, obj):
        """
        Return URL to the occurrences endpoint filtered by this taxon.
        """

        return reverse_with_params(
            "occurrence-list",
            request=self.context.get("request"),
            params={"determination": obj.pk},
        )


class CaptureTaxonSerializer(DefaultSerializer):
    class Meta:
        model = Taxon
        fields = [
            "id",
            "name",
            "rank",
            "details",
        ]


class OccurrenceNestedSerializer(DefaultSerializer):
    determination = CaptureTaxonSerializer(read_only=True)

    class Meta:
        model = Occurrence
        # queryset = Occurrence.objects.annotate(
        #     determination_score=Max("detections__classsifications__score")
        # )
        fields = [
            "id",
            "details",
            "determination",
            # "determination_score",
        ]


class AlgorithmSerializer(DefaultSerializer):
    class Meta:
        model = Algorithm
        fields = ["id", "name", "version", "details", "created_at"]


class TaxonDetectionsSerializer(DefaultSerializer):
    class Meta:
        model = Detection
        # queryset = Detection.objects.prefetch_related("classifications")
        fields = [
            "id",
            "url",
            "timestamp",
            "details",
            "width",
            "height",
        ]


class TaxonSourceImageNestedSerializer(DefaultSerializer):
    page = serializers.SerializerMethodField()
    page_offset = serializers.SerializerMethodField()

    class Meta:
        model = SourceImage
        fields = [
            "id",
            "details",
            "timestamp",
            "event",
            "page_offset",
            "page",
        ]

    def get_page(self, obj):
        return reverse_with_params(
            "sourceimage-list",
            request=self.context.get("request"),
            params={"offset": self.get_page_offset(obj)},
        )

    def get_page_offset(self, obj) -> int:
        # @TODO this may not be correct. Test or remove if unnecessary.
        # the Occurrence to Session navigation in the UI will be using
        # another method.
        return obj.event.captures.filter(timestamp__lt=obj.timestamp).count()


class TaxonOccurrenceNestedSerializer(DefaultSerializer):
    # determination_algorithm = AlgorithmSerializer(read_only=True)
    deployment = DeploymentNestedSerializer(read_only=True)
    event = EventNestedSerializer(read_only=True)
    best_detection = TaxonDetectionsSerializer(read_only=True)
    determination = CaptureTaxonSerializer(read_only=True)
    first_appearance = TaxonSourceImageNestedSerializer(read_only=True)
    last_appearance = TaxonSourceImageNestedSerializer(read_only=True)

    class Meta:
        model = Occurrence
        fields = [
            "id",
            "details",
            "deployment",
            "event",
            "determination_score",
            "determination",
            "best_detection",
            "detections_count",
            "duration",
            "duration_label",
            "first_appearance",
            "last_appearance",
        ]


class TaxonSerializer(DefaultSerializer):
    # latest_detection = DetectionNestedSerializer(read_only=True)
    occurrences = TaxonOccurrenceNestedSerializer(many=True, read_only=True)

    class Meta:
        model = Taxon
        fields = [
            "id",
            "name",
            "rank",
            "parent",
            "details",
            "occurrences_count",
            "detections_count",
            "events_count",
            "occurrences",
        ]


class CaptureOccurrenceSerializer(DefaultSerializer):
    determination = CaptureTaxonSerializer(read_only=True)
    determination_algorithm = AlgorithmSerializer(read_only=True)

    class Meta:
        model = Occurrence
        fields = [
            "id",
            "details",
            "determination",
            "determination_score",
            "determination_algorithm",
        ]


class ClassificationSerializer(DefaultSerializer):
    determination = CaptureTaxonSerializer(read_only=True)
    algorithm = AlgorithmSerializer(read_only=True)

    class Meta:
        model = Classification
        fields = [
            "id",
            "determination",
            "score",
            "algorithm",
            "type",
        ]


class CaptureDetectionsSerializer(DefaultSerializer):
    occurrence = CaptureOccurrenceSerializer(read_only=True)
    classifications = serializers.SerializerMethodField()

    class Meta:
        model = Detection
        # queryset = Detection.objects.prefetch_related("classifications")
        fields = [
            "id",
            "url",
            "width",
            "height",
            "bbox",
            "occurrence",
            "classifications",
        ]

    def get_classifications(self, obj):
        """
        Return URL to the classifications endpoint filtered by this detection.
        """

        return reverse_with_params(
            "classification-list",
            request=self.context.get("request"),
            params={"detection": obj.pk},
        )


class DetectionCaptureNestedSerializer(DefaultSerializer):
    class Meta:
        model = SourceImage
        fields = [
            "id",
            "details",
            "url",
            "width",
            "height",
        ]


class DetectionNestedSerializer(DefaultSerializer):
    classifications = ClassificationSerializer(many=True, read_only=True)
    capture = DetectionCaptureNestedSerializer(read_only=True, source="source_image")

    class Meta:
        model = Detection
        # queryset = Detection.objects.prefetch_related("classifications")
        fields = [
            "id",
            "timestamp",
            "url",
            "capture",
            "width",
            "height",
            "bbox",
            "occurrence",
            "classifications",
        ]


class DetectionListSerializer(DefaultSerializer):
    class Meta:
        model = Detection
        fields = [
            "id",
            "details",
            "bbox",
            "width",
            "height",
            # "top_n_classifications",
            "occurrence",
            "timestamp",
            "source_image",
            "detection_algorithm",
            "url",
        ]


class DetectionSerializer(DefaultSerializer):
    detection_algorithm = AlgorithmSerializer(read_only=True)
    detection_algorithm_id = serializers.PrimaryKeyRelatedField(
        queryset=Algorithm.objects.all(), source="detection_algorithm", write_only=True
    )

    class Meta:
        model = Detection
        fields = DetectionListSerializer.Meta.fields + [
            "source_image",
            "detection_algorithm",
            "detection_algorithm_id",
        ]


class SourceImageListSerializer(DefaultSerializer):
    detections_count = serializers.IntegerField(read_only=True)
    detections = CaptureDetectionsSerializer(many=True, read_only=True)
    # file = serializers.ImageField(allow_empty_file=False, use_url=True)

    class Meta:
        model = SourceImage
        fields = [
            "id",
            "details",
            "deployment",
            "event",
            "url",
            # "thumbnail",
            "timestamp",
            "width",
            "height",
            "size",
            "detections_count",
            "detections",
        ]


class SourceImageSerializer(DefaultSerializer):
    detections_count = serializers.IntegerField(read_only=True)
    detections = CaptureDetectionsSerializer(many=True, read_only=True)
    # file = serializers.ImageField(allow_empty_file=False, use_url=True)

    class Meta:
        model = SourceImage
        fields = SourceImageListSerializer.Meta.fields + []


class OccurrenceListSerializer(DefaultSerializer):
    determination = CaptureTaxonSerializer(read_only=True)
    deployment = DeploymentNestedSerializer(read_only=True)
    event = EventNestedSerializer(read_only=True)
    first_appearance = TaxonSourceImageNestedSerializer(read_only=True)

    class Meta:
        model = Occurrence
        # queryset = Occurrence.objects.annotate(
        #     determination_score=Max("detections__classsifications__score")
        # )
        fields = [
            "id",
            "details",
            "event",
            "deployment",
            "first_appearance",
            "duration",
            "duration_label",
            "determination",
            "detections_count",
            "detection_images",
            "determination_score",
        ]


class OccurrenceSerializer(DefaultSerializer):
    determination = CaptureTaxonSerializer(read_only=True)
    determination_id = serializers.PrimaryKeyRelatedField(
        write_only=True, queryset=Taxon.objects.all(), source="determination"
    )
    detections = DetectionNestedSerializer(many=True, read_only=True)
    deployment = DeploymentNestedSerializer(read_only=True)
    event = EventNestedSerializer(read_only=True)
    first_appearance = TaxonSourceImageNestedSerializer(read_only=True)

    class Meta:
        model = Occurrence
        fields = OccurrenceListSerializer.Meta.fields + [
            "determination_id",
            "detections",
        ]


class EventCaptureNestedSerializer(DefaultSerializer):
    """
    Load the first capture for an event. Or @TODO a single capture from the URL params.
    """

    detections = CaptureDetectionsSerializer(many=True, read_only=True)

    class Meta:
        model = SourceImage
        fields = [
            "id",
            "details",
            "url",
            "width",
            "height",
            "timestamp",
            "detections_count",
            "detections",
            # "page_url",
        ]


class EventSerializer(DefaultSerializer):
    deployment = DeploymentNestedSerializer(
        read_only=True,
    )
    deployment_id = serializers.PrimaryKeyRelatedField(
        write_only=True,
        queryset=Deployment.objects.all(),
        source="deployment",
    )
    captures = serializers.SerializerMethodField()
    first_capture = EventCaptureNestedSerializer(read_only=True)
    start = serializers.DateTimeField(read_only=True)
    end = serializers.DateTimeField(read_only=True)
    capture_page_offset = serializers.SerializerMethodField()

    class Meta:
        model = Event
        fields = [
            "id",
            "name",
            "details",
            "deployment",
            "deployment_id",
            "start",
            "end",
            "day",
            "date_label",
            "duration",
            "duration_label",
            "captures_count",
            "detections_count",
            "occurrences_count",
            "stats",
            "taxa_count",
            "captures",
            "first_capture",
            "summary_data",
            "capture_page_offset",
        ]

    def get_captures(self, obj):
        """
        Return URL to the captures endpoint filtered by this event.
        """

        params = {"event": obj.pk, "ordering": "timestamp"}

        initial_offset = self.get_capture_page_offset(obj)
        if initial_offset:
            params["offset"] = initial_offset

        return reverse_with_params(
            "sourceimage-list",
            request=self.context.get("request"),
            params=params,
        )

    def get_capture_page_offset(self, obj) -> int | None:
        """
        Look up the source image (capture) that contains a specfic detection or occurrence.

        Return the page offset for the capture to be used when requesting the capture list endpoint.
        """
        request = self.context["request"]
        event = obj
        capture_with_subject = None

        occurrence_id = request.query_params.get("occurrence")
        detection_id = request.query_params.get("detection")
        capture_id = request.query_params.get("capture")
        timestamp = request.query_params.get("timestamp")

        if capture_id:
            capture_with_subject = SourceImage.objects.get(pk=capture_id)
        elif timestamp:
            timestamp = datetime.datetime.fromisoformat(timestamp)
            capture_with_subject = event.captures.filter(timestamp=timestamp).first()
        elif detection_id:
            capture_with_subject = Detection.objects.get(pk=detection_id).source_image
        elif occurrence_id:
            capture_with_subject = Occurrence.objects.get(pk=occurrence_id).first_appearance()

        if capture_with_subject and capture_with_subject.event:
            # Assert that the capture is part of the event
            # @TODO add logging and return 404 if not found
            assert capture_with_subject.event.pk == event.pk, (
                f"Capture {capture_with_subject.pk} is not part of Event {event.pk} "
                f"(It belongs to Event {capture_with_subject.event.pk})"
            )
            # This is only reliable if the captures are ordered by timestamp. Which is the default sort order.
            offset = SourceImage.objects.filter(event=event, timestamp__lt=capture_with_subject.timestamp).count()
        else:
            offset = request.query_params.get("offset", None)

        return offset


class JobListSerializer(DefaultSerializer):
    project = ProjectNestedSerializer(read_only=True)
    deployment = DeploymentNestedSerializer(read_only=True)

    class Meta:
        model = Job
        fields = [
            "id",
            "details",
            "name",
            "project",
            "deployment",
            "status",
            "progress",
            "started_at",
            "finished_at",
            # "duration",
            # "duration_label",
            # "progress",
            # "progress_label",
            # "progress_percent",
            # "progress_percent_label",
        ]


class JobSerializer(DefaultSerializer):
    project = ProjectNestedSerializer(read_only=True)
    project_id = serializers.PrimaryKeyRelatedField(write_only=True, queryset=Project.objects.all(), source="project")
    config = serializers.JSONField(initial=Job.default_config(), allow_null=False, required=False)
    progress = serializers.JSONField(initial=Job.default_progress(), allow_null=False, required=False)

    class Meta:
        model = Job
        fields = JobListSerializer.Meta.fields + [
            "config",
            "result",
            "project",
            "project_id",
        ]


class StorageStatusSerializer(serializers.Serializer):
    data_source = serializers.CharField(max_length=200)


<<<<<<< HEAD
class LabelStudioBatchSerializer(serializers.ModelSerializer):
    url = serializers.SerializerMethodField()

    class Meta:
        model = SourceImage
        fields = ["url"]

    def get_url(self, obj):
        # return f"https://example.com/label-studio/captures/{obj.pk}/"
        url = reverse_with_params(
            "api:labelstudio-captures-detail",
            request=self.context.get("request"),
            args=[obj.pk],
        )
        url = add_format_to_url(url, "json")
        return url


class LabelStudioSourceImageSerializer(serializers.ModelSerializer):
    """
    Serialize source images for manual annotation of detected objects in Label Studio.

    Manually specifies the json output to match the Label Studio task format.
    https://labelstud.io/guide/tasks.html#Example-JSON-format
    """

    data = serializers.SerializerMethodField()
    annotations = serializers.SerializerMethodField()
    predictions = serializers.SerializerMethodField()

    class Meta:
        model = SourceImage
        fields = ["data", "annotations", "predictions"]

    def get_data(self, obj):
        deployment_name = obj.deployment.name if obj.deployment else ""
        project_name = obj.deployment.project.name if obj.deployment and obj.deployment.project else ""
        return {
            "image": obj.url(),
            "ami_id": obj.pk,
            "timestamp": obj.timestamp,
            "deployment": (obj.deployment.name if obj.deployment else None),
            "deployment_id": (obj.deployment.pk if obj.deployment else None),
            "project": (obj.deployment.project.name if obj.deployment and obj.deployment.project else None),
            "project_id": (obj.deployment.project.pk if obj.deployment and obj.deployment.project else None),
            "location": f"{project_name} / {deployment_name}",
        }

    def get_annotations(self, obj):
        # @TODO implement if necessary, make optional by URL param
        return []

    def get_predictions(self, obj):
        # @TODO implement if necessary, make optional by URL param
        return []


class LabelStudioDetectionSerializer(serializers.ModelSerializer):
    """
    Serialize detections for manual annotation of objects of interest in Label Studio.

    Manually specifies the json output to match the Label Studio task format.
    https://labelstud.io/guide/tasks.html
    """

    data = serializers.SerializerMethodField()
    annotations = serializers.SerializerMethodField()
    predictions = serializers.SerializerMethodField()

    class Meta:
        model = Detection
        fields = ["data", "annotations", "predictions"]

    def get_data(self, obj):
        return {
            "image": obj.url(),
            "ami_id": obj.pk,
            "timestamp": obj.timestamp,
            "deployment": (obj.source_image.deployment.name if obj.source_image.deployment else None),
            "deployment_id": (obj.source_image.deployment.pk if obj.source_image.deployment else None),
            "occurrence_id": (obj.occurrence.pk if obj.occurrence else None),
            "project": (
                obj.source_image.deployment.project.name
                if obj.source_image.deployment and obj.source_image.deployment.project
                else None
            ),
            "project_id": (
                obj.source_image.deployment.project.pk
                if obj.source_image.deployment and obj.source_image.deployment.project
                else None
            ),
            "source_image": obj.source_image.url(),
            "source_image_id": obj.source_image.pk,
        }

    def get_annotations(self, obj):
        return [
            # {
            #     "result": [
            #         {
            #             "type": "choices",
            #             "value": {
            #                 "choices": [
            #                     "Moth",  # these become the selected choice!
            #                     "Non-Moth",
            #                 ]
            #             },
            #             "choice": "single",
            #             "to_name": "image",
            #             "from_name": "choice",
            #         }
            #     ],
            # }
        ]

    def get_predictions(self, obj):
        # @TODO implement if necessary, make optional by URL param
        return []


class LabelStudioOccurrenceSerializer(serializers.ModelSerializer):
    """
    Serialize occurrences for manual annotation of objects of interest in Label Studio.

    Manually specifies the json output to match the Label Studio task format.
    https://labelstud.io/guide/tasks.html
    """

    data = serializers.SerializerMethodField()
    annotations = serializers.SerializerMethodField()
    predictions = serializers.SerializerMethodField()

    class Meta:
        model = Occurrence
        fields = ["data", "annotations", "predictions"]

    def get_data(self, obj):
        best_detection: Detection = obj.best_detection()
        first_appearance: SourceImage = obj.first_appearance()
        deployment_name = obj.deployment.name if obj.deployment else ""
        project_name = obj.deployment.project.name if obj.deployment and obj.deployment.project else ""
        return {
            "image": best_detection.url(),
            "ami_id": obj.pk,
            "url": obj.url(),
            "context_url": obj.context_url(),
            "deployment": (obj.deployment.name if obj.deployment else None),
            "deployment_id": (obj.deployment.pk if obj.deployment else None),
            "project": (obj.deployment.project.name if obj.deployment and obj.deployment.project else None),
            "project_id": (obj.deployment.project.pk if obj.deployment and obj.deployment.project else None),
            "event": (obj.event.day() if obj.event else None),
            "source_image": best_detection.url(),
            "source_image_id": best_detection.pk,
            "details_link": f"<a href='{obj.url()}' target='_blank'>View Details</a>",
            "context_link": f"<a href='{obj.context_url()}' target='_blank'>View Context</a>",
            "details_url": obj.url(),
            "table": {
                "Location": f"{project_name} / {deployment_name}",
                "Date": (obj.event.day().strftime("%B %m, %Y") if obj.event else None),
                "First Appearance": first_appearance.timestamp.strftime("%I:%M %p")
                if first_appearance.timestamp
                else None,
            },
        }

    def get_annotations(self, obj):
        return []

    def get_predictions(self, obj):
        # @TODO implement if necessary, make optional by URL param
        return []
=======
class PageSerializer(DefaultSerializer):
    details = serializers.HyperlinkedIdentityField(view_name="page-detail", lookup_field="slug")

    class Meta:
        model = Page
        fields = [
            "id",
            "details",
            "name",
            "slug",
            "content",
            "html",
            "nav_level",
            "nav_order",
            "link_class",
            "published",
            "updated_at",
        ]


class PageListSerializer(PageSerializer):
    class Meta:
        model = Page
        queryset = Page.objects.filter(published=True)  # This has no effect
        fields = [
            "id",
            "details",
            "name",
            "slug",
            "nav_level",
            "nav_order",
            "link_class",
            "published",
            "updated_at",
        ]
>>>>>>> cf880f21
<|MERGE_RESOLUTION|>--- conflicted
+++ resolved
@@ -828,7 +828,43 @@
     data_source = serializers.CharField(max_length=200)
 
 
-<<<<<<< HEAD
+class PageSerializer(DefaultSerializer):
+    details = serializers.HyperlinkedIdentityField(view_name="page-detail", lookup_field="slug")
+
+    class Meta:
+        model = Page
+        fields = [
+            "id",
+            "details",
+            "name",
+            "slug",
+            "content",
+            "html",
+            "nav_level",
+            "nav_order",
+            "link_class",
+            "published",
+            "updated_at",
+        ]
+
+
+class PageListSerializer(PageSerializer):
+    class Meta:
+        model = Page
+        queryset = Page.objects.filter(published=True)  # This has no effect
+        fields = [
+            "id",
+            "details",
+            "name",
+            "slug",
+            "nav_level",
+            "nav_order",
+            "link_class",
+            "published",
+            "updated_at",
+        ]
+
+
 class LabelStudioBatchSerializer(serializers.ModelSerializer):
     url = serializers.SerializerMethodField()
 
@@ -999,41 +1035,4 @@
 
     def get_predictions(self, obj):
         # @TODO implement if necessary, make optional by URL param
-        return []
-=======
-class PageSerializer(DefaultSerializer):
-    details = serializers.HyperlinkedIdentityField(view_name="page-detail", lookup_field="slug")
-
-    class Meta:
-        model = Page
-        fields = [
-            "id",
-            "details",
-            "name",
-            "slug",
-            "content",
-            "html",
-            "nav_level",
-            "nav_order",
-            "link_class",
-            "published",
-            "updated_at",
-        ]
-
-
-class PageListSerializer(PageSerializer):
-    class Meta:
-        model = Page
-        queryset = Page.objects.filter(published=True)  # This has no effect
-        fields = [
-            "id",
-            "details",
-            "name",
-            "slug",
-            "nav_level",
-            "nav_order",
-            "link_class",
-            "published",
-            "updated_at",
-        ]
->>>>>>> cf880f21
+        return []