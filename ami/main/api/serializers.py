import datetime

from django.core.exceptions import ValidationError as DjangoValidationError
from django.db.models import QuerySet
from guardian.shortcuts import get_perms
from rest_framework import serializers
from rest_framework.request import Request

from ami.base.fields import DateStringField
from ami.base.serializers import DefaultSerializer, MinimalNestedModelSerializer, get_current_user, reverse_with_params
from ami.jobs.models import Job
<<<<<<< HEAD
from ami.main.models import create_source_image_from_upload, get_media_url
=======
from ami.main.models import Tag, create_source_image_from_upload
>>>>>>> a6bead33
from ami.ml.models import Algorithm
from ami.ml.serializers import AlgorithmSerializer
from ami.users.models import User
from ami.users.roles import ProjectManager

from ..models import (
    Classification,
    Deployment,
    Detection,
    Device,
    Event,
    Identification,
    Occurrence,
    Page,
    Project,
    ProjectTaxon,
    S3StorageSource,
    Site,
    SourceImage,
    SourceImageCollection,
    SourceImageUpload,
    TaxaList,
    Taxon,
    validate_filename_timestamp,
)


def build_image_entry(path, title, caption=None):
    url = get_media_url(path) if path else None
    return {
        "title": title,
        "caption": caption,
        "sizes": {"original": url if url else None},
    }


class ProjectNestedSerializer(DefaultSerializer):
    class Meta:
        model = Project
        fields = [
            "id",
            "name",
            "image",
            "details",
        ]


class PrimaryKeyRelatedFieldWithOwner(serializers.PrimaryKeyRelatedField):
    def __init__(self, **kwargs):
        self.queryset: QuerySet

        self.queryset = kwargs["queryset"]
        super().__init__(**kwargs)

    def get_queryset(self):
        return self.queryset.filter(owner=self.context["request"].user)


class UserNestedSerializer(DefaultSerializer):
    details = serializers.HyperlinkedIdentityField(view_name="user-detail", lookup_field="pk", lookup_url_kwarg="id")

    class Meta:
        model = User
        fields = [
            "id",
            "name",
            "image",
            "details",
        ]


class SourceImageNestedSerializer(DefaultSerializer):
    event_id = serializers.PrimaryKeyRelatedField(source="event", read_only=True)

    class Meta:
        model = SourceImage
        fields = [
            "id",
            "details",
            "url",
            "width",
            "height",
            "timestamp",
            "event_id",
            # "detections_count",
            # "detections",
        ]


class ExampleSourceImageNestedSerializer(DefaultSerializer):
    class Meta:
        model = SourceImage
        fields = [
            "id",
            "details",
            "url",
            "width",
            "height",
            "timestamp",
        ]


class DeviceNestedSerializer(DefaultSerializer):
    class Meta:
        model = Device
        fields = [
            "id",
            "name",
            "details",
        ]


class SiteNestedSerializer(DefaultSerializer):
    class Meta:
        model = Site
        fields = [
            "id",
            "name",
            "details",
        ]


class StorageSourceNestedSerializer(DefaultSerializer):
    class Meta:
        model = S3StorageSource
        fields = [
            "id",
            "name",
            "details",
        ]


class JobTypeSerializer(serializers.Serializer):
    """
    Serializer for the JobType json field in the Job model.

    This is duplicated from ami.jobs.serializers to avoid circular imports.
    but it is extremely simple.
    """

    name = serializers.CharField(read_only=True)
    key = serializers.SlugField(read_only=True)


class JobStatusSerializer(DefaultSerializer):
    job_type = JobTypeSerializer(read_only=True)

    class Meta:
        model = Job
        fields = [
            "id",
            "details",
            "status",
            "job_type",
            "created_at",
            "updated_at",
        ]


class DeploymentListSerializer(DefaultSerializer):
    events = serializers.SerializerMethodField()
    occurrences = serializers.SerializerMethodField()
    project = ProjectNestedSerializer(read_only=True)
    device = DeviceNestedSerializer(read_only=True)
    research_site = SiteNestedSerializer(read_only=True)
    jobs = JobStatusSerializer(many=True, read_only=True)

    class Meta:
        model = Deployment
        fields = [
            "id",
            "name",
            "details",
            "image",
            "events",
            "occurrences",
            "events_count",
            "captures_count",
            "occurrences_count",
            "taxa_count",
            "project",
            "created_at",
            "updated_at",
            "latitude",
            "longitude",
            "first_date",
            "last_date",
            "device",
            "research_site",
            "jobs",
        ]

    def get_events(self, obj):
        """
        Return URL to the events endpoint filtered by this deployment.
        """

        return reverse_with_params(
            "event-list",
            request=self.context.get("request"),
            params={"deployment": obj.pk},
        )

    def get_occurrences(self, obj):
        """
        Return URL to the occurrences endpoint filtered by this deployment.
        """

        return reverse_with_params(
            "occurrence-list",
            request=self.context.get("request"),
            params={"deployment": obj.pk},
        )


class DeploymentEventNestedSerializer(DefaultSerializer):
    class Meta:
        model = Event
        fields = [
            "id",
            "name",
            "details",
            "occurrences_count",
            "taxa_count",
        ]


class DeploymentNestedSerializer(DefaultSerializer):
    class Meta:
        model = Deployment
        fields = [
            "id",
            "name",
            "details",
        ]


class DeploymentNestedSerializerWithLocationAndCounts(DefaultSerializer):
    class Meta:
        model = Deployment
        fields = [
            "id",
            "name",
            "image",
            "details",
            "latitude",
            "longitude",
            "events_count",
            # "captures_count",
            # "detections_count",
            # "occurrences_count",
            # "taxa_count",
        ]


class ProjectListSerializer(DefaultSerializer):
    deployments_count = serializers.IntegerField(read_only=True)

    class Meta:
        model = Project
        fields = [
            "id",
            "name",
            "description",
            "details",
            "deployments_count",
            "created_at",
            "updated_at",
            "image",
        ]


class ProjectSerializer(DefaultSerializer):
    deployments = DeploymentNestedSerializerWithLocationAndCounts(many=True, read_only=True)
    owner = UserNestedSerializer(read_only=True)

    class Meta:
        model = Project
        fields = ProjectListSerializer.Meta.fields + [
            "deployments",
            "summary_data",  # @TODO move to a 2nd request, it's too slow
            "owner",
        ]


class SourceImageQuickListSerializer(DefaultSerializer):
    class Meta:
        model = SourceImage
        fields = [
            "id",
            "details",
            "url",
            "timestamp",
            "detections_count",
        ]


class EventListSerializer(DefaultSerializer):
    deployment = DeploymentNestedSerializer(
        read_only=True,
    )
    example_captures = ExampleSourceImageNestedSerializer(many=True, read_only=True)
    captures = serializers.SerializerMethodField()

    class Meta:
        model = Event
        fields = [
            "id",
            "name",
            "details",
            "deployment",
            "start",
            "end",
            "day",
            "date_label",
            "duration",
            "duration_label",
            "captures_count",
            "detections_count",
            "occurrences_count",
            "taxa_count",
            "captures",
            "example_captures",
        ]

    def get_captures(self, obj):
        """
        Return URL to the captures endpoint filtered by this event.
        """

        return reverse_with_params(
            "sourceimage-list",
            request=self.context.get("request"),
            params={"event": obj.pk},
        )


class EventNestedSerializer(DefaultSerializer):
    class Meta:
        model = Event
        fields = [
            "id",
            "name",
            "details",
            "date_label",
        ]


MinimalEventNestedSerializer = MinimalNestedModelSerializer.create_for_model(Event)


class DeploymentCaptureNestedSerializer(DefaultSerializer):
    event = MinimalEventNestedSerializer(read_only=True, source="event_id")

    class Meta:
        model = SourceImage
        fields = [
            "id",
            "details",
            "url",
            "width",
            "height",
            "timestamp",
            "event",
        ]


class DeploymentSerializer(DeploymentListSerializer):
    events = DeploymentEventNestedSerializer(many=True, read_only=True)
    occurrences = serializers.SerializerMethodField()
    example_captures = DeploymentCaptureNestedSerializer(many=True, read_only=True)
    manually_uploaded_captures = DeploymentCaptureNestedSerializer(many=True, read_only=True)
    project_id = serializers.PrimaryKeyRelatedField(
        write_only=True,
        queryset=Project.objects.all(),
        source="project",
    )
    device_id = serializers.PrimaryKeyRelatedField(
        write_only=True,
        queryset=Device.objects.all(),
        source="device",
        required=False,
    )
    research_site_id = serializers.PrimaryKeyRelatedField(
        write_only=True,
        queryset=Site.objects.all(),
        source="research_site",
        required=False,
    )
    data_source = serializers.SerializerMethodField()
    data_source_id = serializers.PrimaryKeyRelatedField(
        write_only=True,
        queryset=S3StorageSource.objects.all(),
        source="data_source",
        required=False,
    )
    data_source_total_files = serializers.IntegerField(read_only=True)
    data_source_total_size = serializers.IntegerField(read_only=True)
    data_source_total_size_display = serializers.CharField(read_only=True)
    data_source_last_checked = serializers.DateTimeField(read_only=True)

    class Meta(DeploymentListSerializer.Meta):
        fields = DeploymentListSerializer.Meta.fields + [
            "project_id",
            "device_id",
            "research_site_id",
            "data_source",
            "data_source_id",
            "data_source_uri",
            "data_source_total_files",
            "data_source_total_size",
            "data_source_total_size_display",
            "data_source_last_checked",
            "data_source_subdir",
            "data_source_regex",
            "description",
            "example_captures",
            "manually_uploaded_captures",
            # "capture_images",
        ]

    def get_data_source(self, obj):
        """
        Add uri to nested serializer of the data source

        The data source is defined by both the StorageSource model
        and the extra configuration in the Deployment model.
        """

        if obj.data_source is None:
            return None
        else:
            data = StorageSourceNestedSerializer(obj.data_source, context=self.context).data
            data["uri"] = obj.data_source_uri()
            return data

    def get_occurrences(self, obj):
        """
        Return URL to the occurrences endpoint filtered by this deployment.
        """

        return reverse_with_params(
            "occurrence-list",
            request=self.context.get("request"),
            params={"deployment": obj.pk},
        )


class ProjectTaxonNestedSerializer(DefaultSerializer):
    class Meta:
        model = ProjectTaxon
        fields = [
            "id",
            # "project_id",
            # "featured_occcurence_id",
        ]


class TaxonNoParentNestedSerializer(DefaultSerializer):
    class Meta:
        model = Taxon
        fields = [
            "id",
            "name",
            "rank",
            "details",
            "gbif_taxon_key",
            "fieldguide_id",
            "cover_image_url",
            "cover_image_credit",
        ]


class TaxonParentSerializer(serializers.Serializer):
    id = serializers.IntegerField()
    name = serializers.CharField()
    rank = serializers.SerializerMethodField()

    def get_rank(self, obj):
        return obj.rank.value


class TaxonNestedSerializer(TaxonNoParentNestedSerializer):
    """
    Simple Taxon serializer with 1 level of nested parents.
    """

    parent = TaxonNoParentNestedSerializer(read_only=True)
    parents = TaxonParentSerializer(many=True, read_only=True, source="parents_json")

    class Meta(TaxonNoParentNestedSerializer.Meta):
        fields = TaxonNoParentNestedSerializer.Meta.fields + [
            "parent",
            "parents",
        ]


class TaxonSearchResultSerializer(TaxonNestedSerializer):
    class Meta:
        model = Taxon
        fields = [
            "id",
            "name",
            "rank",
            "parent",
            "cover_image_url",
        ]


class TagSerializer(DefaultSerializer):
    project = ProjectNestedSerializer(read_only=True)
    project_id = serializers.PrimaryKeyRelatedField(queryset=Project.objects.all(), source="project", write_only=True)
    taxa_ids = serializers.PrimaryKeyRelatedField(
        queryset=Taxon.objects.all(), many=True, source="taxa", write_only=True, required=False
    )
    taxa = serializers.SerializerMethodField()

    class Meta:
        model = Tag
        fields = ["id", "name", "project", "project_id", "taxa_ids", "taxa"]

    def get_taxa(self, obj):
        return [{"id": taxon.id, "name": taxon.name} for taxon in obj.taxa.all()]


class TaxonListSerializer(DefaultSerializer):
    # latest_detection = DetectionNestedSerializer(read_only=True)
    occurrences = serializers.SerializerMethodField()
    parents = TaxonParentSerializer(many=True, read_only=True, source="parents_json")
    parent_id = serializers.PrimaryKeyRelatedField(queryset=Taxon.objects.all(), source="parent")
<<<<<<< HEAD
    featured_occurrences = serializers.SerializerMethodField()
    images = serializers.SerializerMethodField()

    def get_images(self, obj):
        images = {
            "external_reference": build_image_entry(
                obj.cover_image_url, "External reference image", obj.cover_image_credit
            ),
            "most_recently_featured": build_image_entry(
                getattr(obj, "featured_detection_path", None),
                "Featured occurrence",
            ),
            "highest_determination_score": build_image_entry(
                getattr(obj, "highest_score_detection_path", None),
                "Most confident prediction",
            ),
        }

        return images

    def get_featured_occurrences(self, obj):
        """
        Return the prefetched featured occurrences attached via `to_attr="prefetched_featured_occurrences"`.
        """
        featured = getattr(obj, "prefetched_featured_occurrences", [])
        return TaxonOccurrenceNestedSerializer(featured, many=True, context=self.context).data
=======
    tags = serializers.SerializerMethodField()

    def get_tags(self, obj):
        tag_list = getattr(obj, "prefetched_tags", [])
        return TagSerializer(tag_list, many=True, context=self.context).data
>>>>>>> a6bead33

    class Meta:
        model = Taxon
        fields = [
            "id",
            "name",
            "rank",
            "parent_id",
            "parents",
            "details",
            "occurrences_count",
            "occurrences",
<<<<<<< HEAD
            "featured_occurrences",
=======
            "tags",
>>>>>>> a6bead33
            "last_detected",
            "best_determination_score",
            "cover_image_url",
            "unknown_species",
            "created_at",
            "updated_at",
            "images",
        ]

    def get_occurrences(self, obj):
        """
        Return URL to the occurrences endpoint filtered by this taxon.
        """

        params = {}
        params.update(dict(self.context["request"].query_params.items()))
        params.update({"determination": obj.pk})

        return reverse_with_params(
            "occurrence-list",
            request=self.context.get("request"),
            params=params,
        )


class TaxaListSerializer(serializers.ModelSerializer):
    taxa = serializers.SerializerMethodField()
    projects = serializers.PrimaryKeyRelatedField(queryset=Project.objects.all(), many=True)

    class Meta:
        model = TaxaList
        fields = ["id", "name", "description", "taxa", "projects"]

    def get_taxa(self, obj):
        """
        Return URL to the taxa endpoint filtered by this taxalist.
        """
        return reverse_with_params(
            "taxon-list",
            request=self.context.get("request"),
            params={"taxa_list_id": obj.pk},
        )


class CaptureTaxonSerializer(DefaultSerializer):
    parent = TaxonNoParentNestedSerializer(read_only=True)
    parents = TaxonParentSerializer(many=True, read_only=True)

    def get_permissions(self, instance, instance_data):
        instance_data["user_permissions"] = []
        return instance_data

    class Meta:
        model = Taxon
        fields = [
            "id",
            "name",
            "parent",
            "parents",
            "rank",
            "details",
        ]


class OccurrenceNestedSerializer(DefaultSerializer):
    determination = CaptureTaxonSerializer(read_only=True)

    class Meta:
        model = Occurrence
        # queryset = Occurrence.objects.annotate(
        #     determination_score=Max("detections__classsifications__score")
        # )
        fields = [
            "id",
            "details",
            "determination",
            # "determination_score",
        ]


class IdentificationSerializer(DefaultSerializer):
    user = UserNestedSerializer(read_only=True)
    occurrence = OccurrenceNestedSerializer(read_only=True)
    occurrence_id = serializers.PrimaryKeyRelatedField(
        write_only=True,
        queryset=Occurrence.objects.all(),
        source="occurrence",
    )
    taxon = TaxonNestedSerializer(read_only=True)
    taxon_id = serializers.PrimaryKeyRelatedField(
        write_only=True,
        queryset=Taxon.objects.all(),
        source="taxon",
    )
    agreed_with_identification_id = serializers.PrimaryKeyRelatedField(
        queryset=Identification.objects.all(),
        source="agreed_with_identification",
        allow_null=True,
        required=False,
    )
    agreed_with_prediction_id = serializers.PrimaryKeyRelatedField(
        queryset=Classification.objects.all(),
        source="agreed_with_prediction",
        allow_null=True,
        required=False,
    )

    class Meta:
        model = Identification
        fields = [
            "id",
            "details",
            "user",
            "occurrence",
            "occurrence_id",
            "taxon",
            "taxon_id",
            "withdrawn",
            "agreed_with_identification_id",
            "agreed_with_prediction_id",
            "comment",
            "created_at",
            "updated_at",
        ]


class TaxonDetectionsSerializer(DefaultSerializer):
    class Meta:
        model = Detection
        # queryset = Detection.objects.prefetch_related("classifications")
        fields = [
            "id",
            "url",
            "timestamp",
            "details",
            "width",
            "height",
        ]


class TaxonSourceImageNestedSerializer(DefaultSerializer):
    page = serializers.SerializerMethodField()
    page_offset = serializers.SerializerMethodField()

    class Meta:
        model = SourceImage
        fields = [
            "id",
            "details",
            "timestamp",
            "event",
            "page_offset",
            "page",
        ]

    def get_page(self, obj):
        return reverse_with_params(
            "sourceimage-list",
            request=self.context.get("request"),
            params={"offset": self.get_page_offset(obj)},
        )

    def get_page_offset(self, obj) -> int:
        # @TODO this may not be correct. Test or remove if unnecessary.
        # the Occurrence to Session navigation in the UI will be using
        # another method.
        if not obj or not obj.event:
            return 0
        else:
            return obj.event.captures.filter(timestamp__lt=obj.timestamp).count()


class TaxonOccurrenceNestedSerializer(DefaultSerializer):
    # determination_algorithm = AlgorithmSerializer(read_only=True)
    deployment = DeploymentNestedSerializer(read_only=True)
    event = EventNestedSerializer(read_only=True)
    best_detection = TaxonDetectionsSerializer(read_only=True)
    determination = CaptureTaxonSerializer(read_only=True)
    # first_appearance = TaxonSourceImageNestedSerializer(read_only=True)
    # last_appearance = TaxonSourceImageNestedSerializer(read_only=True)

    class Meta:
        model = Occurrence
        fields = [
            "id",
            "details",
            "deployment",
            "event",
            "determination_score",
            "determination_ood_score",
            "determination",
            "best_detection",
            "detections_count",
            "duration",
            "duration_label",
            "first_appearance_timestamp",
            "last_appearance_timestamp",
            # "first_appearance",
            # "last_appearance",
        ]


class TaxonSerializer(DefaultSerializer):
    # latest_detection = DetectionNestedSerializer(read_only=True)
    occurrences = TaxonOccurrenceNestedSerializer(many=True, read_only=True, source="example_occurrences")
    parent = TaxonNoParentNestedSerializer(read_only=True)
    parent_id = serializers.PrimaryKeyRelatedField(queryset=Taxon.objects.all(), source="parent", write_only=True)
    parents = TaxonParentSerializer(many=True, read_only=True, source="parents_json")
<<<<<<< HEAD
    featured_occurrences = serializers.SerializerMethodField()
    images = serializers.SerializerMethodField()

    def get_images(self, obj):
        images = {
            "external_reference": build_image_entry(
                obj.cover_image_url, "External reference image", obj.cover_image_credit
            ),
            "most_recently_featured": build_image_entry(
                getattr(obj, "featured_detection_path", None),
                "Featured occurrence",
            ),
            "highest_determination_score": build_image_entry(
                getattr(obj, "highest_score_detection_path", None),
                "Most confident prediction",
            ),
        }

        return images

    def get_featured_occurrences(self, obj):
        """
        Return a list of featured occurrences from prefetched featured occurrences.
        """
        featured = [occ for occ in getattr(obj, "prefetched_featured_occurrences", [])]
        return TaxonOccurrenceNestedSerializer(featured, many=True, context=self.context).data

    def _get_best_detection_image_url(self, occurrence):
        """
        Given an occurrence, return the public URL of its best detection's source image.
        """
        detection = getattr(occurrence, "best_detection", None)
        if detection and detection.source_image:
            return detection.source_image.public_url
        return None
=======
    tags = serializers.SerializerMethodField()

    def get_tags(self, obj):
        # Use prefetched tags
        tag_list = getattr(obj, "prefetched_tags", [])
        return TagSerializer(tag_list, many=True, context=self.context).data
>>>>>>> a6bead33

    class Meta:
        model = Taxon
        fields = [
            "id",
            "name",
            "rank",
            "parent",
            "parent_id",
            "parents",
            "details",
            "occurrences_count",
            "events_count",
            "occurrences",
            "gbif_taxon_key",
            "tags",
            "last_detected",
            "fieldguide_id",
            "cover_image_url",
            "cover_image_credit",
            "featured_occurrences",
            # "featured_detection_image_url",
            "unknown_species",
<<<<<<< HEAD
            "last_detected",  # @TODO this has performance impact, review
            "images",
=======
>>>>>>> a6bead33
        ]


class CaptureOccurrenceSerializer(DefaultSerializer):
    determination = TaxonNoParentNestedSerializer(read_only=True)
    determination_algorithm = AlgorithmSerializer(read_only=True)

    class Meta:
        model = Occurrence
        fields = [
            "id",
            "details",
            "determination",
            "determination_score",
            "determination_ood_score",
            "determination_algorithm",
        ]


class ClassificationPredictionItemSerializer(serializers.Serializer):
    taxon = TaxonNestedSerializer(read_only=True)
    score = serializers.FloatField(read_only=True)
    logit = serializers.FloatField(read_only=True)


class ClassificationSerializer(DefaultSerializer):
    taxon = TaxonNestedSerializer(read_only=True)
    algorithm = AlgorithmSerializer(read_only=True)
    top_n = ClassificationPredictionItemSerializer(many=True, read_only=True)
    features_2048 = serializers.ListField(child=serializers.FloatField(), read_only=True)

    class Meta:
        model = Classification
        fields = [
            "id",
            "details",
            "taxon",
            "score",
            "algorithm",
            "scores",
            "logits",
            "ood_score",
            "features_2048",
            "top_n",
            "created_at",
            "updated_at",
        ]


class ClassificationWithTaxaSerializer(ClassificationSerializer):
    """
    Return all possible taxa objects in the category map with the classification.

    This is slow for large category maps.
    It's recommended to retrieve and cache the category map with taxa ahead of time.
    """

    taxa = TaxonNestedSerializer(many=True, read_only=True)

    class Meta(ClassificationSerializer.Meta):
        fields = ClassificationSerializer.Meta.fields + [
            "taxa",
        ]


class ClassificationListSerializer(DefaultSerializer):
    class Meta:
        model = Classification
        fields = [
            "id",
            "details",
            "taxon",
            "score",
            "ood_score",
            "algorithm",
            "created_at",
            "updated_at",
        ]


class ClassificationNestedSerializer(ClassificationSerializer):
    def get_permissions(self, instance, instance_data):
        instance_data["user_permissions"] = []
        return instance_data

    class Meta:
        model = Classification
        fields = [
            "id",
            "details",
            "taxon",
            "score",
            "ood_score",
            "terminal",
            "algorithm",
            "created_at",
        ]


class CaptureDetectionsSerializer(DefaultSerializer):
    occurrence = CaptureOccurrenceSerializer(read_only=True)
    classifications = serializers.SerializerMethodField()

    class Meta:
        model = Detection
        # queryset = Detection.objects.prefetch_related("classifications")
        fields = [
            "id",
            "details",
            "url",
            "width",
            "height",
            "bbox",
            "occurrence",
            "classifications",
        ]

    def get_classifications(self, obj) -> str:
        """
        Return URL to the classifications endpoint filtered by this detection.
        """

        return reverse_with_params(
            "classification-list",
            request=self.context.get("request"),
            params={"detection": obj.pk},
        )


class DetectionCaptureNestedSerializer(DefaultSerializer):
    class Meta:
        model = SourceImage
        fields = [
            "id",
            "details",
            "url",
            "width",
            "height",
        ]


class DetectionNestedSerializer(DefaultSerializer):
    classifications = ClassificationNestedSerializer(many=True, read_only=True)
    capture = DetectionCaptureNestedSerializer(read_only=True, source="source_image")

    class Meta:
        model = Detection
        # queryset = Detection.objects.prefetch_related("classifications")
        fields = [
            "id",
            "details",
            "timestamp",
            "url",
            "capture",
            "width",
            "height",
            "bbox",
            "occurrence",
            "classifications",
        ]


class ClassificationSimilaritySerializer(ClassificationSerializer):
    distance = serializers.FloatField(read_only=True)
    detection = DetectionNestedSerializer(read_only=True)

    class Meta(ClassificationSerializer.Meta):
        fields = [
            "id",
            "details",
            "distance",
            "detection",
            "taxon",
            "algorithm",
            "created_at",
            "updated_at",
        ]


class DetectionListSerializer(DefaultSerializer):
    class Meta:
        model = Detection
        fields = [
            "id",
            "details",
            "bbox",
            "width",
            "height",
            # "top_n_classifications",
            "occurrence",
            "timestamp",
            "source_image",
            "detection_algorithm",
            "url",
        ]


class DetectionSerializer(DefaultSerializer):
    detection_algorithm = AlgorithmSerializer(read_only=True)
    detection_algorithm_id = serializers.PrimaryKeyRelatedField(
        queryset=Algorithm.objects.all(), source="detection_algorithm", write_only=True
    )
    classifications = ClassificationNestedSerializer(many=True, read_only=True)

    class Meta:
        model = Detection
        fields = DetectionListSerializer.Meta.fields + [
            "source_image",
            "detection_algorithm",
            "detection_algorithm_id",
            "classifications",
        ]


class SourceImageListSerializer(DefaultSerializer):
    detections_count = serializers.IntegerField(read_only=True)
    detections = CaptureDetectionsSerializer(many=True, read_only=True, source="filtered_detections")
    deployment = DeploymentNestedSerializer(read_only=True)
    event = EventNestedSerializer(read_only=True)
    project = serializers.PrimaryKeyRelatedField(queryset=Project.objects.all(), required=False)
    # file = serializers.ImageField(allow_empty_file=False, use_url=True)

    class Meta:
        model = SourceImage
        fields = [
            "id",
            "details",
            "deployment",
            "event",
            "url",
            # "thumbnail",
            "timestamp",
            "width",
            "height",
            "size",
            "size_display",
            "detections_count",
            "occurrences_count",
            "taxa_count",
            "detections",
            "project",
        ]


class SourceImageCollectionNestedSerializer(DefaultSerializer):
    class Meta:
        model = SourceImageCollection
        fields = [
            "id",
            "name",
            "details",
            "method",
        ]


class SourceImageSerializer(SourceImageListSerializer):
    uploaded_by = serializers.PrimaryKeyRelatedField(read_only=True)
    jobs = JobStatusSerializer(many=True, read_only=True)
    collections = SourceImageCollectionNestedSerializer(many=True, read_only=True)
    # file = serializers.ImageField(allow_empty_file=False, use_url=True)

    class Meta:
        model = SourceImage
        fields = SourceImageListSerializer.Meta.fields + [
            "uploaded_by",
            "test_image",
            "jobs",
            "collections",
            "event_next_capture_id",
            "event_prev_capture_id",
            "event_current_capture_index",
            "event_total_captures",
        ]


class SourceImageUploadSerializer(DefaultSerializer):
    image = serializers.ImageField(allow_empty_file=False, use_url=True)
    created_at = serializers.DateTimeField(read_only=True)
    deployment = serializers.PrimaryKeyRelatedField(
        queryset=Deployment.objects.all(),
        required=True,
    )
    user = serializers.PrimaryKeyRelatedField(
        read_only=True,
    )
    source_image = SourceImageNestedSerializer(read_only=True)

    class Meta:
        model = SourceImageUpload
        fields = [
            "id",
            "details",
            "image",
            "deployment",
            "source_image",
            "user",
            "created_at",
        ]

    def create(self, validated_data):
        # Add the user to the validated data
        request = self.context.get("request")
        user = get_current_user(request)
        # @TODO IMPORTANT ensure current user is a member of the deployment's project
        obj = SourceImageUpload.objects.create(user=user, **validated_data)
        source_image = create_source_image_from_upload(
            obj.image,
            obj.deployment,
            request,
        )
        if source_image is not None:
            obj.source_image = source_image  # type: ignore
            obj.save()
        return obj

    def validate_image(self, value):
        # Ensure that image filename contains a timestamp
        try:
            validate_filename_timestamp(value.name)
        except DjangoValidationError as e:
            raise serializers.ValidationError(str(e))
        return value


class SourceImageCollectionCommonKwargsSerializer(serializers.Serializer):
    # The most common kwargs for the sampling methods
    # use for the "common_combined" method
    minute_interval = serializers.IntegerField(required=False, allow_null=True)
    max_num = serializers.IntegerField(required=False, allow_null=True)
    shuffle = serializers.BooleanField(required=False, allow_null=True)

    month_start = serializers.IntegerField(required=False, allow_null=True)
    month_end = serializers.IntegerField(required=False, allow_null=True)

    date_start = DateStringField(required=False, allow_null=True)
    date_end = DateStringField(required=False, allow_null=True)

    hour_start = serializers.IntegerField(required=False, allow_null=True)
    hour_end = serializers.IntegerField(required=False, allow_null=True)

    deployment_ids = serializers.ListField(
        child=serializers.IntegerField(),
        required=False,
        allow_null=True,
        allow_empty=True,
    )

    # Kwargs for other sampling methods, this is not complete
    # see the SourceImageCollection model for all available kwargs.
    size = serializers.IntegerField(required=False, allow_null=True)
    num_each = serializers.IntegerField(required=False, allow_null=True)
    exclude_events = serializers.CharField(required=False, allow_null=True)
    deployment_id = serializers.IntegerField(required=False, allow_null=True)
    position = serializers.IntegerField(required=False, allow_null=True)

    def to_representation(self, instance):
        data = super().to_representation(instance)
        # Don't return the kwargs if they are empty
        return {key: value for key, value in data.items() if value is not None}


class SourceImageCollectionSerializer(DefaultSerializer):
    # @TODO can sampling kwargs be a nested serializer instead??

    source_images = serializers.SerializerMethodField()
    kwargs = SourceImageCollectionCommonKwargsSerializer(required=False, partial=True)
    jobs = JobStatusSerializer(many=True, read_only=True)
    project = serializers.PrimaryKeyRelatedField(queryset=Project.objects.all())

    class Meta:
        model = SourceImageCollection
        fields = [
            "id",
            "details",
            "name",
            "project",
            "method",
            "kwargs",
            "source_images",
            "source_images_count",
            "source_images_with_detections_count",
            "occurrences_count",
            "taxa_count",
            "description",
            "jobs",
            "created_at",
            "updated_at",
        ]

    def get_permissions(self, instance, instance_data):
        request: Request = self.context["request"]
        user = request.user
        project = instance.get_project()
        permissions = get_perms(user, project)
        source_image_collection_permissions = {
            perm.split("_")[0] for perm in permissions if perm.endswith("_sourceimagecollection")
        }
        source_image_collection_permissions.discard("create")
        if instance.dataset_type == "curated":
            source_image_collection_permissions.discard("populate")
            if Project.Permissions.STAR_SOURCE_IMAGE in permissions:
                source_image_collection_permissions.add("star")

        instance_data["user_permissions"] = list(source_image_collection_permissions)
        return instance_data

    def get_source_images(self, obj) -> str:
        """
        Return URL to the captures endpoint filtered by this collection.
        """

        return reverse_with_params(
            "sourceimage-list",
            request=self.context.get("request"),
            params={"collections": obj.pk},
        )


class OccurrenceIdentificationSerializer(DefaultSerializer):
    user = UserNestedSerializer(read_only=True)
    taxon = TaxonNestedSerializer(read_only=True)

    def get_permissions(self, instance, instance_data):
        # If the user can delete an identification then return a delete permission
        request: Request = self.context["request"]
        user = request.user
        project = instance.get_project()
        # Add delete permission if identification created by current user or user is a project manager
        permissions = set()
        if instance.user == user or ProjectManager.has_role(user, project):
            permissions.add("delete")
        instance_data["user_permissions"] = list(permissions)
        return instance_data

    class Meta:
        model = Identification
        fields = [
            "id",
            "details",
            "taxon",
            "user",
            "withdrawn",
            "comment",
            "created_at",
        ]


class OccurrenceListSerializer(DefaultSerializer):
    determination = CaptureTaxonSerializer(read_only=True)
    deployment = DeploymentNestedSerializer(read_only=True)
    event = EventNestedSerializer(read_only=True)
    # first_appearance = TaxonSourceImageNestedSerializer(read_only=True)
    determination_details = serializers.SerializerMethodField()
    identifications = OccurrenceIdentificationSerializer(many=True, read_only=True)

    def get_permissions(self, instance, instance_data):
        request: Request = self.context["request"]
        user = request.user
        project = instance.get_project()
        permissions = set()
        if Project.Permissions.CREATE_IDENTIFICATION in get_perms(user, project):
            # check if the user has identification permissions on this project,
            # then add  update permission to response
            permissions.add("update")

        instance_data["user_permissions"] = list(permissions)
        return instance_data

    class Meta:
        model = Occurrence
        # queryset = Occurrence.objects.annotate(
        #     determination_score=Max("detections__classifications__score")
        # )
        fields = [
            "id",
            "details",
            "event",
            "deployment",
            # So far, we don't need the whole related object, just the timestamps
            # "first_appearance",
            "first_appearance_timestamp",
            # need both timestamp and time for sorting at the database level
            # (want to see all moths that occur after 3am, regardless of the date)
            "first_appearance_time",
            "duration",
            "duration_label",
            "featured",
            "determination",
            "detections_count",
            "detection_images",
            "determination_score",
            "determination_ood_score",
            "determination_details",
            "identifications",
            "created_at",
            "updated_at",
        ]

    def get_determination_details(self, obj: Occurrence):
        # @TODO convert this to query methods to avoid N+1 queries.
        # Currently at 100+ queries per page of 10 occurrences.
        # Add a reusable method to the OccurrenceQuerySet class and call it from the ViewSet.

        context = self.context

        # Add this occurrence to the context so that the nested serializers can access it
        # the `parent` attribute is not available since we are manually instantiating the serializers
        context["occurrence"] = obj

        taxon = TaxonNestedSerializer(obj.determination, context=context).data if obj.determination else None
        if obj.best_identification:
            identification = OccurrenceIdentificationSerializer(obj.best_identification, context=context).data
        else:
            identification = None

        if identification or not obj.best_prediction:
            prediction = None
        else:
            prediction = ClassificationNestedSerializer(obj.best_prediction, context=context).data

        return dict(
            taxon=taxon,
            identification=identification,
            prediction=prediction,
            score=obj.determination_score,
        )


class OccurrenceSerializer(OccurrenceListSerializer):
    determination = CaptureTaxonSerializer(read_only=True)
    detections = DetectionNestedSerializer(many=True, read_only=True)
    identifications = OccurrenceIdentificationSerializer(many=True, read_only=True)
    predictions = ClassificationNestedSerializer(many=True, read_only=True, source="get_best_predictions")
    deployment = DeploymentNestedSerializer(read_only=True)
    event = EventNestedSerializer(read_only=True)
    # first_appearance = TaxonSourceImageNestedSerializer(read_only=True)

    class Meta:
        model = Occurrence
        fields = OccurrenceListSerializer.Meta.fields + [
            "determination_id",
            "detections",
            "predictions",
        ]
        read_only_fields = [
            "determination_score",
        ]


class EventCaptureNestedSerializer(DefaultSerializer):
    """
    Load the first capture for an event. Or @TODO a single capture from the URL params.
    """

    detections = CaptureDetectionsSerializer(many=True, read_only=True)

    class Meta:
        model = SourceImage
        fields = [
            "id",
            "details",
            "url",
            "width",
            "height",
            "timestamp",
            "detections_count",
            "detections",
            # "page_url",
        ]


class EventSerializer(DefaultSerializer):
    deployment = DeploymentNestedSerializer(
        read_only=True,
    )
    deployment_id = serializers.PrimaryKeyRelatedField(
        write_only=True,
        queryset=Deployment.objects.all(),
        source="deployment",
    )
    captures = serializers.SerializerMethodField()
    first_capture = EventCaptureNestedSerializer(read_only=True)
    start = serializers.DateTimeField(read_only=True)
    end = serializers.DateTimeField(read_only=True)
    capture_page_offset = serializers.SerializerMethodField()

    class Meta:
        model = Event
        fields = [
            "id",
            "name",
            "details",
            "deployment",
            "deployment_id",
            "start",
            "end",
            "day",
            "date_label",
            "duration",
            "duration_label",
            "captures_count",
            "detections_count",
            "occurrences_count",
            "stats",
            "taxa_count",
            "captures",
            "first_capture",
            "summary_data",
            "capture_page_offset",
        ]

    def get_captures(self, obj):
        """
        Return URL to the captures endpoint filtered by this event.
        """

        params = {"event": obj.pk, "ordering": "timestamp"}

        initial_offset = self.get_capture_page_offset(obj)
        if initial_offset:
            params["offset"] = initial_offset

        return reverse_with_params(
            "sourceimage-list",
            request=self.context.get("request"),
            params=params,
        )

    def get_capture_page_offset(self, obj) -> int | None:
        """
        Look up the source image (capture) that contains a specific detection or occurrence.

        Return the page offset for the capture to be used when requesting the capture list endpoint.
        """
        request = self.context["request"]
        event = obj
        capture_with_subject = None

        occurrence_id = request.query_params.get("occurrence")
        detection_id = request.query_params.get("detection")
        capture_id = request.query_params.get("capture")
        timestamp = request.query_params.get("timestamp")

        if capture_id:
            capture_with_subject = SourceImage.objects.get(pk=capture_id)
        elif timestamp:
            timestamp = datetime.datetime.fromisoformat(timestamp)
            capture_with_subject = event.captures.filter(timestamp=timestamp).first()
        elif detection_id:
            capture_with_subject = Detection.objects.get(pk=detection_id).source_image
        elif occurrence_id:
            capture_with_subject = Occurrence.objects.get(pk=occurrence_id).first_appearance

        if capture_with_subject and capture_with_subject.event:
            # Assert that the capture is part of the event
            # @TODO add logging and return 404 if not found
            assert capture_with_subject.event.pk == event.pk, (
                f"Capture {capture_with_subject.pk} is not part of Event {event.pk} "
                f"(It belongs to Event {capture_with_subject.event.pk})"
            )
            # This is only reliable if the captures are ordered by timestamp. Which is the default sort order.
            offset = SourceImage.objects.filter(event=event, timestamp__lt=capture_with_subject.timestamp).count()
        else:
            offset = request.query_params.get("offset", None)

        return offset


class EventTimelineSourceImageSerializer(DefaultSerializer):
    class Meta:
        model = SourceImage
        fields = ["id", "details"]


class EventTimelineIntervalSerializer(serializers.Serializer):
    start = serializers.DateTimeField()
    end = serializers.DateTimeField()
    first_capture = EventTimelineSourceImageSerializer(allow_null=True)
    top_capture = EventTimelineSourceImageSerializer(allow_null=True)
    captures_count = serializers.IntegerField()
    detections_count = serializers.IntegerField()
    detections_avg = serializers.IntegerField()


class EventTimelineMetaSerializer(serializers.Serializer):
    total_intervals = serializers.IntegerField()
    resolution_minutes = serializers.IntegerField()
    max_detections = serializers.IntegerField()
    min_detections = serializers.IntegerField()
    total_detections = serializers.IntegerField()
    timeline_start = serializers.DateTimeField()
    timeline_end = serializers.DateTimeField()


class EventTimelineSerializer(serializers.Serializer):
    data = EventTimelineIntervalSerializer(many=True)  # type: ignore @TODO is `data` an existing property in DRF?
    meta = EventTimelineMetaSerializer()


class StorageStatusSerializer(serializers.Serializer):
    data_source = serializers.CharField(max_length=200)


class PageSerializer(DefaultSerializer):
    details = serializers.HyperlinkedIdentityField(view_name="page-detail", lookup_field="slug")

    class Meta:
        model = Page
        fields = [
            "id",
            "details",
            "name",
            "slug",
            "content",
            "html",
            "nav_level",
            "nav_order",
            "link_class",
            "published",
            "updated_at",
        ]


class PageListSerializer(PageSerializer):
    class Meta:
        model = Page
        queryset = Page.objects.filter(published=True)  # This has no effect
        fields = [
            "id",
            "details",
            "name",
            "slug",
            "nav_level",
            "nav_order",
            "link_class",
            "published",
            "updated_at",
        ]


class DeviceSerializer(DefaultSerializer):
    project = serializers.PrimaryKeyRelatedField(queryset=Project.objects.all())

    class Meta:
        model = Device
        fields = [
            "id",
            "details",
            "name",
            "description",
            "project",
            "created_at",
            "updated_at",
        ]


class SiteSerializer(DefaultSerializer):
    project = serializers.PrimaryKeyRelatedField(queryset=Project.objects.all())

    class Meta:
        model = Site
        fields = [
            "id",
            "details",
            "name",
            "description",
            "project",
            "boundary_rect",
            "created_at",
            "updated_at",
        ]


class StorageSourceSerializer(DefaultSerializer):
    project = serializers.PrimaryKeyRelatedField(queryset=Project.objects.all())
    access_key = serializers.CharField(write_only=True, required=False)
    secret_key = serializers.CharField(write_only=True, required=False, style={"input_type": "password"})
    # endpoint_url = serializers.URLField(required=False, allow_blank=True)
    # @TODO the endpoint needs to support host names without a TLD extension like "minio:9000"
    endpoint_url = serializers.CharField(required=False, allow_blank=True, allow_null=True)
    public_base_url = serializers.CharField(required=False, allow_blank=True, allow_null=True)

    class Meta:
        model = S3StorageSource
        fields = [
            "id",
            "details",
            "name",
            "bucket",
            "prefix",
            "access_key",
            "secret_key",
            "endpoint_url",
            "public_base_url",
            "project",
            "deployments_count",
            "total_files_indexed",
            "total_size_indexed_display",
            "total_size_indexed",
            "total_captures_indexed",
            "last_checked",
            "created_at",
            "updated_at",
        ]
        read_only_fields = [
            "total_files",
            "total_size",
            "last_checked",
        ]


class ClusterDetectionsSerializer(serializers.Serializer):
    ood_threshold = serializers.FloatField(required=False, default=0.0)
    feature_extraction_algorithm = serializers.CharField(required=False, allow_null=True)
    algorithm = serializers.CharField(required=False, default="agglomerative")
    algorithm_kwargs = serializers.DictField(required=False, default={"distance_threshold": 0.5})
    pca = serializers.DictField(required=False, default={"n_components": 384})<|MERGE_RESOLUTION|>--- conflicted
+++ resolved
@@ -9,11 +9,7 @@
 from ami.base.fields import DateStringField
 from ami.base.serializers import DefaultSerializer, MinimalNestedModelSerializer, get_current_user, reverse_with_params
 from ami.jobs.models import Job
-<<<<<<< HEAD
-from ami.main.models import create_source_image_from_upload, get_media_url
-=======
-from ami.main.models import Tag, create_source_image_from_upload
->>>>>>> a6bead33
+from ami.main.models import Tag, create_source_image_from_upload, get_media_url
 from ami.ml.models import Algorithm
 from ami.ml.serializers import AlgorithmSerializer
 from ami.users.models import User
@@ -544,9 +540,9 @@
     occurrences = serializers.SerializerMethodField()
     parents = TaxonParentSerializer(many=True, read_only=True, source="parents_json")
     parent_id = serializers.PrimaryKeyRelatedField(queryset=Taxon.objects.all(), source="parent")
-<<<<<<< HEAD
     featured_occurrences = serializers.SerializerMethodField()
     images = serializers.SerializerMethodField()
+    tags = serializers.SerializerMethodField()
 
     def get_images(self, obj):
         images = {
@@ -571,13 +567,10 @@
         """
         featured = getattr(obj, "prefetched_featured_occurrences", [])
         return TaxonOccurrenceNestedSerializer(featured, many=True, context=self.context).data
-=======
-    tags = serializers.SerializerMethodField()
 
     def get_tags(self, obj):
         tag_list = getattr(obj, "prefetched_tags", [])
         return TagSerializer(tag_list, many=True, context=self.context).data
->>>>>>> a6bead33
 
     class Meta:
         model = Taxon
@@ -590,11 +583,8 @@
             "details",
             "occurrences_count",
             "occurrences",
-<<<<<<< HEAD
             "featured_occurrences",
-=======
             "tags",
->>>>>>> a6bead33
             "last_detected",
             "best_determination_score",
             "cover_image_url",
@@ -803,9 +793,9 @@
     parent = TaxonNoParentNestedSerializer(read_only=True)
     parent_id = serializers.PrimaryKeyRelatedField(queryset=Taxon.objects.all(), source="parent", write_only=True)
     parents = TaxonParentSerializer(many=True, read_only=True, source="parents_json")
-<<<<<<< HEAD
     featured_occurrences = serializers.SerializerMethodField()
     images = serializers.SerializerMethodField()
+    tags = serializers.SerializerMethodField()
 
     def get_images(self, obj):
         images = {
@@ -839,14 +829,11 @@
         if detection and detection.source_image:
             return detection.source_image.public_url
         return None
-=======
-    tags = serializers.SerializerMethodField()
 
     def get_tags(self, obj):
         # Use prefetched tags
         tag_list = getattr(obj, "prefetched_tags", [])
         return TagSerializer(tag_list, many=True, context=self.context).data
->>>>>>> a6bead33
 
     class Meta:
         model = Taxon
@@ -870,11 +857,8 @@
             "featured_occurrences",
             # "featured_detection_image_url",
             "unknown_species",
-<<<<<<< HEAD
             "last_detected",  # @TODO this has performance impact, review
             "images",
-=======
->>>>>>> a6bead33
         ]
 
 
