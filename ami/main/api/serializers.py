--- conflicted
+++ resolved
@@ -33,7 +33,6 @@
     SourceImageUpload,
     TaxaList,
     Taxon,
-    get_media_url,
     validate_filename_timestamp,
 )
 
@@ -541,12 +540,9 @@
     occurrences = serializers.SerializerMethodField()
     parents = TaxonParentSerializer(many=True, read_only=True, source="parents_json")
     parent_id = serializers.PrimaryKeyRelatedField(queryset=Taxon.objects.all(), source="parent")
-<<<<<<< HEAD
     featured_occurrences = serializers.SerializerMethodField()
     images = serializers.SerializerMethodField()
-=======
-    cover_image_url = serializers.SerializerMethodField()
->>>>>>> a4dd1730
+    cover_image_url = serializers.SerializerMethodField()  # Deprecated, use images instead @TODO
     tags = serializers.SerializerMethodField()
 
     def get_images(self, obj):
@@ -809,12 +805,9 @@
     parent = TaxonNoParentNestedSerializer(read_only=True)
     parent_id = serializers.PrimaryKeyRelatedField(queryset=Taxon.objects.all(), source="parent", write_only=True)
     parents = TaxonParentSerializer(many=True, read_only=True, source="parents_json")
-<<<<<<< HEAD
     featured_occurrences = serializers.SerializerMethodField()
     images = serializers.SerializerMethodField()
-=======
-    cover_image_url = serializers.SerializerMethodField()
->>>>>>> a4dd1730
+    cover_image_url = serializers.SerializerMethodField()  # Deprecated, use images instead @TODO
     tags = serializers.SerializerMethodField()
 
     def get_images(self, obj):
