--- conflicted
+++ resolved
@@ -79,9 +79,6 @@
     autocomplete_fields = ("default_filters_include_taxa", "default_filters_exclude_taxa")
 
     fieldsets = (
-<<<<<<< HEAD
-        (None, {"fields": ("name", "description", "priority", "active", "draft")}),
-=======
         (
             None,
             {
@@ -90,6 +87,7 @@
                     "description",
                     "priority",
                     "active",
+                    "draft",
                     "feature_flags",
                 )
             },
@@ -106,7 +104,6 @@
                 ),
             },
         ),
->>>>>>> 28571b02
         (
             "Ownership & Access",
             {
