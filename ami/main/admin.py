--- conflicted
+++ resolved
@@ -341,10 +341,7 @@
         "updated_at",
     )
 
-<<<<<<< HEAD
     autocomplete_fields = ("determination", "project", "deployment", "event")
-    search_fields = ("determination__taxon__name",)
-=======
     list_filter = (
         "project",
         "deployment",
@@ -352,8 +349,6 @@
         "created_at",
     )
     search_fields = ("determination__name", "determination__search_names")
-    autocomplete_fields = ("determination",)
->>>>>>> c18ff50b
 
     def get_queryset(self, request: HttpRequest) -> QuerySet[Any]:
         qs = super().get_queryset(request)
