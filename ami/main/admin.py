from typing import Any

from django.contrib import admin
from django.db import models
from django.db.models.query import QuerySet
from django.http.request import HttpRequest
from django.template.defaultfilters import filesizeformat
from django.utils.formats import number_format
from guardian.admin import GuardedModelAdmin

import ami.utils
from ami import tasks
from ami.jobs.models import Job
from ami.ml.models.project_pipeline_config import ProjectPipelineConfig
from ami.ml.tasks import remove_duplicate_classifications

from .models import (
    BlogPost,
    Classification,
    Deployment,
    Detection,
    Device,
    Event,
    Occurrence,
    Project,
    S3StorageSource,
    Site,
    SourceImage,
    SourceImageCollection,
    Tag,
    TaxaList,
    Taxon,
)


class ProjectPipelineConfigInline(admin.TabularInline):
    model = ProjectPipelineConfig
    extra = 0


class AdminBase(admin.ModelAdmin):
    """Mixin to add ``created_at`` and ``updated_at`` to admin panel."""

    readonly_fields = ("created_at", "updated_at")

    @admin.action(description="Save selected instances in the background")
    def save_async(self, request: HttpRequest, queryset: QuerySet[SourceImage]) -> None:
        app_label = self.model._meta.app_label
        model_name = self.model._meta.model_name
        assert app_label and model_name, "Model must have app_label and model_name"
        batch_size = 10
        # @TODO should these IDs be split into chunks here for millions of records?
        # Can we use a queryset iterator or send the queryset directly to the task?
        instance_pks = list(queryset.values_list("pk", flat=True))
        tasks.save_model_instances(app_label=app_label, model_name=model_name, pks=instance_pks, batch_size=100)
        self.message_user(request, f"Saving {len(instance_pks)} instances in background in batches of {batch_size}.")

    actions = [save_async]


@admin.register(BlogPost)
class BlogPostAdmin(admin.ModelAdmin[BlogPost]):
    """Admin panel example for ``BlogPost`` model."""


@admin.register(Project)
class ProjectAdmin(GuardedModelAdmin):
    """Admin panel for ``Project`` model."""

    def save_related(self, request, form, formsets, change):
        super().save_related(request, form, formsets, change)
        form.instance.ensure_owner_membership()

    list_display = ("name", "owner", "priority", "active", "created_at", "updated_at")
    list_filter = ("active", "owner")
    search_fields = ("name", "owner__email", "members__email")
    filter_horizontal = ("members",)

    inlines = [ProjectPipelineConfigInline]
    autocomplete_fields = ("default_filters_include_taxa", "default_filters_exclude_taxa")

    fieldsets = (
        (
            None,
            {
                "fields": (
                    "name",
                    "description",
                    "priority",
                    "active",
                    "draft",
                    "feature_flags",
                )
            },
        ),
        (
            "Settings",
            {
                "fields": (
                    "default_processing_pipeline",
                    "session_time_gap_seconds",
                    "default_filters_score_threshold",
                    "default_filters_include_taxa",
                    "default_filters_exclude_taxa",
                ),
            },
        ),
        (
            "Ownership & Access",
            {
                "fields": ("owner", "members"),
                "classes": ("wide",),
            },
        ),
    )

    @admin.action(description="Remove duplicate classifications from all detections")
    def _remove_duplicate_classifications(self, request: HttpRequest, queryset: QuerySet[Project]) -> None:
        task_ids = []
        for project in queryset:
            task = remove_duplicate_classifications.delay(project_id=project.pk)
            task_ids.append(task.id)
        self.message_user(request, f"Started {len(task_ids)} tasks to delete classification: {task_ids}")

    actions = [_remove_duplicate_classifications]


@admin.register(Deployment)
class DeploymentAdmin(admin.ModelAdmin[Deployment]):
    """Admin panel example for ``Deployment`` model."""

    list_display = (
        "name",
        "project",
        "data_source_uri",
        "captures_count",
        "captures_size",
        "events_count",
        "start_date",
        "end_date",
    )

    search_fields = (
        "id",
        "name",
    )

    def start_date(self, obj) -> str | None:
        result = SourceImage.objects.filter(event__deployment=obj).aggregate(
            models.Min("timestamp"),
        )
        return result["timestamp__min"].date() if result["timestamp__min"] else None

    def end_date(self, obj) -> str | None:
        result = SourceImage.objects.filter(deployment=obj).aggregate(
            models.Max("timestamp"),
        )
        return result["timestamp__max"].date() if result["timestamp__max"] else None

    def events_count(self, obj) -> str | None:
        return number_format(obj.events.count(), force_grouping=True, use_l10n=True)

    def captures_size(self, obj) -> str | None:
        return filesizeformat(obj.data_source_total_size)

    def captures_count(self, obj) -> str | None:
        total_files = obj.data_source_total_files
        return number_format(total_files, force_grouping=True, use_l10n=True)

    # list action that runs deployment.import_captures and displays a message
    # https://docs.djangoproject.com/en/3.2/ref/contrib/admin/actions/#writing-action-functions
    @admin.action(description="Sync captures from deployment's data source (async)")
    def sync_captures(self, request: HttpRequest, queryset: QuerySet[Deployment]) -> None:
        queued_tasks = [tasks.sync_source_images.delay(deployment.pk) for deployment in queryset]
        msg = f"Syncing captures for {len(queued_tasks)} deployments in background: {queued_tasks}"
        self.message_user(request, msg)

    # Action that regroups all captures in the deployment into events
    @admin.action(description="Regroup captures into events (async)")
    def regroup_events(self, request: HttpRequest, queryset: QuerySet[Deployment]) -> None:
        queued_tasks = [tasks.regroup_events.delay(deployment.pk) for deployment in queryset]
        msg = f"Regrouping captures into events for {len(queued_tasks)} deployments in background: {queued_tasks}"
        self.message_user(request, msg)

    list_filter = ("project",)
    actions = [sync_captures, regroup_events]

    def get_queryset(self, request: HttpRequest) -> QuerySet[Any]:
        qs = super().get_queryset(request)
        # Use select_related to avoid extra queries when displaying related fields
        qs = qs.select_related("project", "data_source")
        # Annotate queryset with capture counts
        # qs = qs.annotate(captures_count=Count("captures"))
        # qs = qs.annotate(captures_size=Sum("captures__size"))
        return qs


@admin.register(Event)
class EventAdmin(admin.ModelAdmin[Event]):
    """Admin panel example for ``Event`` model."""

    list_display = (
        "name",
        "deployment",
        "start",
        "duration_display",
        "captures_count",
        "project",
        "updated_at",
        "calculated_fields_updated_at",
    )

    readonly_fields = (
        "captures_count",
        "detections_count",
        "occurrences_count",
        "calculated_fields_updated_at",
    )

    search_fields = (
        "id",
        "name",
    )

    def get_queryset(self, request: HttpRequest) -> QuerySet[Any]:
        qs = super().get_queryset(request)
        from django.db.models import ExpressionWrapper, F
        from django.db.models.fields import DurationField

        return qs.select_related("deployment", "project").annotate(
            time_duration=ExpressionWrapper(F("end") - F("start"), output_field=DurationField()),
        )

    @admin.display(
        description="Duration",
        ordering="time_duration",
    )
    def duration_display(self, obj) -> str:
        return ami.utils.dates.format_timedelta(obj.time_duration)

    # Save all events in queryset
    @admin.action(description="Updated pre-calculated fields")
    def update_calculated_fields(self, request: HttpRequest, queryset: QuerySet[Event]) -> None:
        from ami.main.models import update_calculated_fields_for_events

        update_calculated_fields_for_events(qs=queryset)
        self.message_user(request, f"Updated {queryset.count()} events.")

    list_filter = ("deployment", "project", "start")
    actions = [update_calculated_fields]


@admin.register(SourceImage)
class SourceImageAdmin(AdminBase):
    """Admin panel example for ``SourceImage`` model."""

    list_display = (
        "path",
        "timestamp",
        "event",
        "detections_count",
        "deployment",
        "width",
        "height",
        "size",
        "checksum",
        "checksum_algorithm",
        "created_at",
    )

    list_filter = (
        "deployment__project",
        "deployment",
        "timestamp",
        "deployment__data_source",
        "collections",
    )

    search_fields = (
        "id",
        "path",
    )

    def get_queryset(self, request: HttpRequest) -> QuerySet[Any]:
        return super().get_queryset(request).select_related("event", "deployment", "deployment__data_source")


class ClassificationInline(admin.TabularInline):
    model = Classification
    extra = 0
    fields = (
        "taxon",
        "algorithm",
        "timestamp",
        "terminal",
        "created_at",
    )
    readonly_fields = (
        "taxon",
        "algorithm",
        "timestamp",
        "terminal",
        "created_at",
    )

    def get_queryset(self, request: HttpRequest) -> QuerySet[Any]:
        qs = super().get_queryset(request)
        return qs.select_related("taxon", "algorithm", "detection")


class DetectionInline(admin.TabularInline):
    model = Detection
    extra = 0
    fields = (
        "detection_algorithm",
        "source_image",
        "timestamp",
        "created_at",
        "occurrence",
    )
    readonly_fields = (
        "detection_algorithm",
        "source_image",
        "timestamp",
        "created_at",
        "occurrence",
    )


@admin.register(Detection)
class DetectionAdmin(admin.ModelAdmin[Detection]):
    """Admin panel example for ``Detection`` model."""

    list_display = (
        "id",
        "source_image",
        "timestamp",
        "occurrence",
        "classifications_count",
        "created_at",
        "updated_at",
    )

    autocomplete_fields = ("source_image", "occurrence")

    def get_queryset(self, request: HttpRequest) -> QuerySet[Any]:
        qs = super().get_queryset(request)
        return qs.select_related("source_image", "occurrence").annotate(
            classifications_count=models.Count("classifications"),
        )

    @admin.display(
        description="Classifications",
        ordering="classifications_count",
    )
    def classifications_count(self, obj) -> int:
        return obj.classifications_count

    ordering = ("-created_at",)

    inlines = [ClassificationInline]


@admin.register(Occurrence)
class OccurrenceAdmin(admin.ModelAdmin[Occurrence]):
    """Admin panel example for ``Occurrence`` model."""

    list_display = (
        "id",
        "determination",
        "project",
        "deployment",
        "event",
        "detections_count",
        "created_at",
        "updated_at",
    )

    autocomplete_fields = ("determination", "project", "deployment", "event")
    list_filter = (
        "project",
        "deployment",
        "determination__rank",
        "created_at",
    )
    search_fields = ("determination__name", "determination__search_names")

    def get_queryset(self, request: HttpRequest) -> QuerySet[Any]:
        qs = super().get_queryset(request)
        qs = qs.select_related("determination", "project", "deployment", "event")
        # Add detections count to queryset
        qs = qs.annotate(detections_count=models.Count("detections"))
        # Add min, max and avg detection__classifications counts to queryset
        # qs = qs.annotate(
        #     min_detection_classifications=models.Min("detections__classifications"),
        #     max_detection_classifications=models.Max("detections__classifications"),
        #     avg_detection_classifications=models.Avg("detections__classifications"),
        # )
        return qs

    @admin.display(
        description="Detections",
        ordering="detections_count",
    )
    def detections_count(self, obj) -> int:
        return obj.detections_count

    ordering = ("-created_at",)

    # Add classifications as inline
    inlines = [DetectionInline]


@admin.register(Classification)
class ClassificationAdmin(admin.ModelAdmin[Classification]):
    list_display = (
        "__str__",
        "taxon",
        "algorithm",
        "num_scores",
        "num_logits",
        "detection_date",
        "timestamp",
        "terminal",
        "created_at",
    )

    list_filter = (
        "algorithm",
        "terminal",
        "created_at",
        "detection__source_image__project",
        "taxon__rank",
    )

    def get_queryset(self, request: HttpRequest) -> QuerySet[Any]:
        qs = super().get_queryset(request)
        return qs.select_related(
            "taxon", "detection", "detection__source_image", "detection__source_image__project"
        ).annotate(
            detection_date=models.F("detection__timestamp"),
        )

    @admin.display()
    def detection_date(self, obj: Classification) -> str:
        # This property comes from the annotation in get_queryset, not the model
        return obj.detection_date  # type: ignore

    def num_scores(self, obj: Classification) -> int:
        return len(obj.scores) if obj.scores else 0

    def num_logits(self, obj: Classification) -> int:
        return len(obj.logits) if obj.logits else 0


class TaxonParentFilter(admin.SimpleListFilter):
    """
    Return all taxa that are not species.
    """

    title = "Taxon parent"
    parameter_name = "parent"

    def lookups(self, request, model_admin):
        # return Taxon.objects.exclude(rank="SPECIES").values_list("id", "name")
        choices = [(taxon.pk, str(taxon)) for taxon in Taxon.objects.exclude(rank__in=["SPECIES", "GENUS", "UNKNOWN"])]
        return choices

    def queryset(self, request, queryset):
        if self.value():
            return queryset.filter(parent__id=self.value())
        return queryset


@admin.register(Taxon)
class TaxonAdmin(admin.ModelAdmin[Taxon]):
    """Admin panel example for ``Taxon`` model."""

    list_display = (
        "name",
        "occurrence_count",
        "rank",
        "parent",
        "parent_names",
        "tag_list",
        "list_names",
        "created_at",
        "updated_at",
    )
    list_filter = ("lists", "rank", TaxonParentFilter)
    search_fields = ("name",)
    autocomplete_fields = (
        "parent",
        "synonym_of",
    )

    # annotate queryset with occurrence counts and allow sorting
    # https://docs.djangoproject.com/en/3.2/ref/contrib/admin/#django.contrib.admin.ModelAdmin.list_display
    # https://docs.djangoproject.com/en/3.2/ref/models/querysets/#annotate

    def get_queryset(self, request):
        qs = super().get_queryset(request)

        return qs.annotate(occurrence_count=models.Count("occurrences")).order_by("-occurrence_count")

    @admin.display(description="Tags")
    def tag_list(self, obj) -> str:
        return ", ".join([tag.name for tag in obj.tags.all()])

    def occurrence_count(self, obj) -> int:
        return obj.occurrence_count

    # Action to update species parents
    @admin.action(description="Update species parents")
    def update_species_parents(self, request: HttpRequest, queryset: QuerySet[Taxon]) -> None:
        for taxon in queryset:
            taxon.update_parents()
        self.message_user(request, f"Updated {queryset.count()} taxa.")

    @admin.action(description="Update cached display names")
    def update_display_names(self, request: HttpRequest, queryset: QuerySet[Taxon]) -> None:
        Taxon.objects.update_display_names(queryset)

        self.message_user(request, f"Updated {queryset.count()} taxa.")

    @admin.display(
        description="Parents",
        ordering="parents",
    )
    def parent_names(self, obj) -> str:
        if obj.parents_json:
            return ", ".join([str(taxon.name) for taxon in obj.parents_json])
        else:
            return ""

    actions = [update_species_parents, update_display_names]


@admin.register(TaxaList)
class TaxaListAdmin(admin.ModelAdmin[TaxaList]):
    """Admin panel example for ``TaxaList`` model."""

    list_display = ("name", "taxa_count", "created_at", "updated_at")

    def taxa_count(self, obj) -> int:
        return obj.taxa.count()

    autocomplete_fields = (
        "taxa",
        "projects",
    )

    list_filter = ("projects",)


@admin.register(Device)
class DeviceAdmin(admin.ModelAdmin[Device]):
    """Admin panel example for ``Device`` model."""


@admin.register(Site)
class SiteAdmin(admin.ModelAdmin[Site]):
    """Admin panel example for ``Site`` model."""


@admin.register(S3StorageSource)
class S3StorageSourceAdmin(admin.ModelAdmin[S3StorageSource]):
    """Admin panel example for ``S3StorageSource`` model."""

    list_display = ("name", "bucket", "prefix", "size", "total_files", "last_checked")

    def size(self, obj) -> str:
        return filesizeformat(obj.total_size)

    @admin.action()
    def calculate_size_async(self, request: HttpRequest, queryset: QuerySet[S3StorageSource]) -> None:
        queued_tasks = [tasks.calculate_storage_size.apply_async([source.pk]) for source in queryset]
        self.message_user(
            request,
            f"Calculating size & file counts for {len(queued_tasks)} source(s) background tasks: {queued_tasks}.",
        )

    @admin.action()
    def count_files(self, request: HttpRequest, queryset: QuerySet[S3StorageSource]) -> None:
        # measure the time elapsed for the action
        for source in queryset:
            source.count_files()
        self.message_user(request, f"File count calculated for {queryset.count()} source(s).")

    actions = [calculate_size_async, count_files]


@admin.register(SourceImageCollection)
class SourceImageCollectionAdmin(admin.ModelAdmin[SourceImageCollection]):
    """Admin panel example for ``SourceImageCollection`` model."""

    list_display = ("name", "image_count", "method", "kwargs", "created_at", "updated_at")
    list_filter = ("project",)

    def get_queryset(self, request: HttpRequest) -> QuerySet[Any]:
        return super().get_queryset(request).annotate(image_count=models.Count("images"))

    @admin.display(
        description="Images",
        ordering="image_count",
    )
    def image_count(self, obj) -> int:
        return obj.image_count

    @admin.action()
    def populate_collection(self, request: HttpRequest, queryset: QuerySet[SourceImageCollection]) -> None:
        for collection in queryset:
            collection.populate_sample()
        self.message_user(request, f"Populated {queryset.count()} collection(s).")

    @admin.action()
    def populate_collection_async(self, request: HttpRequest, queryset: QuerySet[SourceImageCollection]) -> None:
        queued_tasks = [tasks.populate_collection.apply_async([collection.pk]) for collection in queryset]
        self.message_user(
            request,
            f"Populating {len(queued_tasks)} collection(s) background tasks: {queued_tasks}.",
        )

    @admin.action(description="Run Small Size Filter post-processing task (async)")
    def run_small_size_filter(self, request: HttpRequest, queryset: QuerySet[SourceImageCollection]) -> None:
        jobs = []
        for collection in queryset:
            job = Job.objects.create(
                name=f"Post-processing: SmallSizeFilter on Collection {collection.pk}",
                project=collection.project,
                job_type_key="post_processing",
                params={
                    "task": "small_size_filter",
                    "config": {
<<<<<<< HEAD
                        "size_threshold": 0.01,  # default threshold
=======
>>>>>>> b3874789
                        "source_image_collection_id": collection.pk,
                    },
                },
            )
            job.enqueue()
            jobs.append(job.pk)

        self.message_user(request, f"Queued Small Size Filter for {queryset.count()} collection(s). Jobs: {jobs}")

<<<<<<< HEAD
    @admin.action(description="Run Rank Rollup post-processing task (async)")
    def run_rank_rollup(self, request: HttpRequest, queryset: QuerySet[SourceImageCollection]) -> None:
        """Trigger the Rank Rollup post-processing job asynchronously."""
        jobs = []
        DEFAULT_THRESHOLDS = {"species": 0.8, "genus": 0.6, "family": 0.4}

        for collection in queryset:
            job = Job.objects.create(
                name=f"Post-processing: RankRollup on Collection {collection.pk}",
                project=collection.project,
                job_type_key="post_processing",
                params={
                    "task": "rank_rollup",
                    "config": {"source_image_collection_id": collection.pk, "thresholds": DEFAULT_THRESHOLDS},
                },
            )
            job.enqueue()
            jobs.append(job.pk)

        self.message_user(request, f"Queued Rank Rollup for {queryset.count()} collection(s). Jobs: {jobs}")

=======
>>>>>>> b3874789
    actions = [
        populate_collection,
        populate_collection_async,
        run_small_size_filter,
<<<<<<< HEAD
        run_rank_rollup,
=======
>>>>>>> b3874789
    ]

    # Hide images many-to-many field from form. This would list all source images in the database.
    exclude = ("images",)


@admin.register(Tag)
class TagAdmin(admin.ModelAdmin):
    list_display = ("id", "name", "project")
    list_filter = ("project",)
    search_fields = ("name",)<|MERGE_RESOLUTION|>--- conflicted
+++ resolved
@@ -632,10 +632,6 @@
                 params={
                     "task": "small_size_filter",
                     "config": {
-<<<<<<< HEAD
-                        "size_threshold": 0.01,  # default threshold
-=======
->>>>>>> b3874789
                         "source_image_collection_id": collection.pk,
                     },
                 },
@@ -645,7 +641,6 @@
 
         self.message_user(request, f"Queued Small Size Filter for {queryset.count()} collection(s). Jobs: {jobs}")
 
-<<<<<<< HEAD
     @admin.action(description="Run Rank Rollup post-processing task (async)")
     def run_rank_rollup(self, request: HttpRequest, queryset: QuerySet[SourceImageCollection]) -> None:
         """Trigger the Rank Rollup post-processing job asynchronously."""
@@ -667,16 +662,11 @@
 
         self.message_user(request, f"Queued Rank Rollup for {queryset.count()} collection(s). Jobs: {jobs}")
 
-=======
->>>>>>> b3874789
     actions = [
         populate_collection,
         populate_collection_async,
         run_small_size_filter,
-<<<<<<< HEAD
         run_rank_rollup,
-=======
->>>>>>> b3874789
     ]
 
     # Hide images many-to-many field from form. This would list all source images in the database.
