--- conflicted
+++ resolved
@@ -17,14 +17,13 @@
     TaxonRank,
     group_images_into_events,
 )
-<<<<<<< HEAD
+
+from ami.ml.tasks import create_detection_images
 from ami.taxa.models import update_taxa_observed_for_project
-=======
-from ami.ml.tasks import create_detection_images
 from tests.fixtures.storage import GeneratedTestFrame, create_storage_source, populate_bucket
 
 logger = logging.getLogger(__name__)
->>>>>>> 6ac3dafc
+
 
 
 def update_site_settings(**kwargs):
