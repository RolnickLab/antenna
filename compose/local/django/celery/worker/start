#!/bin/bash

set -o errexit
set -o pipefail
set -o nounset

<<<<<<< HEAD
# Support optional debug mode via DEBUGGER environment variable
if [ "${DEBUGGER:-0}" = "1" ]; then
    exec python -m debugpy --listen 0.0.0.0:5678 -m celery -A config.celery_app worker --queues=antenna -l INFO
else
    exec watchfiles --filter python celery.__main__.main --args '-A config.celery_app worker --queues=antenna -l INFO'
=======
# Launch VS Code debug server if DEBUGGER environment variable is set to 1
# Note that auto reloading is disabled when debugging, manual restart required for code changes.
if [ "${DEBUGGER:-0}" = "1" ]; then
    # exec watchfiles --filter python 'python -m debugpy --listen 0.0.0.0:5679 -m celery -A config.celery_app worker -l INFO'
    exec python -Xfrozen_modules=off -m debugpy --listen 0.0.0.0:5679 -m celery -A config.celery_app worker -l INFO
else
    exec watchfiles --filter python celery.__main__.main --args '-A config.celery_app worker -l INFO'
>>>>>>> ba888148
fi<|MERGE_RESOLUTION|>--- conflicted
+++ resolved
@@ -4,19 +4,11 @@
 set -o pipefail
 set -o nounset
 
-<<<<<<< HEAD
-# Support optional debug mode via DEBUGGER environment variable
-if [ "${DEBUGGER:-0}" = "1" ]; then
-    exec python -m debugpy --listen 0.0.0.0:5678 -m celery -A config.celery_app worker --queues=antenna -l INFO
-else
-    exec watchfiles --filter python celery.__main__.main --args '-A config.celery_app worker --queues=antenna -l INFO'
-=======
 # Launch VS Code debug server if DEBUGGER environment variable is set to 1
 # Note that auto reloading is disabled when debugging, manual restart required for code changes.
 if [ "${DEBUGGER:-0}" = "1" ]; then
     # exec watchfiles --filter python 'python -m debugpy --listen 0.0.0.0:5679 -m celery -A config.celery_app worker -l INFO'
-    exec python -Xfrozen_modules=off -m debugpy --listen 0.0.0.0:5679 -m celery -A config.celery_app worker -l INFO
+    exec python -Xfrozen_modules=off -m debugpy --listen 0.0.0.0:5679 -m celery -A config.celery_app worker --queues=antenna -l INFO
 else
-    exec watchfiles --filter python celery.__main__.main --args '-A config.celery_app worker -l INFO'
->>>>>>> ba888148
+    exec watchfiles --filter python celery.__main__.main --args '-A config.celery_app worker --queues=antenna -l INFO'
 fi